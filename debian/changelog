<<<<<<< HEAD
swh-storage (0.0.157-1~swh1~bpo10+1) buster-swh; urgency=medium

  * Rebuild for buster-swh

 -- Software Heritage autobuilder (on jenkins-debian1) <jenkins@jenkins-debian1.internal.softwareheritage.org>  Wed, 13 Nov 2019 12:29:16 +0000
=======
swh-storage (0.0.158-1~swh1) unstable-swh; urgency=medium

  * New upstream release 0.0.158     - (tagged by Antoine R. Dumont
    (@ardumont) <antoine.romain.dumont@gmail.com> on 2019-11-14 13:33:00
    +0100)
  * Upstream changes:     - v0.0.158     - Drop schemata module
    (migrated back to swh-lister)

 -- Software Heritage autobuilder (on jenkins-debian1) <jenkins@jenkins-debian1.internal.softwareheritage.org>  Thu, 14 Nov 2019 12:37:18 +0000
>>>>>>> 0671131a

swh-storage (0.0.157-1~swh1) unstable-swh; urgency=medium

  * New upstream release 0.0.157     - (tagged by Nicolas Dandrimont
    <nicolas@dandrimont.eu> on 2019-11-13 13:22:39 +0100)
  * Upstream changes:     - Release swh.storage 0.0.157     -
    schemata.distribution: Fix bogus NotImplementedError on
    Area.index_uris

 -- Software Heritage autobuilder (on jenkins-debian1) <jenkins@jenkins-debian1.internal.softwareheritage.org>  Wed, 13 Nov 2019 12:27:07 +0000

swh-storage (0.0.156-1~swh2) unstable-swh; urgency=medium

  * Add version constraint on psycopg2

 -- Nicolas Dandrimont <olasd@debian.org>  Wed, 30 Oct 2019 18:21:34 +0100

swh-storage (0.0.156-1~swh1) unstable-swh; urgency=medium

  * New upstream release 0.0.156     - (tagged by Valentin Lorentz
    <vlorentz@softwareheritage.org> on 2019-10-30 15:12:10 +0100)
  * Upstream changes:     - v0.0.156     - * Stop supporting origin ids
    in API (except in origin_get_range).     - * Make visit['origin'] a
    string everywhere (instead of a dict).

 -- Software Heritage autobuilder (on jenkins-debian1) <jenkins@jenkins-debian1.internal.softwareheritage.org>  Wed, 30 Oct 2019 14:29:28 +0000

swh-storage (0.0.155-1~swh1) unstable-swh; urgency=medium

  * New upstream release 0.0.155     - (tagged by David Douard
    <david.douard@sdfa3.org> on 2019-10-30 12:14:14 +0100)
  * Upstream changes:     - v0.0.155

 -- Software Heritage autobuilder (on jenkins-debian1) <jenkins@jenkins-debian1.internal.softwareheritage.org>  Wed, 30 Oct 2019 11:18:37 +0000

swh-storage (0.0.154-1~swh1) unstable-swh; urgency=medium

  * New upstream release 0.0.154     - (tagged by Antoine R. Dumont
    (@ardumont) <antoine.romain.dumont@gmail.com> on 2019-10-17 13:47:57
    +0200)
  * Upstream changes:     - v0.0.154     - Fix tests in debian build

 -- Software Heritage autobuilder (on jenkins-debian1) <jenkins@jenkins-debian1.internal.softwareheritage.org>  Thu, 17 Oct 2019 11:52:46 +0000

swh-storage (0.0.153-1~swh1) unstable-swh; urgency=medium

  * New upstream release 0.0.153     - (tagged by Antoine R. Dumont
    (@ardumont) <antoine.romain.dumont@gmail.com> on 2019-10-17 13:21:00
    +0200)
  * Upstream changes:     - v0.0.153     - Deploy new test fixture

 -- Software Heritage autobuilder (on jenkins-debian1) <jenkins@jenkins-debian1.internal.softwareheritage.org>  Thu, 17 Oct 2019 11:26:12 +0000

swh-storage (0.0.152-1~swh1) unstable-swh; urgency=medium

  * New upstream release 0.0.152     - (tagged by Antoine R. Dumont
    (@ardumont) <antoine.romain.dumont@gmail.com> on 2019-10-08 16:55:43
    +0200)
  * Upstream changes:     - v0.0.152     - swh.storage.buffer: Add
    buffering proxy storage implementation     - swh.storage.filter: Add
    filtering storage implementation     - swh.storage.tests: Improve db
    transaction handling     - swh.storage.tests: Add more tests     -
    swh.storage.storage: introduce a db() context manager

 -- Software Heritage autobuilder (on jenkins-debian1) <jenkins@jenkins-debian1.internal.softwareheritage.org>  Tue, 08 Oct 2019 15:03:16 +0000

swh-storage (0.0.151-1~swh2) unstable-swh; urgency=medium

  * Add missing build-dependency on python3-swh.journal

 -- Nicolas Dandrimont <olasd@debian.org>  Tue, 01 Oct 2019 18:28:19 +0200

swh-storage (0.0.151-1~swh1) unstable-swh; urgency=medium

  * New upstream release 0.0.151     - (tagged by Stefano Zacchiroli
    <zack@upsilon.cc> on 2019-10-01 10:04:36 +0200)
  * Upstream changes:     - v0.0.151     - * tox: anticipate mypy run to
    just after flake8     - * mypy.ini: be less flaky w.r.t. the
    packages installed in tox     - * storage.py: ignore typing of
    optional get_journal_writer import     - * mypy: ignore swh.journal
    to work-around dependency loop     - * init.py: switch to documented
    way of extending path     - * typing: minimal changes to make a no-
    op mypy run pass     - * Write objects to the journal only if they
    don't exist yet.     - * Use origin URLs for
    skipped_content['origin'] instead of origin ids.     - * Properly
    mock get_journal_writer for the remote-pg-storage tests.     - *
    journal_writer: use journal writer from swh.journal     - * fix
    typos in docstrings and sample paths     - *
    storage.origin_visit_add: Remove deprecated 'ts' parameter     - *
    click "required" param wants bool, not int

 -- Software Heritage autobuilder (on jenkins-debian1) <jenkins@jenkins-debian1.internal.softwareheritage.org>  Tue, 01 Oct 2019 08:09:53 +0000

swh-storage (0.0.150-1~swh1) unstable-swh; urgency=medium

  * New upstream release 0.0.150     - (tagged by Antoine R. Dumont
    (@ardumont) <antoine.romain.dumont@gmail.com> on 2019-09-04 16:09:59
    +0200)
  * Upstream changes:     - v0.0.150     - tests/test_storage: Remove
    failing assertion after swh-model update     - tests/test_storage:
    Fix tests execution with psycopg2 < 2.8

 -- Software Heritage autobuilder (on jenkins-debian1) <jenkins@jenkins-debian1.internal.softwareheritage.org>  Wed, 04 Sep 2019 14:16:09 +0000

swh-storage (0.0.149-1~swh1) unstable-swh; urgency=medium

  * New upstream release 0.0.149     - (tagged by Antoine R. Dumont
    (@ardumont) <antoine.romain.dumont@gmail.com> on 2019-09-03 14:00:57
    +0200)
  * Upstream changes:     - v0.0.149     - Add support for origin_url in
    origin_metadata_*     - Make origin_add/origin_visit_update validate
    their input     - Make snapshot_add validate its input     - Make
    revision_add and release_add validate their input     - Make
    directory_add validate its input     - Make content_add validate its
    input using swh-model

 -- Software Heritage autobuilder (on jenkins-debian1) <jenkins@jenkins-debian1.internal.softwareheritage.org>  Tue, 03 Sep 2019 12:27:51 +0000

swh-storage (0.0.148-1~swh1) unstable-swh; urgency=medium

  * New upstream release 0.0.148     - (tagged by Valentin Lorentz
    <vlorentz@softwareheritage.org> on 2019-08-23 10:33:02 +0200)
  * Upstream changes:     - v0.0.148     - Tests improvements:     - *
    Remove 'next_branch' from test input data.     - * Fix off-by-one
    error when using origin_visit_upsert on with an unknown visit id.
    - * Use explicit arguments for origin_visit_add.     - * Remove
    test_content_missing__marked_missing, it makes no sense.     - Drop
    person ids:     - * Stop leaking person ids.     - * Remove
    person_get endpoint.     - Logging fixes:     - * Enforce log level
    for the werkzeug logger.     - * Eliminate warnings about %TYPE.
    - * api: use RPCServerApp and RPCClient instead of deprecated
    classes     - Other:     - * Add support for skipped content in in-
    memory storage

 -- Software Heritage autobuilder (on jenkins-debian1) <jenkins@jenkins-debian1.internal.softwareheritage.org>  Fri, 23 Aug 2019 08:48:21 +0000

swh-storage (0.0.147-1~swh1) unstable-swh; urgency=medium

  * New upstream release 0.0.147     - (tagged by Valentin Lorentz
    <vlorentz@softwareheritage.org> on 2019-07-18 12:11:37 +0200)
  * Upstream changes:     - Make origin_get ignore the `type` argument

 -- Software Heritage autobuilder (on jenkins-debian1) <jenkins@jenkins-debian1.internal.softwareheritage.org>  Thu, 18 Jul 2019 10:16:16 +0000

swh-storage (0.0.146-1~swh1) unstable-swh; urgency=medium

  * New upstream release 0.0.146     - (tagged by Valentin Lorentz
    <vlorentz@softwareheritage.org> on 2019-07-18 10:46:21 +0200)
  * Upstream changes:     - Progress toward getting rid of origin ids
    - * Less dependency on origin ids in the in-mem storage     - * add
    the SWH_STORAGE_IN_MEMORY_ENABLE_ORIGIN_IDS env var     - * Remove
    legacy behavior of snapshot_add

 -- Software Heritage autobuilder (on jenkins-debian1) <jenkins@jenkins-debian1.internal.softwareheritage.org>  Thu, 18 Jul 2019 08:52:09 +0000

swh-storage (0.0.145-1~swh3) unstable-swh; urgency=medium

  * Properly rebuild for unstable-swh

 -- Nicolas Dandrimont <olasd@debian.org>  Thu, 11 Jul 2019 14:03:30 +0200

swh-storage (0.0.145-1~swh2) buster-swh; urgency=medium

  * Remove useless swh.scheduler dependency

 -- Nicolas Dandrimont <olasd@debian.org>  Thu, 11 Jul 2019 13:53:45 +0200

swh-storage (0.0.145-1~swh1) unstable-swh; urgency=medium

  * New upstream release 0.0.145     - (tagged by Valentin Lorentz
    <vlorentz@softwareheritage.org> on 2019-07-02 12:00:53 +0200)
  * Upstream changes:     - v0.0.145     - Add an
    'origin_visit_find_by_date' endpoint.     - Add support for origin
    urls in all endpoints

 -- Software Heritage autobuilder (on jenkins-debian1) <jenkins@jenkins-debian1.internal.softwareheritage.org>  Tue, 02 Jul 2019 10:19:19 +0000

swh-storage (0.0.143-1~swh1) unstable-swh; urgency=medium

  * New upstream release 0.0.143     - (tagged by Valentin Lorentz
    <vlorentz@softwareheritage.org> on 2019-06-05 13:18:14 +0200)
  * Upstream changes:     - Add test for snapshot/release counters.

 -- Software Heritage autobuilder (on jenkins-debian1) <jenkins@jenkins-debian1.internal.softwareheritage.org>  Mon, 01 Jul 2019 12:38:40 +0000

swh-storage (0.0.142-1~swh1) unstable-swh; urgency=medium

  * New upstream release 0.0.142     - (tagged by Valentin Lorentz
    <vlorentz@softwareheritage.org> on 2019-06-11 15:24:49 +0200)
  * Upstream changes:     - Mark network tests, so they can be disabled.

 -- Software Heritage autobuilder (on jenkins-debian1) <jenkins@jenkins-debian1.internal.softwareheritage.org>  Tue, 11 Jun 2019 13:44:19 +0000

swh-storage (0.0.141-1~swh1) unstable-swh; urgency=medium

  * New upstream release 0.0.141     - (tagged by Valentin Lorentz
    <vlorentz@softwareheritage.org> on 2019-06-06 17:05:03 +0200)
  * Upstream changes:     - Add support for using URL instead of ID in
    snapshot_get_latest.

 -- Software Heritage autobuilder (on jenkins-debian1) <jenkins@jenkins-debian1.internal.softwareheritage.org>  Tue, 11 Jun 2019 10:36:32 +0000

swh-storage (0.0.140-1~swh1) unstable-swh; urgency=medium

  * New upstream release 0.0.140     - (tagged by mihir(faux__)
    <karbelkar.mihir@gmail.com> on 2019-03-24 21:47:31 +0530)
  * Upstream changes:     - Changes the output of content_find method to
    a list in case of hash collisions and makes the sql query on python
    side and added test duplicate input, colliding sha256 and colliding
    blake2s256

 -- Software Heritage autobuilder (on jenkins-debian1) <jenkins@jenkins-debian1.internal.softwareheritage.org>  Thu, 16 May 2019 12:09:04 +0000

swh-storage (0.0.139-1~swh1) unstable-swh; urgency=medium

  * New upstream release 0.0.139     - (tagged by Nicolas Dandrimont
    <nicolas@dandrimont.eu> on 2019-04-18 17:57:57 +0200)
  * Upstream changes:     - Release swh.storage v0.0.139     - Backwards-
    compatibility improvements for snapshot_add     - Better
    transactionality in revision_add/release_add     - Fix backwards
    metric names     - Handle shallow histories properly

 -- Software Heritage autobuilder (on jenkins-debian1) <jenkins@jenkins-debian1.internal.softwareheritage.org>  Thu, 18 Apr 2019 16:08:28 +0000

swh-storage (0.0.138-1~swh1) unstable-swh; urgency=medium

  * New upstream release 0.0.138     - (tagged by Valentin Lorentz
    <vlorentz@softwareheritage.org> on 2019-04-09 16:40:49 +0200)
  * Upstream changes:     - Use the db_transaction decorator on all
    _add() methods.     - So they gracefully release the connection on
    error instead     - of relying on reference-counting to call the
    Db's `__del__`     - (which does not happen in Hypothesis tests)
    because a ref     - to it is kept via the traceback object.

 -- Software Heritage autobuilder (on jenkins-debian1) <jenkins@jenkins-debian1.internal.softwareheritage.org>  Tue, 09 Apr 2019 16:50:48 +0000

swh-storage (0.0.137-1~swh1) unstable-swh; urgency=medium

  * New upstream release 0.0.137     - (tagged by Valentin Lorentz
    <vlorentz@softwareheritage.org> on 2019-04-08 15:40:24 +0200)
  * Upstream changes:     - Make test_origin_get_range run faster.

 -- Software Heritage autobuilder (on jenkins-debian1) <jenkins@jenkins-debian1.internal.softwareheritage.org>  Mon, 08 Apr 2019 13:56:16 +0000

swh-storage (0.0.135-1~swh1) unstable-swh; urgency=medium

  * New upstream release 0.0.135     - (tagged by Valentin Lorentz
    <vlorentz@softwareheritage.org> on 2019-04-04 20:42:32 +0200)
  * Upstream changes:     - Make content_add_metadata require a ctime
    argument.     - This makes Python set the ctime instead of pgsql.

 -- Software Heritage autobuilder (on jenkins-debian1) <jenkins@jenkins-debian1.internal.softwareheritage.org>  Fri, 05 Apr 2019 14:43:28 +0000

swh-storage (0.0.134-1~swh1) unstable-swh; urgency=medium

  * New upstream release 0.0.134     - (tagged by Valentin Lorentz
    <vlorentz@softwareheritage.org> on 2019-04-03 13:38:58 +0200)
  * Upstream changes:     - Don't leak origin ids to the journal.

 -- Software Heritage autobuilder (on jenkins-debian1) <jenkins@jenkins-debian1.internal.softwareheritage.org>  Thu, 04 Apr 2019 10:16:09 +0000

swh-storage (0.0.132-1~swh1) unstable-swh; urgency=medium

  * New upstream release 0.0.132     - (tagged by Valentin Lorentz
    <vlorentz@softwareheritage.org> on 2019-04-01 11:50:30 +0200)
  * Upstream changes:     - Use sha1 instead of bigint as FK from
    origin_visit to snapshot (part 1: add new column)

 -- Software Heritage autobuilder (on jenkins-debian1) <jenkins@jenkins-debian1.internal.softwareheritage.org>  Mon, 01 Apr 2019 13:30:48 +0000

swh-storage (0.0.131-1~swh1) unstable-swh; urgency=medium

  * New upstream release 0.0.131     - (tagged by Nicolas Dandrimont
    <nicolas@dandrimont.eu> on 2019-03-28 17:24:44 +0100)
  * Upstream changes:     - Release swh.storage v0.0.131     - Add
    statsd metrics to storage RPC backend     - Clean up
    snapshot_add/origin_visit_update     - Uniformize RPC backend to use
    POSTs everywhere

 -- Software Heritage autobuilder (on jenkins-debian1) <jenkins@jenkins-debian1.internal.softwareheritage.org>  Thu, 28 Mar 2019 16:34:07 +0000

swh-storage (0.0.130-1~swh1) unstable-swh; urgency=medium

  * New upstream release 0.0.130     - (tagged by Valentin Lorentz
    <vlorentz@softwareheritage.org> on 2019-02-26 10:50:44 +0100)
  * Upstream changes:     - Add an helper function to list all origins
    in the storage.

 -- Software Heritage autobuilder (on jenkins-debian1) <jenkins@jenkins-debian1.internal.softwareheritage.org>  Wed, 13 Mar 2019 14:01:04 +0000

swh-storage (0.0.129-1~swh1) unstable-swh; urgency=medium

  * New upstream release 0.0.129     - (tagged by Valentin Lorentz
    <vlorentz@softwareheritage.org> on 2019-02-27 10:42:29 +0100)
  * Upstream changes:     - Double the timeout of revision_get.     -
    Metadata indexers often hit the limit.

 -- Software Heritage autobuilder (on jenkins-debian1) <jenkins@jenkins-debian1.internal.softwareheritage.org>  Fri, 01 Mar 2019 10:11:28 +0000

swh-storage (0.0.128-1~swh1) unstable-swh; urgency=medium

  * New upstream release 0.0.128     - (tagged by Antoine R. Dumont
    (@ardumont) <antoine.romain.dumont@gmail.com> on 2019-02-21 14:59:22
    +0100)
  * Upstream changes:     - v0.0.128     - api.server: Fix wrong
    exception type     - storage.cli: Fix cli entry point name to the
    expected name (setup.py)

 -- Software Heritage autobuilder (on jenkins-debian1) <jenkins@jenkins-debian1.internal.softwareheritage.org>  Thu, 21 Feb 2019 14:07:23 +0000

swh-storage (0.0.127-1~swh1) unstable-swh; urgency=medium

  * New upstream release 0.0.127     - (tagged by Antoine R. Dumont
    (@ardumont) <antoine.romain.dumont@gmail.com> on 2019-02-21 13:34:19
    +0100)
  * Upstream changes:     - v0.0.127     - api.wsgi: Open wsgi
    entrypoint and check config at startup time     - api.server: Make
    the api server load and check its configuration     -
    swh.storage.cli: Migrate the api server startup in swh.storage.cli

 -- Software Heritage autobuilder (on jenkins-debian1) <jenkins@jenkins-debian1.internal.softwareheritage.org>  Thu, 21 Feb 2019 12:59:48 +0000

swh-storage (0.0.126-1~swh1) unstable-swh; urgency=medium

  * New upstream release 0.0.126     - (tagged by Valentin Lorentz
    <vlorentz@softwareheritage.org> on 2019-02-21 10:18:26 +0100)
  * Upstream changes:     - Double the timeout of snapshot_get_latest.
    - Metadata indexers often hit the limit.

 -- Software Heritage autobuilder (on jenkins-debian1) <jenkins@jenkins-debian1.internal.softwareheritage.org>  Thu, 21 Feb 2019 11:24:52 +0000

swh-storage (0.0.125-1~swh1) unstable-swh; urgency=medium

  * New upstream release 0.0.125     - (tagged by Antoine R. Dumont
    (@ardumont) <antoine.romain.dumont@gmail.com> on 2019-02-14 10:13:31
    +0100)
  * Upstream changes:     - v0.0.125     - api/server: Do not read
    configuration at each request

 -- Software Heritage autobuilder (on jenkins-debian1) <jenkins@jenkins-debian1.internal.softwareheritage.org>  Thu, 14 Feb 2019 16:57:01 +0000

swh-storage (0.0.124-1~swh3) unstable-swh; urgency=low

  * New upstream release, fixing the distribution this time

 -- Antoine R. Dumont (@ardumont) <antoine.romain.dumont@gmail.com>  Thu, 14 Feb 2019 17:51:29 +0100

swh-storage (0.0.124-1~swh2) unstable; urgency=medium

  * New upstream release for dependency fix reasons

 -- Antoine R. Dumont (@ardumont) <antoine.romain.dumont@gmail.com>  Thu, 14 Feb 2019 09:27:55 +0100

swh-storage (0.0.124-1~swh1) unstable-swh; urgency=medium

  * New upstream release 0.0.124     - (tagged by Antoine Lambert
    <antoine.lambert@inria.fr> on 2019-02-12 14:40:53 +0100)
  * Upstream changes:     - version 0.0.124

 -- Software Heritage autobuilder (on jenkins-debian1) <jenkins@jenkins-debian1.internal.softwareheritage.org>  Tue, 12 Feb 2019 13:46:08 +0000

swh-storage (0.0.123-1~swh1) unstable-swh; urgency=medium

  * New upstream release 0.0.123     - (tagged by Antoine R. Dumont
    (@ardumont) <antoine.romain.dumont@gmail.com> on 2019-02-08 15:06:49
    +0100)
  * Upstream changes:     - v0.0.123     - Make Storage.origin_get
    support a list of origins, like other     - Storage.*_get methods.
    - Stop using _to_bytes functions.     - Use the BaseDb (and friends)
    from swh-core

 -- Software Heritage autobuilder (on jenkins-debian1) <jenkins@jenkins-debian1.internal.softwareheritage.org>  Fri, 08 Feb 2019 14:14:18 +0000

swh-storage (0.0.122-1~swh1) unstable-swh; urgency=medium

  * New upstream release 0.0.122     - (tagged by Antoine Lambert
    <antoine.lambert@inria.fr> on 2019-01-28 11:57:27 +0100)
  * Upstream changes:     - version 0.0.122

 -- Software Heritage autobuilder (on jenkins-debian1) <jenkins@jenkins-debian1.internal.softwareheritage.org>  Mon, 28 Jan 2019 11:02:45 +0000

swh-storage (0.0.121-1~swh1) unstable-swh; urgency=medium

  * New upstream release 0.0.121     - (tagged by Antoine Lambert
    <antoine.lambert@inria.fr> on 2019-01-28 11:31:48 +0100)
  * Upstream changes:     - version 0.0.121

 -- Software Heritage autobuilder (on jenkins-debian1) <jenkins@jenkins-debian1.internal.softwareheritage.org>  Mon, 28 Jan 2019 10:36:40 +0000

swh-storage (0.0.120-1~swh1) unstable-swh; urgency=medium

  * New upstream release 0.0.120     - (tagged by Antoine Lambert
    <antoine.lambert@inria.fr> on 2019-01-17 12:04:27 +0100)
  * Upstream changes:     - version 0.0.120

 -- Software Heritage autobuilder (on jenkins-debian1) <jenkins@jenkins-debian1.internal.softwareheritage.org>  Thu, 17 Jan 2019 11:12:47 +0000

swh-storage (0.0.119-1~swh1) unstable-swh; urgency=medium

  * New upstream release 0.0.119     - (tagged by Antoine R. Dumont
    (@ardumont) <antoine.romain.dumont@gmail.com> on 2019-01-11 11:57:13
    +0100)
  * Upstream changes:     - v0.0.119     - listener: Notify Kafka when
    an origin visit is updated

 -- Software Heritage autobuilder (on jenkins-debian1) <jenkins@jenkins-debian1.internal.softwareheritage.org>  Fri, 11 Jan 2019 11:02:07 +0000

swh-storage (0.0.118-1~swh1) unstable-swh; urgency=medium

  * New upstream release 0.0.118     - (tagged by Antoine Lambert
    <antoine.lambert@inria.fr> on 2019-01-09 16:59:15 +0100)
  * Upstream changes:     - version 0.0.118

 -- Software Heritage autobuilder (on jenkins-debian1) <jenkins@jenkins-debian1.internal.softwareheritage.org>  Wed, 09 Jan 2019 18:51:34 +0000

swh-storage (0.0.117-1~swh1) unstable-swh; urgency=medium

  * v0.0.117
  * listener: Adapt decoding behavior depending on the object type

 -- Antoine R. Dumont (@ardumont) <antoine.romain.dumont@gmail.com>  Thu, 20 Dec 2018 14:48:44 +0100

swh-storage (0.0.116-1~swh1) unstable-swh; urgency=medium

  * v0.0.116
  * Update requirements to latest swh.core

 -- Antoine R. Dumont (@ardumont) <antoine.romain.dumont@gmail.com>  Fri, 14 Dec 2018 15:57:04 +0100

swh-storage (0.0.115-1~swh1) unstable-swh; urgency=medium

  * version 0.0.115

 -- Antoine Lambert <antoine.lambert@inria.fr>  Fri, 14 Dec 2018 15:47:52 +0100

swh-storage (0.0.114-1~swh1) unstable-swh; urgency=medium

  * version 0.0.114

 -- Antoine Lambert <antoine.lambert@inria.fr>  Wed, 05 Dec 2018 10:59:49 +0100

swh-storage (0.0.113-1~swh1) unstable-swh; urgency=medium

  * v0.0.113
  * in-memory storage: Add recursive argument to directory_ls endpoint

 -- Antoine R. Dumont (@ardumont) <antoine.romain.dumont@gmail.com>  Fri, 30 Nov 2018 11:56:44 +0100

swh-storage (0.0.112-1~swh1) unstable-swh; urgency=medium

  * v0.0.112
  * in-memory storage: Align with existing storage
  * docstring: Improvments and adapt according to api
  * doc: update index to match new swh-doc format
  * Increase test coverage for stat_counters + fix its bugs.

 -- Antoine R. Dumont (@ardumont) <antoine.romain.dumont@gmail.com>  Fri, 30 Nov 2018 10:28:02 +0100

swh-storage (0.0.111-1~swh1) unstable-swh; urgency=medium

  * v0.0.111
  * Move generative tests in their own module
  * Open in-memory storage implementation

 -- Antoine R. Dumont (@ardumont) <antoine.romain.dumont@gmail.com>  Wed, 21 Nov 2018 08:55:14 +0100

swh-storage (0.0.110-1~swh1) unstable-swh; urgency=medium

  * v0.0.110
  * storage: Open content_get_range endpoint
  * tests: Start using hypothesis for tests generation
  * Improvments: Remove SQLisms from the tests and API
  * docs: Document metadata providers

 -- Antoine R. Dumont (@ardumont) <antoine.romain.dumont@gmail.com>  Fri, 16 Nov 2018 11:53:14 +0100

swh-storage (0.0.109-1~swh1) unstable-swh; urgency=medium

  * version 0.0.109

 -- Antoine Lambert <antoine.lambert@inria.fr>  Mon, 12 Nov 2018 14:11:09 +0100

swh-storage (0.0.108-1~swh1) unstable-swh; urgency=medium

  * Release swh.storage v0.0.108
  * Add a function to get a full snapshot from the paginated view

 -- Nicolas Dandrimont <nicolas@dandrimont.eu>  Thu, 18 Oct 2018 18:32:10 +0200

swh-storage (0.0.107-1~swh1) unstable-swh; urgency=medium

  * Release swh.storage v0.0.107
  * Enable pagination of snapshot branches
  * Drop occurrence-related tables
  * Drop entity-related tables

 -- Nicolas Dandrimont <nicolas@dandrimont.eu>  Wed, 17 Oct 2018 15:06:07 +0200

swh-storage (0.0.106-1~swh1) unstable-swh; urgency=medium

  * Release swh.storage v0.0.106
  * Fix origin_visit_get_latest_snapshot logic
  * Improve directory iterator
  * Drop backwards compatibility between snapshots and occurrences
  * Drop the occurrence table

 -- Nicolas Dandrimont <nicolas@dandrimont.eu>  Mon, 08 Oct 2018 17:03:54 +0200

swh-storage (0.0.105-1~swh1) unstable-swh; urgency=medium

  * v0.0.105
  * Increase directory_ls endpoint to 20 seconds
  * Add snapshot to the stats endpoint
  * Improve documentation

 -- Antoine R. Dumont (@ardumont) <antoine.romain.dumont@gmail.com>  Mon, 10 Sep 2018 11:36:27 +0200

swh-storage (0.0.104-1~swh1) unstable-swh; urgency=medium

  * version 0.0.104

 -- Antoine Lambert <antoine.lambert@inria.fr>  Wed, 29 Aug 2018 15:55:37 +0200

swh-storage (0.0.103-1~swh1) unstable-swh; urgency=medium

  * v0.0.103
  * swh.storage.storage: origin_add returns updated list of dict with id

 -- Antoine R. Dumont (@ardumont) <antoine.romain.dumont@gmail.com>  Mon, 30 Jul 2018 11:47:53 +0200

swh-storage (0.0.102-1~swh1) unstable-swh; urgency=medium

  * Release swh-storage v0.0.102
  * Stop using temporary tables for read-only queries
  * Add timeouts for some read-only queries

 -- Nicolas Dandrimont <nicolas@dandrimont.eu>  Tue, 05 Jun 2018 14:06:54 +0200

swh-storage (0.0.101-1~swh1) unstable-swh; urgency=medium

  * v0.0.101
  * swh.storage.api.client: Permit to specify the query timeout option

 -- Antoine R. Dumont (@ardumont) <antoine.romain.dumont@gmail.com>  Thu, 24 May 2018 12:13:51 +0200

swh-storage (0.0.100-1~swh1) unstable-swh; urgency=medium

  * Release swh.storage v0.0.100
  * remote api: only instantiate storage once per import
  * add thread-awareness to the storage implementation
  * properly cleanup after tests
  * parallelize objstorage and storage additions

 -- Nicolas Dandrimont <nicolas@dandrimont.eu>  Sat, 12 May 2018 18:12:40 +0200

swh-storage (0.0.99-1~swh1) unstable-swh; urgency=medium

  * v0.0.99
  * storage: Add methods to compute directories/revisions diff
  * Add a new table for "bucketed" object counts
  * doc: update table clusters in SQL diagram
  * swh.storage.content_missing: Improve docstring

 -- Antoine R. Dumont (@ardumont) <antoine.romain.dumont@gmail.com>  Tue, 20 Feb 2018 13:32:25 +0100

swh-storage (0.0.98-1~swh1) unstable-swh; urgency=medium

  * Release swh.storage v0.0.98
  * Switch backwards compatibility for snapshots off

 -- Nicolas Dandrimont <nicolas@dandrimont.eu>  Tue, 06 Feb 2018 15:27:15 +0100

swh-storage (0.0.97-1~swh1) unstable-swh; urgency=medium

  * Release swh.storage v0.0.97
  * refactor database initialization
  * use a separate thread instead of a temporary file for COPY
    operations
  * add more snapshot-related endpoints

 -- Nicolas Dandrimont <nicolas@dandrimont.eu>  Tue, 06 Feb 2018 14:07:07 +0100

swh-storage (0.0.96-1~swh1) unstable-swh; urgency=medium

  * Release swh.storage v0.0.96
  * Add snapshot models
  * Add support for hg revision type

 -- Nicolas Dandrimont <nicolas@dandrimont.eu>  Tue, 19 Dec 2017 16:25:57 +0100

swh-storage (0.0.95-1~swh1) unstable-swh; urgency=medium

  * v0.0.95
  * swh.storage: Rename indexer_configuration to tool
  * swh.storage: Migrate indexer model to its own model

 -- Antoine R. Dumont (@ardumont) <antoine.romain.dumont@gmail.com>  Thu, 07 Dec 2017 09:56:31 +0100

swh-storage (0.0.94-1~swh1) unstable-swh; urgency=medium

  * v0.0.94
  * Open searching origins methods to storage

 -- Antoine R. Dumont (@ardumont) <antoine.romain.dumont@gmail.com>  Tue, 05 Dec 2017 12:32:57 +0100

swh-storage (0.0.93-1~swh1) unstable-swh; urgency=medium

  * v0.0.93
  * swh.storage: Open indexer_configuration_add endpoint
  * swh-data: Update content mimetype indexer configuration
  * origin_visit_get: make order repeatable
  * db: Make unique indices actually unique and vice versa
  * Add origin_metadata endpoints (add, get, etc...)
  * cleanup: Remove unused content provenance cache tables

 -- Antoine R. Dumont (@ardumont) <antoine.romain.dumont@gmail.com>  Fri, 24 Nov 2017 11:14:11 +0100

swh-storage (0.0.92-1~swh1) unstable-swh; urgency=medium

  * Release swh.storage v0.0.92
  * make swh.storage.schemata work on SQLAlchemy 1.0

 -- Nicolas Dandrimont <nicolas@dandrimont.eu>  Thu, 12 Oct 2017 19:51:24 +0200

swh-storage (0.0.91-1~swh1) unstable-swh; urgency=medium

  * Release swh.storage version 0.0.91
  * Update packaging runes

 -- Nicolas Dandrimont <nicolas@dandrimont.eu>  Thu, 12 Oct 2017 18:41:46 +0200

swh-storage (0.0.90-1~swh1) unstable-swh; urgency=medium

  * Release swh.storage v0.0.90
  * Remove leaky dependency on python3-kafka

 -- Nicolas Dandrimont <nicolas@dandrimont.eu>  Wed, 11 Oct 2017 18:53:22 +0200

swh-storage (0.0.89-1~swh1) unstable-swh; urgency=medium

  * Release swh.storage v0.0.89
  * Add new package for ancillary schemata
  * Add new metadata-related entry points
  * Update for new swh.model

 -- Nicolas Dandrimont <nicolas@dandrimont.eu>  Wed, 11 Oct 2017 17:39:29 +0200

swh-storage (0.0.88-1~swh1) unstable-swh; urgency=medium

  * Release swh.storage v0.0.88
  * Move the archiver to its own module
  * Prepare building for stretch

 -- Nicolas Dandrimont <nicolas@dandrimont.eu>  Fri, 30 Jun 2017 14:52:12 +0200

swh-storage (0.0.87-1~swh1) unstable-swh; urgency=medium

  * Release swh.storage v0.0.87
  * update tasks to new swh.scheduler api

 -- Nicolas Dandrimont <nicolas@dandrimont.eu>  Mon, 12 Jun 2017 17:54:11 +0200

swh-storage (0.0.86-1~swh1) unstable-swh; urgency=medium

  * Release swh.storage v0.0.86
  * archiver updates

 -- Nicolas Dandrimont <nicolas@dandrimont.eu>  Tue, 06 Jun 2017 18:43:43 +0200

swh-storage (0.0.85-1~swh1) unstable-swh; urgency=medium

  * v0.0.85
  * Improve license endpoint's unknown license policy

 -- Antoine R. Dumont (@ardumont) <antoine.romain.dumont@gmail.com>  Tue, 06 Jun 2017 17:55:40 +0200

swh-storage (0.0.84-1~swh1) unstable-swh; urgency=medium

  * v0.0.84
  * Update indexer endpoints to use indexer configuration id
  * Add indexer configuration endpoint

 -- Antoine R. Dumont (@ardumont) <antoine.romain.dumont@gmail.com>  Fri, 02 Jun 2017 16:16:47 +0200

swh-storage (0.0.83-1~swh1) unstable-swh; urgency=medium

  * v0.0.83
  * Add blake2s256 new hash computation on content

 -- Antoine R. Dumont (@ardumont) <antoine.romain.dumont@gmail.com>  Fri, 31 Mar 2017 12:27:09 +0200

swh-storage (0.0.82-1~swh1) unstable-swh; urgency=medium

  * v0.0.82
  * swh.storage.listener: Subscribe to new origin notifications
  * sql/swh-func: improve equality check on the three columns for
    swh_content_missing
  * swh.storage: add length to directory listing primitives
  * refactoring: Migrate from swh.core.hashutil to swh.model.hashutil
  * swh.storage.archiver.updater: Create a content updater journal
    client
  * vault: add a git fast-import cooker
  * vault: generic cache to allow multiple cooker types and formats

 -- Antoine R. Dumont (@ardumont) <antoine.romain.dumont@gmail.com>  Tue, 21 Mar 2017 14:50:16 +0100

swh-storage (0.0.81-1~swh1) unstable-swh; urgency=medium

  * Release swh.storage v0.0.81
  * archiver improvements for mass injection in azure

 -- Nicolas Dandrimont <nicolas@dandrimont.eu>  Thu, 09 Mar 2017 11:15:28 +0100

swh-storage (0.0.80-1~swh1) unstable-swh; urgency=medium

  * Release swh.storage v0.0.80
  * archiver improvements related to the mass injection of contents in
    azure
  * updates to the vault cooker

 -- Nicolas Dandrimont <nicolas@dandrimont.eu>  Tue, 07 Mar 2017 15:12:35 +0100

swh-storage (0.0.79-1~swh1) unstable-swh; urgency=medium

  * Release swh.storage v0.0.79
  * archiver: keep counts of objects in each archive
  * converters: normalize timestamps using swh.model

 -- Nicolas Dandrimont <nicolas@dandrimont.eu>  Tue, 14 Feb 2017 19:37:36 +0100

swh-storage (0.0.78-1~swh1) unstable-swh; urgency=medium

  * v0.0.78
  * Refactoring some common code into swh.core + adaptation api calls in
  * swh.objstorage and swh.storage (storage and vault)

 -- Antoine R. Dumont (@ardumont) <antoine.romain.dumont@gmail.com>  Thu, 26 Jan 2017 15:08:03 +0100

swh-storage (0.0.77-1~swh1) unstable-swh; urgency=medium

  * v0.0.77
  * Paginate results for origin_visits endpoint

 -- Antoine R. Dumont (@ardumont) <antoine.romain.dumont@gmail.com>  Thu, 19 Jan 2017 14:41:49 +0100

swh-storage (0.0.76-1~swh1) unstable-swh; urgency=medium

  * v0.0.76
  * Unify storage and objstorage configuration and instantiation
    functions

 -- Antoine R. Dumont (@ardumont) <antoine.romain.dumont@gmail.com>  Thu, 15 Dec 2016 18:25:58 +0100

swh-storage (0.0.75-1~swh1) unstable-swh; urgency=medium

  * v0.0.75
  * Add information on indexer tools (T610)

 -- Antoine R. Dumont (@ardumont) <antoine.romain.dumont@gmail.com>  Fri, 02 Dec 2016 18:21:36 +0100

swh-storage (0.0.74-1~swh1) unstable-swh; urgency=medium

  * v0.0.74
  * Use strict equality for content ctags' symbols search

 -- Antoine R. Dumont (@ardumont) <antoine.romain.dumont@gmail.com>  Tue, 29 Nov 2016 17:25:29 +0100

swh-storage (0.0.73-1~swh1) unstable-swh; urgency=medium

  * v0.0.73
  * Improve ctags search query for edge cases

 -- Antoine R. Dumont (@ardumont) <antoine.romain.dumont@gmail.com>  Mon, 28 Nov 2016 16:34:55 +0100

swh-storage (0.0.72-1~swh1) unstable-swh; urgency=medium

  * v0.0.72
  * Permit pagination on content_ctags_search api endpoint

 -- Antoine R. Dumont (@ardumont) <antoine.romain.dumont@gmail.com>  Thu, 24 Nov 2016 14:19:29 +0100

swh-storage (0.0.71-1~swh1) unstable-swh; urgency=medium

  * v0.0.71
  * Open full-text search endpoint on ctags

 -- Antoine R. Dumont (@ardumont) <antoine.romain.dumont@gmail.com>  Wed, 23 Nov 2016 17:33:51 +0100

swh-storage (0.0.70-1~swh1) unstable-swh; urgency=medium

  * v0.0.70
  * Add new license endpoints (add/get)
  * Update ctags endpoints to align update conflict policy

 -- Antoine R. Dumont (@ardumont) <antoine.romain.dumont@gmail.com>  Thu, 10 Nov 2016 17:27:49 +0100

swh-storage (0.0.69-1~swh1) unstable-swh; urgency=medium

  * v0.0.69
  * storage: Open ctags entry points (missing, add, get)
  * storage: allow adding several origins at once

 -- Antoine R. Dumont (@ardumont) <antoine.romain.dumont@gmail.com>  Thu, 20 Oct 2016 16:07:07 +0200

swh-storage (0.0.68-1~swh1) unstable-swh; urgency=medium

  * v0.0.68
  * indexer: Open mimetype/language get endpoints
  * indexer: Add the mimetype/language add function with conflict_update
    flag
  * archiver: Extend worker-to-backend to transmit messages to another
  * queue (once done)

 -- Antoine R. Dumont (@ardumont) <antoine.romain.dumont@gmail.com>  Thu, 13 Oct 2016 15:30:21 +0200

swh-storage (0.0.67-1~swh1) unstable-swh; urgency=medium

  * v0.0.67
  * Fix provenance storage init function

 -- Antoine R. Dumont (@ardumont) <antoine.romain.dumont@gmail.com>  Wed, 12 Oct 2016 02:24:12 +0200

swh-storage (0.0.66-1~swh1) unstable-swh; urgency=medium

  * v0.0.66
  * Improve provenance configuration format

 -- Antoine R. Dumont (@ardumont) <antoine.romain.dumont@gmail.com>  Wed, 12 Oct 2016 01:39:26 +0200

swh-storage (0.0.65-1~swh1) unstable-swh; urgency=medium

  * v0.0.65
  * Open api entry points for swh.indexer about content mimetype and
  * language
  * Update schema graph to latest version

 -- Antoine R. Dumont (@ardumont) <antoine.romain.dumont@gmail.com>  Sat, 08 Oct 2016 10:00:30 +0200

swh-storage (0.0.64-1~swh1) unstable-swh; urgency=medium

  * v0.0.64
  * Fix: Missing incremented version 5 for archiver.dbversion
  * Retrieve information on a content cached
  * sql/swh-func: content cache populates lines in deterministic order

 -- Antoine R. Dumont (@ardumont) <antoine.romain.dumont@gmail.com>  Thu, 29 Sep 2016 21:50:59 +0200

swh-storage (0.0.63-1~swh1) unstable-swh; urgency=medium

  * v0.0.63
  * Make the 'worker to backend' destination agnostic (message
    parameter)
  * Improve 'unknown sha1' policy (archiver db can lag behind swh db)
  * Improve 'force copy' policy

 -- Antoine R. Dumont (@ardumont) <antoine.romain.dumont@gmail.com>  Fri, 23 Sep 2016 12:29:50 +0200

swh-storage (0.0.62-1~swh1) unstable-swh; urgency=medium

  * Release swh.storage v0.0.62
  * Updates to the provenance cache to reduce churn on the main tables

 -- Nicolas Dandrimont <nicolas@dandrimont.eu>  Thu, 22 Sep 2016 18:54:52 +0200

swh-storage (0.0.61-1~swh1) unstable-swh; urgency=medium

  * v0.0.61
  * Handle copies of unregistered sha1 in archiver db
  * Fix copy to only the targeted destination
  * Update to latest python3-swh.core dependency

 -- Antoine R. Dumont (@ardumont) <antoine.romain.dumont@gmail.com>  Thu, 22 Sep 2016 13:44:05 +0200

swh-storage (0.0.60-1~swh1) unstable-swh; urgency=medium

  * v0.0.60
  * Update archiver dependencies

 -- Antoine R. Dumont (@ardumont) <antoine.romain.dumont@gmail.com>  Tue, 20 Sep 2016 16:46:48 +0200

swh-storage (0.0.59-1~swh1) unstable-swh; urgency=medium

  * v0.0.59
  * Unify configuration property between director/worker
  * Deal with potential missing contents in the archiver db
  * Improve get_contents_error implementation
  * Remove dead code in swh.storage.db about archiver

 -- Antoine R. Dumont (@ardumont) <antoine.romain.dumont@gmail.com>  Sat, 17 Sep 2016 12:50:14 +0200

swh-storage (0.0.58-1~swh1) unstable-swh; urgency=medium

  * v0.0.58
  * ArchiverDirectorToBackend reads sha1 from stdin and sends chunks of
    sha1
  * for archival.

 -- Antoine R. Dumont (@ardumont) <antoine.romain.dumont@gmail.com>  Fri, 16 Sep 2016 22:17:14 +0200

swh-storage (0.0.57-1~swh1) unstable-swh; urgency=medium

  * v0.0.57
  * Update swh.storage.archiver

 -- Antoine R. Dumont (@ardumont) <antoine.romain.dumont@gmail.com>  Thu, 15 Sep 2016 16:30:11 +0200

swh-storage (0.0.56-1~swh1) unstable-swh; urgency=medium

  * v0.0.56
  * Vault: Add vault implementation (directory cooker & cache
  * implementation + its api)
  * Archiver: Add another archiver implementation (direct to backend)

 -- Antoine R. Dumont (@ardumont) <antoine.romain.dumont@gmail.com>  Thu, 15 Sep 2016 10:56:35 +0200

swh-storage (0.0.55-1~swh1) unstable-swh; urgency=medium

  * v0.0.55
  * Fix origin_visit endpoint

 -- Antoine R. Dumont (@ardumont) <antoine.romain.dumont@gmail.com>  Thu, 08 Sep 2016 15:21:28 +0200

swh-storage (0.0.54-1~swh1) unstable-swh; urgency=medium

  * v0.0.54
  * Open origin_visit_get_by entry point

 -- Antoine R. Dumont (@ardumont) <antoine.romain.dumont@gmail.com>  Mon, 05 Sep 2016 12:36:34 +0200

swh-storage (0.0.53-1~swh1) unstable-swh; urgency=medium

  * v0.0.53
  * Add cache about content provenance
  * debian: fix python3-swh.storage.archiver runtime dependency
  * debian: create new package python3-swh.storage.provenance

 -- Antoine R. Dumont (@ardumont) <antoine.romain.dumont@gmail.com>  Fri, 02 Sep 2016 11:14:09 +0200

swh-storage (0.0.52-1~swh1) unstable-swh; urgency=medium

  * v0.0.52
  * Package python3-swh.storage.archiver

 -- Antoine R. Dumont (@ardumont) <antoine.romain.dumont@gmail.com>  Thu, 25 Aug 2016 14:55:23 +0200

swh-storage (0.0.51-1~swh1) unstable-swh; urgency=medium

  * Release swh.storage v0.0.51
  * Add new metadata column to origin_visit
  * Update swh-add-directory script for updated API

 -- Nicolas Dandrimont <nicolas@dandrimont.eu>  Wed, 24 Aug 2016 14:36:03 +0200

swh-storage (0.0.50-1~swh1) unstable-swh; urgency=medium

  * v0.0.50
  * Add a function to pull (only) metadata for a list of contents
  * Update occurrence_add api entry point to properly deal with
    origin_visit
  * Add origin_visit api entry points to create/update origin_visit

 -- Antoine R. Dumont (@ardumont) <antoine.romain.dumont@gmail.com>  Tue, 23 Aug 2016 16:29:26 +0200

swh-storage (0.0.49-1~swh1) unstable-swh; urgency=medium

  * Release swh.storage v0.0.49
  * Proper dependency on python3-kafka

 -- Nicolas Dandrimont <nicolas@dandrimont.eu>  Fri, 19 Aug 2016 13:45:52 +0200

swh-storage (0.0.48-1~swh1) unstable-swh; urgency=medium

  * Release swh.storage v0.0.48
  * Updates to the archiver
  * Notification support for new object creations

 -- Nicolas Dandrimont <nicolas@dandrimont.eu>  Fri, 19 Aug 2016 12:13:50 +0200

swh-storage (0.0.47-1~swh1) unstable-swh; urgency=medium

  * Release swh.storage v0.0.47
  * Update storage archiver to new schemaless schema

 -- Nicolas Dandrimont <nicolas@dandrimont.eu>  Fri, 22 Jul 2016 16:59:19 +0200

swh-storage (0.0.46-1~swh1) unstable-swh; urgency=medium

  * v0.0.46
  * Update archiver bootstrap

 -- Antoine R. Dumont (@ardumont) <antoine.romain.dumont@gmail.com>  Wed, 20 Jul 2016 19:04:42 +0200

swh-storage (0.0.45-1~swh1) unstable-swh; urgency=medium

  * v0.0.45
  * Separate swh.storage.archiver's db from swh.storage.storage

 -- Antoine R. Dumont (@ardumont) <antoine.romain.dumont@gmail.com>  Tue, 19 Jul 2016 15:05:36 +0200

swh-storage (0.0.44-1~swh1) unstable-swh; urgency=medium

  * v0.0.44
  * Open listing visits per origin api

 -- Quentin Campos <qcampos@etud.u-pem.fr>  Fri, 08 Jul 2016 11:27:10 +0200

swh-storage (0.0.43-1~swh1) unstable-swh; urgency=medium

  * v0.0.43
  * Extract objstorage to its own package swh.objstorage

 -- Quentin Campos <qcampos@etud.u-pem.fr>  Mon, 27 Jun 2016 14:57:12 +0200

swh-storage (0.0.42-1~swh1) unstable-swh; urgency=medium

  * Add an object storage multiplexer to allow transition between
    multiple versions of objet storages.

 -- Quentin Campos <qcampos@etud.u-pem.fr>  Tue, 21 Jun 2016 15:03:52 +0200

swh-storage (0.0.41-1~swh1) unstable-swh; urgency=medium

  * Refactoring of the object storage in order to allow multiple
    versions of it, as well as a multiplexer for version transition.

 -- Quentin Campos <qcampos@etud.u-pem.fr>  Thu, 16 Jun 2016 15:54:16 +0200

swh-storage (0.0.40-1~swh1) unstable-swh; urgency=medium

  * Release swh.storage v0.0.40:
  * Refactor objstorage to allow for different implementations
  * Updates to the checker functionality
  * Bump swh.core dependency to v0.0.20

 -- Nicolas Dandrimont <nicolas@dandrimont.eu>  Tue, 14 Jun 2016 17:25:42 +0200

swh-storage (0.0.39-1~swh1) unstable-swh; urgency=medium

  * v0.0.39
  * Add run_from_webserver function for objstorage api server
  * Add unique identifier message on default api server route endpoints

 -- Antoine R. Dumont (@ardumont) <antoine.romain.dumont@gmail.com>  Fri, 20 May 2016 15:27:34 +0200

swh-storage (0.0.38-1~swh1) unstable-swh; urgency=medium

  * v0.0.38
  * Add an http api for object storage
  * Implement an archiver to perform backup copies

 -- Quentin Campos <qcampos@etud.u-pem.fr>  Fri, 20 May 2016 14:40:14 +0200

swh-storage (0.0.37-1~swh1) unstable-swh; urgency=medium

  * Release swh.storage v0.0.37
  * Add fullname to person table
  * Add svn as a revision type

 -- Nicolas Dandrimont <nicolas@dandrimont.eu>  Fri, 08 Apr 2016 16:44:24 +0200

swh-storage (0.0.36-1~swh1) unstable-swh; urgency=medium

  * Release swh.storage v0.0.36
  * Add json-schema documentation for the jsonb fields
  * Overhaul entity handling

 -- Nicolas Dandrimont <nicolas@dandrimont.eu>  Wed, 16 Mar 2016 17:27:17 +0100

swh-storage (0.0.35-1~swh1) unstable-swh; urgency=medium

  * Release swh-storage v0.0.35
  * Factor in temporary tables with only an id (db v059)
  * Allow generic object search by sha1_git (db v060)

 -- Nicolas Dandrimont <nicolas@dandrimont.eu>  Thu, 25 Feb 2016 16:21:01 +0100

swh-storage (0.0.34-1~swh1) unstable-swh; urgency=medium

  * Release swh.storage version 0.0.34
  * occurrence improvements
  * commit metadata improvements

 -- Nicolas Dandrimont <nicolas@dandrimont.eu>  Fri, 19 Feb 2016 18:20:07 +0100

swh-storage (0.0.33-1~swh1) unstable-swh; urgency=medium

  * Bump swh.storage to version 0.0.33

 -- Nicolas Dandrimont <nicolas@dandrimont.eu>  Fri, 05 Feb 2016 11:17:00 +0100

swh-storage (0.0.32-1~swh1) unstable-swh; urgency=medium

  * v0.0.32
  * Let the person's id flow
  * sql/upgrades/051: 050->051 schema change
  * sql/upgrades/050: 049->050 schema change - Clean up obsolete
    functions
  * sql/upgrades/049: Final take for 048->049 schema change.
  * sql: Use a new schema for occurrences

 -- Antoine R. Dumont (@ardumont) <antoine.romain.dumont@gmail.com>  Fri, 29 Jan 2016 17:44:27 +0100

swh-storage (0.0.31-1~swh1) unstable-swh; urgency=medium

  * v0.0.31
  * Deal with occurrence_history.branch, occurrence.branch, release.name
    as bytes

 -- Antoine R. Dumont (@ardumont) <antoine.romain.dumont@gmail.com>  Wed, 27 Jan 2016 15:45:53 +0100

swh-storage (0.0.30-1~swh1) unstable-swh; urgency=medium

  * Prepare swh.storage v0.0.30 release
  * type-agnostic occurrences and revisions

 -- Nicolas Dandrimont <nicolas@dandrimont.eu>  Tue, 26 Jan 2016 07:36:43 +0100

swh-storage (0.0.29-1~swh1) unstable-swh; urgency=medium

  * v0.0.29
  * New:
  * Upgrade sql schema to 041→043
  * Deal with communication downtime between clients and storage
  * Open occurrence_get(origin_id) to retrieve latest occurrences per
    origin
  * Open release_get_by to retrieve a release by origin
  * Open directory_get to retrieve information on directory by id
  * Open entity_get to retrieve information on entity + hierarchy from
    its uuid
  * Open directory_get that retrieve information on directory per id
  * Update:
  * directory_get/directory_ls: Rename to directory_ls
  * revision_log: update to retrieve logs from multiple root revisions
  * revision_get_by: branch name filtering is now optional

 -- Antoine R. Dumont (@ardumont) <antoine.romain.dumont@gmail.com>  Wed, 20 Jan 2016 16:15:50 +0100

swh-storage (0.0.28-1~swh1) unstable-swh; urgency=medium

  * v0.0.28
  * Open entity_get api

 -- Antoine R. Dumont (@ardumont) <antoine.romain.dumont@gmail.com>  Fri, 15 Jan 2016 16:37:27 +0100

swh-storage (0.0.27-1~swh1) unstable-swh; urgency=medium

  * v0.0.27
  * Open directory_entry_get_by_path api
  * Improve get_revision_by api performance
  * sql/swh-schema: add index on origin(type, url) --> improve origin
    lookup api
  * Bump to 039 db version

 -- Antoine R. Dumont (@ardumont) <antoine.romain.dumont@gmail.com>  Fri, 15 Jan 2016 12:42:47 +0100

swh-storage (0.0.26-1~swh1) unstable-swh; urgency=medium

  * v0.0.26
  * Open revision_get_by to retrieve a revision by occurrence criterion
    filtering
  * sql/upgrades/036: add 035→036 upgrade script

 -- Antoine R. Dumont (@ardumont) <antoine.romain.dumont@gmail.com>  Wed, 13 Jan 2016 12:46:44 +0100

swh-storage (0.0.25-1~swh1) unstable-swh; urgency=medium

  * v0.0.25
  * Limit results in swh_revision_list*
  * Create the package to align the current db production version on
    https://archive.softwareheritage.org/

 -- Antoine R. Dumont (@ardumont) <antoine.romain.dumont@gmail.com>  Fri, 08 Jan 2016 11:33:08 +0100

swh-storage (0.0.24-1~swh1) unstable-swh; urgency=medium

  * Prepare swh.storage release v0.0.24
  * Add a limit argument to revision_log

 -- Nicolas Dandrimont <nicolas@dandrimont.eu>  Wed, 06 Jan 2016 15:12:53 +0100

swh-storage (0.0.23-1~swh1) unstable-swh; urgency=medium

  * v0.0.23
  * Protect against overflow, wrapped in ValueError for client
  * Fix relative path import for remote storage.
  * api to retrieve revision_log is now 'parents' aware

 -- Antoine R. Dumont (@ardumont) <antoine.romain.dumont@gmail.com>  Wed, 06 Jan 2016 11:30:58 +0100

swh-storage (0.0.22-1~swh1) unstable-swh; urgency=medium

  * Release v0.0.22
  * Fix relative import for remote storage

 -- Nicolas Dandrimont <nicolas@dandrimont.eu>  Wed, 16 Dec 2015 16:04:48 +0100

swh-storage (0.0.21-1~swh1) unstable-swh; urgency=medium

  * Prepare release v0.0.21
  * Protect the storage api client from overflows
  * Add a get_storage function mapping to local or remote storage

 -- Nicolas Dandrimont <nicolas@dandrimont.eu>  Wed, 16 Dec 2015 13:34:46 +0100

swh-storage (0.0.20-1~swh1) unstable-swh; urgency=medium

  * v0.0.20
  * allow numeric timestamps with offset
  * Open revision_log api
  * start migration to swh.model

 -- Antoine R. Dumont (@ardumont) <antoine.romain.dumont@gmail.com>  Mon, 07 Dec 2015 15:20:36 +0100

swh-storage (0.0.19-1~swh1) unstable-swh; urgency=medium

  * v0.0.19
  * Improve directory listing with content data
  * Open person_get
  * Open release_get data reading
  * Improve origin_get api
  * Effort to unify api output on dict (for read)
  * Migrate backend to 032

 -- Antoine R. Dumont (@ardumont) <antoine.romain.dumont@gmail.com>  Fri, 27 Nov 2015 13:33:34 +0100

swh-storage (0.0.18-1~swh1) unstable-swh; urgency=medium

  * v0.0.18
  * Improve origin_get to permit retrieval per id
  * Update directory_get implementation (add join from
  * directory_entry_file to content)
  * Open release_get : [sha1] -> [Release]

 -- Antoine R. Dumont (@ardumont) <antoine.romain.dumont@gmail.com>  Thu, 19 Nov 2015 11:18:35 +0100

swh-storage (0.0.17-1~swh1) unstable-swh; urgency=medium

  * Prepare deployment of swh.storage v0.0.17
  * Add some entity related entry points

 -- Nicolas Dandrimont <nicolas@dandrimont.eu>  Tue, 03 Nov 2015 16:40:59 +0100

swh-storage (0.0.16-1~swh1) unstable-swh; urgency=medium

  * v0.0.16
  * Add metadata column in revision (db version 29)
  * cache http connection for remote storage client

 -- Antoine R. Dumont (@ardumont) <antoine.romain.dumont@gmail.com>  Thu, 29 Oct 2015 10:29:00 +0100

swh-storage (0.0.15-1~swh1) unstable-swh; urgency=medium

  * Prepare deployment of swh.storage v0.0.15
  * Allow population of fetch_history
  * Update organizations / projects as entities
  * Use schema v028 for directory addition

 -- Nicolas Dandrimont <nicolas@dandrimont.eu>  Tue, 27 Oct 2015 11:43:39 +0100

swh-storage (0.0.14-1~swh1) unstable-swh; urgency=medium

  * Prepare swh.storage v0.0.14 deployment

 -- Nicolas Dandrimont <nicolas@dandrimont.eu>  Fri, 16 Oct 2015 15:34:08 +0200

swh-storage (0.0.13-1~swh1) unstable-swh; urgency=medium

  * Prepare deploying swh.storage v0.0.13

 -- Nicolas Dandrimont <nicolas@dandrimont.eu>  Fri, 16 Oct 2015 14:51:44 +0200

swh-storage (0.0.12-1~swh1) unstable-swh; urgency=medium

  * Prepare deploying swh.storage v0.0.12

 -- Nicolas Dandrimont <nicolas@dandrimont.eu>  Tue, 13 Oct 2015 12:39:18 +0200

swh-storage (0.0.11-1~swh1) unstable-swh; urgency=medium

  * Preparing deployment of swh.storage v0.0.11

 -- Nicolas Dandrimont <nicolas@dandrimont.eu>  Fri, 09 Oct 2015 17:44:51 +0200

swh-storage (0.0.10-1~swh1) unstable-swh; urgency=medium

  * Prepare deployment of swh.storage v0.0.10

 -- Nicolas Dandrimont <nicolas@dandrimont.eu>  Tue, 06 Oct 2015 17:37:00 +0200

swh-storage (0.0.9-1~swh1) unstable-swh; urgency=medium

  * Prepare deployment of swh.storage v0.0.9

 -- Nicolas Dandrimont <nicolas@dandrimont.eu>  Thu, 01 Oct 2015 19:03:00 +0200

swh-storage (0.0.8-1~swh1) unstable-swh; urgency=medium

  * Prepare deployment of swh.storage v0.0.8

 -- Nicolas Dandrimont <nicolas@dandrimont.eu>  Thu, 01 Oct 2015 11:32:46 +0200

swh-storage (0.0.7-1~swh1) unstable-swh; urgency=medium

  * Prepare deployment of swh.storage v0.0.7

 -- Nicolas Dandrimont <nicolas@dandrimont.eu>  Tue, 29 Sep 2015 16:52:54 +0200

swh-storage (0.0.6-1~swh1) unstable-swh; urgency=medium

  * Prepare deployment of swh.storage v0.0.6

 -- Nicolas Dandrimont <nicolas@dandrimont.eu>  Tue, 29 Sep 2015 16:43:24 +0200

swh-storage (0.0.5-1~swh1) unstable-swh; urgency=medium

  * Prepare deploying swh.storage v0.0.5

 -- Nicolas Dandrimont <nicolas@dandrimont.eu>  Tue, 29 Sep 2015 16:27:00 +0200

swh-storage (0.0.1-1~swh1) unstable-swh; urgency=medium

  * Initial release
  * swh.storage.api: Properly escape arbitrary byte sequences in
    arguments

 -- Nicolas Dandrimont <nicolas@dandrimont.eu>  Tue, 22 Sep 2015 17:02:34 +0200<|MERGE_RESOLUTION|>--- conflicted
+++ resolved
@@ -1,10 +1,3 @@
-<<<<<<< HEAD
-swh-storage (0.0.157-1~swh1~bpo10+1) buster-swh; urgency=medium
-
-  * Rebuild for buster-swh
-
- -- Software Heritage autobuilder (on jenkins-debian1) <jenkins@jenkins-debian1.internal.softwareheritage.org>  Wed, 13 Nov 2019 12:29:16 +0000
-=======
 swh-storage (0.0.158-1~swh1) unstable-swh; urgency=medium
 
   * New upstream release 0.0.158     - (tagged by Antoine R. Dumont
@@ -14,7 +7,6 @@
     (migrated back to swh-lister)
 
  -- Software Heritage autobuilder (on jenkins-debian1) <jenkins@jenkins-debian1.internal.softwareheritage.org>  Thu, 14 Nov 2019 12:37:18 +0000
->>>>>>> 0671131a
 
 swh-storage (0.0.157-1~swh1) unstable-swh; urgency=medium
 
