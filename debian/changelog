<<<<<<< HEAD
swh-storage (0.0.145-1~swh3~bpo10+1) buster-swh; urgency=medium

  * Rebuild for buster-swh

 -- Nicolas Dandrimont <olasd@debian.org>  Thu, 11 Jul 2019 14:04:20 +0200
=======
swh-storage (0.0.147-1~swh1) unstable-swh; urgency=medium

  * New upstream release 0.0.147     - (tagged by Valentin Lorentz
    <vlorentz@softwareheritage.org> on 2019-07-18 12:11:37 +0200)
  * Upstream changes:     - Make origin_get ignore the `type` argument

 -- Software Heritage autobuilder (on jenkins-debian1) <jenkins@jenkins-debian1.internal.softwareheritage.org>  Thu, 18 Jul 2019 10:16:16 +0000

swh-storage (0.0.146-1~swh1) unstable-swh; urgency=medium

  * New upstream release 0.0.146     - (tagged by Valentin Lorentz
    <vlorentz@softwareheritage.org> on 2019-07-18 10:46:21 +0200)
  * Upstream changes:     - Progress toward getting rid of origin ids
    - * Less dependency on origin ids in the in-mem storage     - * add
    the SWH_STORAGE_IN_MEMORY_ENABLE_ORIGIN_IDS env var     - * Remove
    legacy behavior of snapshot_add

 -- Software Heritage autobuilder (on jenkins-debian1) <jenkins@jenkins-debian1.internal.softwareheritage.org>  Thu, 18 Jul 2019 08:52:09 +0000
>>>>>>> 56deea53

swh-storage (0.0.145-1~swh3) unstable-swh; urgency=medium

  * Properly rebuild for unstable-swh

 -- Nicolas Dandrimont <olasd@debian.org>  Thu, 11 Jul 2019 14:03:30 +0200

swh-storage (0.0.145-1~swh2) buster-swh; urgency=medium

  * Remove useless swh.scheduler dependency

 -- Nicolas Dandrimont <olasd@debian.org>  Thu, 11 Jul 2019 13:53:45 +0200

swh-storage (0.0.145-1~swh1) unstable-swh; urgency=medium

  * New upstream release 0.0.145     - (tagged by Valentin Lorentz
    <vlorentz@softwareheritage.org> on 2019-07-02 12:00:53 +0200)
  * Upstream changes:     - v0.0.145     - Add an
    'origin_visit_find_by_date' endpoint.     - Add support for origin
    urls in all endpoints

 -- Software Heritage autobuilder (on jenkins-debian1) <jenkins@jenkins-debian1.internal.softwareheritage.org>  Tue, 02 Jul 2019 10:19:19 +0000

swh-storage (0.0.143-1~swh1) unstable-swh; urgency=medium

  * New upstream release 0.0.143     - (tagged by Valentin Lorentz
    <vlorentz@softwareheritage.org> on 2019-06-05 13:18:14 +0200)
  * Upstream changes:     - Add test for snapshot/release counters.

 -- Software Heritage autobuilder (on jenkins-debian1) <jenkins@jenkins-debian1.internal.softwareheritage.org>  Mon, 01 Jul 2019 12:38:40 +0000

swh-storage (0.0.142-1~swh1) unstable-swh; urgency=medium

  * New upstream release 0.0.142     - (tagged by Valentin Lorentz
    <vlorentz@softwareheritage.org> on 2019-06-11 15:24:49 +0200)
  * Upstream changes:     - Mark network tests, so they can be disabled.

 -- Software Heritage autobuilder (on jenkins-debian1) <jenkins@jenkins-debian1.internal.softwareheritage.org>  Tue, 11 Jun 2019 13:44:19 +0000

swh-storage (0.0.141-1~swh1) unstable-swh; urgency=medium

  * New upstream release 0.0.141     - (tagged by Valentin Lorentz
    <vlorentz@softwareheritage.org> on 2019-06-06 17:05:03 +0200)
  * Upstream changes:     - Add support for using URL instead of ID in
    snapshot_get_latest.

 -- Software Heritage autobuilder (on jenkins-debian1) <jenkins@jenkins-debian1.internal.softwareheritage.org>  Tue, 11 Jun 2019 10:36:32 +0000

swh-storage (0.0.140-1~swh1) unstable-swh; urgency=medium

  * New upstream release 0.0.140     - (tagged by mihir(faux__)
    <karbelkar.mihir@gmail.com> on 2019-03-24 21:47:31 +0530)
  * Upstream changes:     - Changes the output of content_find method to
    a list in case of hash collisions and makes the sql query on python
    side and added test duplicate input, colliding sha256 and colliding
    blake2s256

 -- Software Heritage autobuilder (on jenkins-debian1) <jenkins@jenkins-debian1.internal.softwareheritage.org>  Thu, 16 May 2019 12:09:04 +0000

swh-storage (0.0.139-1~swh1) unstable-swh; urgency=medium

  * New upstream release 0.0.139     - (tagged by Nicolas Dandrimont
    <nicolas@dandrimont.eu> on 2019-04-18 17:57:57 +0200)
  * Upstream changes:     - Release swh.storage v0.0.139     - Backwards-
    compatibility improvements for snapshot_add     - Better
    transactionality in revision_add/release_add     - Fix backwards
    metric names     - Handle shallow histories properly

 -- Software Heritage autobuilder (on jenkins-debian1) <jenkins@jenkins-debian1.internal.softwareheritage.org>  Thu, 18 Apr 2019 16:08:28 +0000

swh-storage (0.0.138-1~swh1) unstable-swh; urgency=medium

  * New upstream release 0.0.138     - (tagged by Valentin Lorentz
    <vlorentz@softwareheritage.org> on 2019-04-09 16:40:49 +0200)
  * Upstream changes:     - Use the db_transaction decorator on all
    _add() methods.     - So they gracefully release the connection on
    error instead     - of relying on reference-counting to call the
    Db's `__del__`     - (which does not happen in Hypothesis tests)
    because a ref     - to it is kept via the traceback object.

 -- Software Heritage autobuilder (on jenkins-debian1) <jenkins@jenkins-debian1.internal.softwareheritage.org>  Tue, 09 Apr 2019 16:50:48 +0000

swh-storage (0.0.137-1~swh1) unstable-swh; urgency=medium

  * New upstream release 0.0.137     - (tagged by Valentin Lorentz
    <vlorentz@softwareheritage.org> on 2019-04-08 15:40:24 +0200)
  * Upstream changes:     - Make test_origin_get_range run faster.

 -- Software Heritage autobuilder (on jenkins-debian1) <jenkins@jenkins-debian1.internal.softwareheritage.org>  Mon, 08 Apr 2019 13:56:16 +0000

swh-storage (0.0.135-1~swh1) unstable-swh; urgency=medium

  * New upstream release 0.0.135     - (tagged by Valentin Lorentz
    <vlorentz@softwareheritage.org> on 2019-04-04 20:42:32 +0200)
  * Upstream changes:     - Make content_add_metadata require a ctime
    argument.     - This makes Python set the ctime instead of pgsql.

 -- Software Heritage autobuilder (on jenkins-debian1) <jenkins@jenkins-debian1.internal.softwareheritage.org>  Fri, 05 Apr 2019 14:43:28 +0000

swh-storage (0.0.134-1~swh1) unstable-swh; urgency=medium

  * New upstream release 0.0.134     - (tagged by Valentin Lorentz
    <vlorentz@softwareheritage.org> on 2019-04-03 13:38:58 +0200)
  * Upstream changes:     - Don't leak origin ids to the journal.

 -- Software Heritage autobuilder (on jenkins-debian1) <jenkins@jenkins-debian1.internal.softwareheritage.org>  Thu, 04 Apr 2019 10:16:09 +0000

swh-storage (0.0.132-1~swh1) unstable-swh; urgency=medium

  * New upstream release 0.0.132     - (tagged by Valentin Lorentz
    <vlorentz@softwareheritage.org> on 2019-04-01 11:50:30 +0200)
  * Upstream changes:     - Use sha1 instead of bigint as FK from
    origin_visit to snapshot (part 1: add new column)

 -- Software Heritage autobuilder (on jenkins-debian1) <jenkins@jenkins-debian1.internal.softwareheritage.org>  Mon, 01 Apr 2019 13:30:48 +0000

swh-storage (0.0.131-1~swh1) unstable-swh; urgency=medium

  * New upstream release 0.0.131     - (tagged by Nicolas Dandrimont
    <nicolas@dandrimont.eu> on 2019-03-28 17:24:44 +0100)
  * Upstream changes:     - Release swh.storage v0.0.131     - Add
    statsd metrics to storage RPC backend     - Clean up
    snapshot_add/origin_visit_update     - Uniformize RPC backend to use
    POSTs everywhere

 -- Software Heritage autobuilder (on jenkins-debian1) <jenkins@jenkins-debian1.internal.softwareheritage.org>  Thu, 28 Mar 2019 16:34:07 +0000

swh-storage (0.0.130-1~swh1) unstable-swh; urgency=medium

  * New upstream release 0.0.130     - (tagged by Valentin Lorentz
    <vlorentz@softwareheritage.org> on 2019-02-26 10:50:44 +0100)
  * Upstream changes:     - Add an helper function to list all origins
    in the storage.

 -- Software Heritage autobuilder (on jenkins-debian1) <jenkins@jenkins-debian1.internal.softwareheritage.org>  Wed, 13 Mar 2019 14:01:04 +0000

swh-storage (0.0.129-1~swh1) unstable-swh; urgency=medium

  * New upstream release 0.0.129     - (tagged by Valentin Lorentz
    <vlorentz@softwareheritage.org> on 2019-02-27 10:42:29 +0100)
  * Upstream changes:     - Double the timeout of revision_get.     -
    Metadata indexers often hit the limit.

 -- Software Heritage autobuilder (on jenkins-debian1) <jenkins@jenkins-debian1.internal.softwareheritage.org>  Fri, 01 Mar 2019 10:11:28 +0000

swh-storage (0.0.128-1~swh1) unstable-swh; urgency=medium

  * New upstream release 0.0.128     - (tagged by Antoine R. Dumont
    (@ardumont) <antoine.romain.dumont@gmail.com> on 2019-02-21 14:59:22
    +0100)
  * Upstream changes:     - v0.0.128     - api.server: Fix wrong
    exception type     - storage.cli: Fix cli entry point name to the
    expected name (setup.py)

 -- Software Heritage autobuilder (on jenkins-debian1) <jenkins@jenkins-debian1.internal.softwareheritage.org>  Thu, 21 Feb 2019 14:07:23 +0000

swh-storage (0.0.127-1~swh1) unstable-swh; urgency=medium

  * New upstream release 0.0.127     - (tagged by Antoine R. Dumont
    (@ardumont) <antoine.romain.dumont@gmail.com> on 2019-02-21 13:34:19
    +0100)
  * Upstream changes:     - v0.0.127     - api.wsgi: Open wsgi
    entrypoint and check config at startup time     - api.server: Make
    the api server load and check its configuration     -
    swh.storage.cli: Migrate the api server startup in swh.storage.cli

 -- Software Heritage autobuilder (on jenkins-debian1) <jenkins@jenkins-debian1.internal.softwareheritage.org>  Thu, 21 Feb 2019 12:59:48 +0000

swh-storage (0.0.126-1~swh1) unstable-swh; urgency=medium

  * New upstream release 0.0.126     - (tagged by Valentin Lorentz
    <vlorentz@softwareheritage.org> on 2019-02-21 10:18:26 +0100)
  * Upstream changes:     - Double the timeout of snapshot_get_latest.
    - Metadata indexers often hit the limit.

 -- Software Heritage autobuilder (on jenkins-debian1) <jenkins@jenkins-debian1.internal.softwareheritage.org>  Thu, 21 Feb 2019 11:24:52 +0000

swh-storage (0.0.125-1~swh1) unstable-swh; urgency=medium

  * New upstream release 0.0.125     - (tagged by Antoine R. Dumont
    (@ardumont) <antoine.romain.dumont@gmail.com> on 2019-02-14 10:13:31
    +0100)
  * Upstream changes:     - v0.0.125     - api/server: Do not read
    configuration at each request

 -- Software Heritage autobuilder (on jenkins-debian1) <jenkins@jenkins-debian1.internal.softwareheritage.org>  Thu, 14 Feb 2019 16:57:01 +0000

swh-storage (0.0.124-1~swh3) unstable-swh; urgency=low

  * New upstream release, fixing the distribution this time

 -- Antoine R. Dumont (@ardumont) <antoine.romain.dumont@gmail.com>  Thu, 14 Feb 2019 17:51:29 +0100

swh-storage (0.0.124-1~swh2) unstable; urgency=medium

  * New upstream release for dependency fix reasons

 -- Antoine R. Dumont (@ardumont) <antoine.romain.dumont@gmail.com>  Thu, 14 Feb 2019 09:27:55 +0100

swh-storage (0.0.124-1~swh1) unstable-swh; urgency=medium

  * New upstream release 0.0.124     - (tagged by Antoine Lambert
    <antoine.lambert@inria.fr> on 2019-02-12 14:40:53 +0100)
  * Upstream changes:     - version 0.0.124

 -- Software Heritage autobuilder (on jenkins-debian1) <jenkins@jenkins-debian1.internal.softwareheritage.org>  Tue, 12 Feb 2019 13:46:08 +0000

swh-storage (0.0.123-1~swh1) unstable-swh; urgency=medium

  * New upstream release 0.0.123     - (tagged by Antoine R. Dumont
    (@ardumont) <antoine.romain.dumont@gmail.com> on 2019-02-08 15:06:49
    +0100)
  * Upstream changes:     - v0.0.123     - Make Storage.origin_get
    support a list of origins, like other     - Storage.*_get methods.
    - Stop using _to_bytes functions.     - Use the BaseDb (and friends)
    from swh-core

 -- Software Heritage autobuilder (on jenkins-debian1) <jenkins@jenkins-debian1.internal.softwareheritage.org>  Fri, 08 Feb 2019 14:14:18 +0000

swh-storage (0.0.122-1~swh1) unstable-swh; urgency=medium

  * New upstream release 0.0.122     - (tagged by Antoine Lambert
    <antoine.lambert@inria.fr> on 2019-01-28 11:57:27 +0100)
  * Upstream changes:     - version 0.0.122

 -- Software Heritage autobuilder (on jenkins-debian1) <jenkins@jenkins-debian1.internal.softwareheritage.org>  Mon, 28 Jan 2019 11:02:45 +0000

swh-storage (0.0.121-1~swh1) unstable-swh; urgency=medium

  * New upstream release 0.0.121     - (tagged by Antoine Lambert
    <antoine.lambert@inria.fr> on 2019-01-28 11:31:48 +0100)
  * Upstream changes:     - version 0.0.121

 -- Software Heritage autobuilder (on jenkins-debian1) <jenkins@jenkins-debian1.internal.softwareheritage.org>  Mon, 28 Jan 2019 10:36:40 +0000

swh-storage (0.0.120-1~swh1) unstable-swh; urgency=medium

  * New upstream release 0.0.120     - (tagged by Antoine Lambert
    <antoine.lambert@inria.fr> on 2019-01-17 12:04:27 +0100)
  * Upstream changes:     - version 0.0.120

 -- Software Heritage autobuilder (on jenkins-debian1) <jenkins@jenkins-debian1.internal.softwareheritage.org>  Thu, 17 Jan 2019 11:12:47 +0000

swh-storage (0.0.119-1~swh1) unstable-swh; urgency=medium

  * New upstream release 0.0.119     - (tagged by Antoine R. Dumont
    (@ardumont) <antoine.romain.dumont@gmail.com> on 2019-01-11 11:57:13
    +0100)
  * Upstream changes:     - v0.0.119     - listener: Notify Kafka when
    an origin visit is updated

 -- Software Heritage autobuilder (on jenkins-debian1) <jenkins@jenkins-debian1.internal.softwareheritage.org>  Fri, 11 Jan 2019 11:02:07 +0000

swh-storage (0.0.118-1~swh1) unstable-swh; urgency=medium

  * New upstream release 0.0.118     - (tagged by Antoine Lambert
    <antoine.lambert@inria.fr> on 2019-01-09 16:59:15 +0100)
  * Upstream changes:     - version 0.0.118

 -- Software Heritage autobuilder (on jenkins-debian1) <jenkins@jenkins-debian1.internal.softwareheritage.org>  Wed, 09 Jan 2019 18:51:34 +0000

swh-storage (0.0.117-1~swh1) unstable-swh; urgency=medium

  * v0.0.117
  * listener: Adapt decoding behavior depending on the object type

 -- Antoine R. Dumont (@ardumont) <antoine.romain.dumont@gmail.com>  Thu, 20 Dec 2018 14:48:44 +0100

swh-storage (0.0.116-1~swh1) unstable-swh; urgency=medium

  * v0.0.116
  * Update requirements to latest swh.core

 -- Antoine R. Dumont (@ardumont) <antoine.romain.dumont@gmail.com>  Fri, 14 Dec 2018 15:57:04 +0100

swh-storage (0.0.115-1~swh1) unstable-swh; urgency=medium

  * version 0.0.115

 -- Antoine Lambert <antoine.lambert@inria.fr>  Fri, 14 Dec 2018 15:47:52 +0100

swh-storage (0.0.114-1~swh1) unstable-swh; urgency=medium

  * version 0.0.114

 -- Antoine Lambert <antoine.lambert@inria.fr>  Wed, 05 Dec 2018 10:59:49 +0100

swh-storage (0.0.113-1~swh1) unstable-swh; urgency=medium

  * v0.0.113
  * in-memory storage: Add recursive argument to directory_ls endpoint

 -- Antoine R. Dumont (@ardumont) <antoine.romain.dumont@gmail.com>  Fri, 30 Nov 2018 11:56:44 +0100

swh-storage (0.0.112-1~swh1) unstable-swh; urgency=medium

  * v0.0.112
  * in-memory storage: Align with existing storage
  * docstring: Improvments and adapt according to api
  * doc: update index to match new swh-doc format
  * Increase test coverage for stat_counters + fix its bugs.

 -- Antoine R. Dumont (@ardumont) <antoine.romain.dumont@gmail.com>  Fri, 30 Nov 2018 10:28:02 +0100

swh-storage (0.0.111-1~swh1) unstable-swh; urgency=medium

  * v0.0.111
  * Move generative tests in their own module
  * Open in-memory storage implementation

 -- Antoine R. Dumont (@ardumont) <antoine.romain.dumont@gmail.com>  Wed, 21 Nov 2018 08:55:14 +0100

swh-storage (0.0.110-1~swh1) unstable-swh; urgency=medium

  * v0.0.110
  * storage: Open content_get_range endpoint
  * tests: Start using hypothesis for tests generation
  * Improvments: Remove SQLisms from the tests and API
  * docs: Document metadata providers

 -- Antoine R. Dumont (@ardumont) <antoine.romain.dumont@gmail.com>  Fri, 16 Nov 2018 11:53:14 +0100

swh-storage (0.0.109-1~swh1) unstable-swh; urgency=medium

  * version 0.0.109

 -- Antoine Lambert <antoine.lambert@inria.fr>  Mon, 12 Nov 2018 14:11:09 +0100

swh-storage (0.0.108-1~swh1) unstable-swh; urgency=medium

  * Release swh.storage v0.0.108
  * Add a function to get a full snapshot from the paginated view

 -- Nicolas Dandrimont <nicolas@dandrimont.eu>  Thu, 18 Oct 2018 18:32:10 +0200

swh-storage (0.0.107-1~swh1) unstable-swh; urgency=medium

  * Release swh.storage v0.0.107
  * Enable pagination of snapshot branches
  * Drop occurrence-related tables
  * Drop entity-related tables

 -- Nicolas Dandrimont <nicolas@dandrimont.eu>  Wed, 17 Oct 2018 15:06:07 +0200

swh-storage (0.0.106-1~swh1) unstable-swh; urgency=medium

  * Release swh.storage v0.0.106
  * Fix origin_visit_get_latest_snapshot logic
  * Improve directory iterator
  * Drop backwards compatibility between snapshots and occurrences
  * Drop the occurrence table

 -- Nicolas Dandrimont <nicolas@dandrimont.eu>  Mon, 08 Oct 2018 17:03:54 +0200

swh-storage (0.0.105-1~swh1) unstable-swh; urgency=medium

  * v0.0.105
  * Increase directory_ls endpoint to 20 seconds
  * Add snapshot to the stats endpoint
  * Improve documentation

 -- Antoine R. Dumont (@ardumont) <antoine.romain.dumont@gmail.com>  Mon, 10 Sep 2018 11:36:27 +0200

swh-storage (0.0.104-1~swh1) unstable-swh; urgency=medium

  * version 0.0.104

 -- Antoine Lambert <antoine.lambert@inria.fr>  Wed, 29 Aug 2018 15:55:37 +0200

swh-storage (0.0.103-1~swh1) unstable-swh; urgency=medium

  * v0.0.103
  * swh.storage.storage: origin_add returns updated list of dict with id

 -- Antoine R. Dumont (@ardumont) <antoine.romain.dumont@gmail.com>  Mon, 30 Jul 2018 11:47:53 +0200

swh-storage (0.0.102-1~swh1) unstable-swh; urgency=medium

  * Release swh-storage v0.0.102
  * Stop using temporary tables for read-only queries
  * Add timeouts for some read-only queries

 -- Nicolas Dandrimont <nicolas@dandrimont.eu>  Tue, 05 Jun 2018 14:06:54 +0200

swh-storage (0.0.101-1~swh1) unstable-swh; urgency=medium

  * v0.0.101
  * swh.storage.api.client: Permit to specify the query timeout option

 -- Antoine R. Dumont (@ardumont) <antoine.romain.dumont@gmail.com>  Thu, 24 May 2018 12:13:51 +0200

swh-storage (0.0.100-1~swh1) unstable-swh; urgency=medium

  * Release swh.storage v0.0.100
  * remote api: only instantiate storage once per import
  * add thread-awareness to the storage implementation
  * properly cleanup after tests
  * parallelize objstorage and storage additions

 -- Nicolas Dandrimont <nicolas@dandrimont.eu>  Sat, 12 May 2018 18:12:40 +0200

swh-storage (0.0.99-1~swh1) unstable-swh; urgency=medium

  * v0.0.99
  * storage: Add methods to compute directories/revisions diff
  * Add a new table for "bucketed" object counts
  * doc: update table clusters in SQL diagram
  * swh.storage.content_missing: Improve docstring

 -- Antoine R. Dumont (@ardumont) <antoine.romain.dumont@gmail.com>  Tue, 20 Feb 2018 13:32:25 +0100

swh-storage (0.0.98-1~swh1) unstable-swh; urgency=medium

  * Release swh.storage v0.0.98
  * Switch backwards compatibility for snapshots off

 -- Nicolas Dandrimont <nicolas@dandrimont.eu>  Tue, 06 Feb 2018 15:27:15 +0100

swh-storage (0.0.97-1~swh1) unstable-swh; urgency=medium

  * Release swh.storage v0.0.97
  * refactor database initialization
  * use a separate thread instead of a temporary file for COPY
    operations
  * add more snapshot-related endpoints

 -- Nicolas Dandrimont <nicolas@dandrimont.eu>  Tue, 06 Feb 2018 14:07:07 +0100

swh-storage (0.0.96-1~swh1) unstable-swh; urgency=medium

  * Release swh.storage v0.0.96
  * Add snapshot models
  * Add support for hg revision type

 -- Nicolas Dandrimont <nicolas@dandrimont.eu>  Tue, 19 Dec 2017 16:25:57 +0100

swh-storage (0.0.95-1~swh1) unstable-swh; urgency=medium

  * v0.0.95
  * swh.storage: Rename indexer_configuration to tool
  * swh.storage: Migrate indexer model to its own model

 -- Antoine R. Dumont (@ardumont) <antoine.romain.dumont@gmail.com>  Thu, 07 Dec 2017 09:56:31 +0100

swh-storage (0.0.94-1~swh1) unstable-swh; urgency=medium

  * v0.0.94
  * Open searching origins methods to storage

 -- Antoine R. Dumont (@ardumont) <antoine.romain.dumont@gmail.com>  Tue, 05 Dec 2017 12:32:57 +0100

swh-storage (0.0.93-1~swh1) unstable-swh; urgency=medium

  * v0.0.93
  * swh.storage: Open indexer_configuration_add endpoint
  * swh-data: Update content mimetype indexer configuration
  * origin_visit_get: make order repeatable
  * db: Make unique indices actually unique and vice versa
  * Add origin_metadata endpoints (add, get, etc...)
  * cleanup: Remove unused content provenance cache tables

 -- Antoine R. Dumont (@ardumont) <antoine.romain.dumont@gmail.com>  Fri, 24 Nov 2017 11:14:11 +0100

swh-storage (0.0.92-1~swh1) unstable-swh; urgency=medium

  * Release swh.storage v0.0.92
  * make swh.storage.schemata work on SQLAlchemy 1.0

 -- Nicolas Dandrimont <nicolas@dandrimont.eu>  Thu, 12 Oct 2017 19:51:24 +0200

swh-storage (0.0.91-1~swh1) unstable-swh; urgency=medium

  * Release swh.storage version 0.0.91
  * Update packaging runes

 -- Nicolas Dandrimont <nicolas@dandrimont.eu>  Thu, 12 Oct 2017 18:41:46 +0200

swh-storage (0.0.90-1~swh1) unstable-swh; urgency=medium

  * Release swh.storage v0.0.90
  * Remove leaky dependency on python3-kafka

 -- Nicolas Dandrimont <nicolas@dandrimont.eu>  Wed, 11 Oct 2017 18:53:22 +0200

swh-storage (0.0.89-1~swh1) unstable-swh; urgency=medium

  * Release swh.storage v0.0.89
  * Add new package for ancillary schemata
  * Add new metadata-related entry points
  * Update for new swh.model

 -- Nicolas Dandrimont <nicolas@dandrimont.eu>  Wed, 11 Oct 2017 17:39:29 +0200

swh-storage (0.0.88-1~swh1) unstable-swh; urgency=medium

  * Release swh.storage v0.0.88
  * Move the archiver to its own module
  * Prepare building for stretch

 -- Nicolas Dandrimont <nicolas@dandrimont.eu>  Fri, 30 Jun 2017 14:52:12 +0200

swh-storage (0.0.87-1~swh1) unstable-swh; urgency=medium

  * Release swh.storage v0.0.87
  * update tasks to new swh.scheduler api

 -- Nicolas Dandrimont <nicolas@dandrimont.eu>  Mon, 12 Jun 2017 17:54:11 +0200

swh-storage (0.0.86-1~swh1) unstable-swh; urgency=medium

  * Release swh.storage v0.0.86
  * archiver updates

 -- Nicolas Dandrimont <nicolas@dandrimont.eu>  Tue, 06 Jun 2017 18:43:43 +0200

swh-storage (0.0.85-1~swh1) unstable-swh; urgency=medium

  * v0.0.85
  * Improve license endpoint's unknown license policy

 -- Antoine R. Dumont (@ardumont) <antoine.romain.dumont@gmail.com>  Tue, 06 Jun 2017 17:55:40 +0200

swh-storage (0.0.84-1~swh1) unstable-swh; urgency=medium

  * v0.0.84
  * Update indexer endpoints to use indexer configuration id
  * Add indexer configuration endpoint

 -- Antoine R. Dumont (@ardumont) <antoine.romain.dumont@gmail.com>  Fri, 02 Jun 2017 16:16:47 +0200

swh-storage (0.0.83-1~swh1) unstable-swh; urgency=medium

  * v0.0.83
  * Add blake2s256 new hash computation on content

 -- Antoine R. Dumont (@ardumont) <antoine.romain.dumont@gmail.com>  Fri, 31 Mar 2017 12:27:09 +0200

swh-storage (0.0.82-1~swh1) unstable-swh; urgency=medium

  * v0.0.82
  * swh.storage.listener: Subscribe to new origin notifications
  * sql/swh-func: improve equality check on the three columns for
    swh_content_missing
  * swh.storage: add length to directory listing primitives
  * refactoring: Migrate from swh.core.hashutil to swh.model.hashutil
  * swh.storage.archiver.updater: Create a content updater journal
    client
  * vault: add a git fast-import cooker
  * vault: generic cache to allow multiple cooker types and formats

 -- Antoine R. Dumont (@ardumont) <antoine.romain.dumont@gmail.com>  Tue, 21 Mar 2017 14:50:16 +0100

swh-storage (0.0.81-1~swh1) unstable-swh; urgency=medium

  * Release swh.storage v0.0.81
  * archiver improvements for mass injection in azure

 -- Nicolas Dandrimont <nicolas@dandrimont.eu>  Thu, 09 Mar 2017 11:15:28 +0100

swh-storage (0.0.80-1~swh1) unstable-swh; urgency=medium

  * Release swh.storage v0.0.80
  * archiver improvements related to the mass injection of contents in
    azure
  * updates to the vault cooker

 -- Nicolas Dandrimont <nicolas@dandrimont.eu>  Tue, 07 Mar 2017 15:12:35 +0100

swh-storage (0.0.79-1~swh1) unstable-swh; urgency=medium

  * Release swh.storage v0.0.79
  * archiver: keep counts of objects in each archive
  * converters: normalize timestamps using swh.model

 -- Nicolas Dandrimont <nicolas@dandrimont.eu>  Tue, 14 Feb 2017 19:37:36 +0100

swh-storage (0.0.78-1~swh1) unstable-swh; urgency=medium

  * v0.0.78
  * Refactoring some common code into swh.core + adaptation api calls in
  * swh.objstorage and swh.storage (storage and vault)

 -- Antoine R. Dumont (@ardumont) <antoine.romain.dumont@gmail.com>  Thu, 26 Jan 2017 15:08:03 +0100

swh-storage (0.0.77-1~swh1) unstable-swh; urgency=medium

  * v0.0.77
  * Paginate results for origin_visits endpoint

 -- Antoine R. Dumont (@ardumont) <antoine.romain.dumont@gmail.com>  Thu, 19 Jan 2017 14:41:49 +0100

swh-storage (0.0.76-1~swh1) unstable-swh; urgency=medium

  * v0.0.76
  * Unify storage and objstorage configuration and instantiation
    functions

 -- Antoine R. Dumont (@ardumont) <antoine.romain.dumont@gmail.com>  Thu, 15 Dec 2016 18:25:58 +0100

swh-storage (0.0.75-1~swh1) unstable-swh; urgency=medium

  * v0.0.75
  * Add information on indexer tools (T610)

 -- Antoine R. Dumont (@ardumont) <antoine.romain.dumont@gmail.com>  Fri, 02 Dec 2016 18:21:36 +0100

swh-storage (0.0.74-1~swh1) unstable-swh; urgency=medium

  * v0.0.74
  * Use strict equality for content ctags' symbols search

 -- Antoine R. Dumont (@ardumont) <antoine.romain.dumont@gmail.com>  Tue, 29 Nov 2016 17:25:29 +0100

swh-storage (0.0.73-1~swh1) unstable-swh; urgency=medium

  * v0.0.73
  * Improve ctags search query for edge cases

 -- Antoine R. Dumont (@ardumont) <antoine.romain.dumont@gmail.com>  Mon, 28 Nov 2016 16:34:55 +0100

swh-storage (0.0.72-1~swh1) unstable-swh; urgency=medium

  * v0.0.72
  * Permit pagination on content_ctags_search api endpoint

 -- Antoine R. Dumont (@ardumont) <antoine.romain.dumont@gmail.com>  Thu, 24 Nov 2016 14:19:29 +0100

swh-storage (0.0.71-1~swh1) unstable-swh; urgency=medium

  * v0.0.71
  * Open full-text search endpoint on ctags

 -- Antoine R. Dumont (@ardumont) <antoine.romain.dumont@gmail.com>  Wed, 23 Nov 2016 17:33:51 +0100

swh-storage (0.0.70-1~swh1) unstable-swh; urgency=medium

  * v0.0.70
  * Add new license endpoints (add/get)
  * Update ctags endpoints to align update conflict policy

 -- Antoine R. Dumont (@ardumont) <antoine.romain.dumont@gmail.com>  Thu, 10 Nov 2016 17:27:49 +0100

swh-storage (0.0.69-1~swh1) unstable-swh; urgency=medium

  * v0.0.69
  * storage: Open ctags entry points (missing, add, get)
  * storage: allow adding several origins at once

 -- Antoine R. Dumont (@ardumont) <antoine.romain.dumont@gmail.com>  Thu, 20 Oct 2016 16:07:07 +0200

swh-storage (0.0.68-1~swh1) unstable-swh; urgency=medium

  * v0.0.68
  * indexer: Open mimetype/language get endpoints
  * indexer: Add the mimetype/language add function with conflict_update
    flag
  * archiver: Extend worker-to-backend to transmit messages to another
  * queue (once done)

 -- Antoine R. Dumont (@ardumont) <antoine.romain.dumont@gmail.com>  Thu, 13 Oct 2016 15:30:21 +0200

swh-storage (0.0.67-1~swh1) unstable-swh; urgency=medium

  * v0.0.67
  * Fix provenance storage init function

 -- Antoine R. Dumont (@ardumont) <antoine.romain.dumont@gmail.com>  Wed, 12 Oct 2016 02:24:12 +0200

swh-storage (0.0.66-1~swh1) unstable-swh; urgency=medium

  * v0.0.66
  * Improve provenance configuration format

 -- Antoine R. Dumont (@ardumont) <antoine.romain.dumont@gmail.com>  Wed, 12 Oct 2016 01:39:26 +0200

swh-storage (0.0.65-1~swh1) unstable-swh; urgency=medium

  * v0.0.65
  * Open api entry points for swh.indexer about content mimetype and
  * language
  * Update schema graph to latest version

 -- Antoine R. Dumont (@ardumont) <antoine.romain.dumont@gmail.com>  Sat, 08 Oct 2016 10:00:30 +0200

swh-storage (0.0.64-1~swh1) unstable-swh; urgency=medium

  * v0.0.64
  * Fix: Missing incremented version 5 for archiver.dbversion
  * Retrieve information on a content cached
  * sql/swh-func: content cache populates lines in deterministic order

 -- Antoine R. Dumont (@ardumont) <antoine.romain.dumont@gmail.com>  Thu, 29 Sep 2016 21:50:59 +0200

swh-storage (0.0.63-1~swh1) unstable-swh; urgency=medium

  * v0.0.63
  * Make the 'worker to backend' destination agnostic (message
    parameter)
  * Improve 'unknown sha1' policy (archiver db can lag behind swh db)
  * Improve 'force copy' policy

 -- Antoine R. Dumont (@ardumont) <antoine.romain.dumont@gmail.com>  Fri, 23 Sep 2016 12:29:50 +0200

swh-storage (0.0.62-1~swh1) unstable-swh; urgency=medium

  * Release swh.storage v0.0.62
  * Updates to the provenance cache to reduce churn on the main tables

 -- Nicolas Dandrimont <nicolas@dandrimont.eu>  Thu, 22 Sep 2016 18:54:52 +0200

swh-storage (0.0.61-1~swh1) unstable-swh; urgency=medium

  * v0.0.61
  * Handle copies of unregistered sha1 in archiver db
  * Fix copy to only the targeted destination
  * Update to latest python3-swh.core dependency

 -- Antoine R. Dumont (@ardumont) <antoine.romain.dumont@gmail.com>  Thu, 22 Sep 2016 13:44:05 +0200

swh-storage (0.0.60-1~swh1) unstable-swh; urgency=medium

  * v0.0.60
  * Update archiver dependencies

 -- Antoine R. Dumont (@ardumont) <antoine.romain.dumont@gmail.com>  Tue, 20 Sep 2016 16:46:48 +0200

swh-storage (0.0.59-1~swh1) unstable-swh; urgency=medium

  * v0.0.59
  * Unify configuration property between director/worker
  * Deal with potential missing contents in the archiver db
  * Improve get_contents_error implementation
  * Remove dead code in swh.storage.db about archiver

 -- Antoine R. Dumont (@ardumont) <antoine.romain.dumont@gmail.com>  Sat, 17 Sep 2016 12:50:14 +0200

swh-storage (0.0.58-1~swh1) unstable-swh; urgency=medium

  * v0.0.58
  * ArchiverDirectorToBackend reads sha1 from stdin and sends chunks of
    sha1
  * for archival.

 -- Antoine R. Dumont (@ardumont) <antoine.romain.dumont@gmail.com>  Fri, 16 Sep 2016 22:17:14 +0200

swh-storage (0.0.57-1~swh1) unstable-swh; urgency=medium

  * v0.0.57
  * Update swh.storage.archiver

 -- Antoine R. Dumont (@ardumont) <antoine.romain.dumont@gmail.com>  Thu, 15 Sep 2016 16:30:11 +0200

swh-storage (0.0.56-1~swh1) unstable-swh; urgency=medium

  * v0.0.56
  * Vault: Add vault implementation (directory cooker & cache
  * implementation + its api)
  * Archiver: Add another archiver implementation (direct to backend)

 -- Antoine R. Dumont (@ardumont) <antoine.romain.dumont@gmail.com>  Thu, 15 Sep 2016 10:56:35 +0200

swh-storage (0.0.55-1~swh1) unstable-swh; urgency=medium

  * v0.0.55
  * Fix origin_visit endpoint

 -- Antoine R. Dumont (@ardumont) <antoine.romain.dumont@gmail.com>  Thu, 08 Sep 2016 15:21:28 +0200

swh-storage (0.0.54-1~swh1) unstable-swh; urgency=medium

  * v0.0.54
  * Open origin_visit_get_by entry point

 -- Antoine R. Dumont (@ardumont) <antoine.romain.dumont@gmail.com>  Mon, 05 Sep 2016 12:36:34 +0200

swh-storage (0.0.53-1~swh1) unstable-swh; urgency=medium

  * v0.0.53
  * Add cache about content provenance
  * debian: fix python3-swh.storage.archiver runtime dependency
  * debian: create new package python3-swh.storage.provenance

 -- Antoine R. Dumont (@ardumont) <antoine.romain.dumont@gmail.com>  Fri, 02 Sep 2016 11:14:09 +0200

swh-storage (0.0.52-1~swh1) unstable-swh; urgency=medium

  * v0.0.52
  * Package python3-swh.storage.archiver

 -- Antoine R. Dumont (@ardumont) <antoine.romain.dumont@gmail.com>  Thu, 25 Aug 2016 14:55:23 +0200

swh-storage (0.0.51-1~swh1) unstable-swh; urgency=medium

  * Release swh.storage v0.0.51
  * Add new metadata column to origin_visit
  * Update swh-add-directory script for updated API

 -- Nicolas Dandrimont <nicolas@dandrimont.eu>  Wed, 24 Aug 2016 14:36:03 +0200

swh-storage (0.0.50-1~swh1) unstable-swh; urgency=medium

  * v0.0.50
  * Add a function to pull (only) metadata for a list of contents
  * Update occurrence_add api entry point to properly deal with
    origin_visit
  * Add origin_visit api entry points to create/update origin_visit

 -- Antoine R. Dumont (@ardumont) <antoine.romain.dumont@gmail.com>  Tue, 23 Aug 2016 16:29:26 +0200

swh-storage (0.0.49-1~swh1) unstable-swh; urgency=medium

  * Release swh.storage v0.0.49
  * Proper dependency on python3-kafka

 -- Nicolas Dandrimont <nicolas@dandrimont.eu>  Fri, 19 Aug 2016 13:45:52 +0200

swh-storage (0.0.48-1~swh1) unstable-swh; urgency=medium

  * Release swh.storage v0.0.48
  * Updates to the archiver
  * Notification support for new object creations

 -- Nicolas Dandrimont <nicolas@dandrimont.eu>  Fri, 19 Aug 2016 12:13:50 +0200

swh-storage (0.0.47-1~swh1) unstable-swh; urgency=medium

  * Release swh.storage v0.0.47
  * Update storage archiver to new schemaless schema

 -- Nicolas Dandrimont <nicolas@dandrimont.eu>  Fri, 22 Jul 2016 16:59:19 +0200

swh-storage (0.0.46-1~swh1) unstable-swh; urgency=medium

  * v0.0.46
  * Update archiver bootstrap

 -- Antoine R. Dumont (@ardumont) <antoine.romain.dumont@gmail.com>  Wed, 20 Jul 2016 19:04:42 +0200

swh-storage (0.0.45-1~swh1) unstable-swh; urgency=medium

  * v0.0.45
  * Separate swh.storage.archiver's db from swh.storage.storage

 -- Antoine R. Dumont (@ardumont) <antoine.romain.dumont@gmail.com>  Tue, 19 Jul 2016 15:05:36 +0200

swh-storage (0.0.44-1~swh1) unstable-swh; urgency=medium

  * v0.0.44
  * Open listing visits per origin api

 -- Quentin Campos <qcampos@etud.u-pem.fr>  Fri, 08 Jul 2016 11:27:10 +0200

swh-storage (0.0.43-1~swh1) unstable-swh; urgency=medium

  * v0.0.43
  * Extract objstorage to its own package swh.objstorage

 -- Quentin Campos <qcampos@etud.u-pem.fr>  Mon, 27 Jun 2016 14:57:12 +0200

swh-storage (0.0.42-1~swh1) unstable-swh; urgency=medium

  * Add an object storage multiplexer to allow transition between
    multiple versions of objet storages.

 -- Quentin Campos <qcampos@etud.u-pem.fr>  Tue, 21 Jun 2016 15:03:52 +0200

swh-storage (0.0.41-1~swh1) unstable-swh; urgency=medium

  * Refactoring of the object storage in order to allow multiple
    versions of it, as well as a multiplexer for version transition.

 -- Quentin Campos <qcampos@etud.u-pem.fr>  Thu, 16 Jun 2016 15:54:16 +0200

swh-storage (0.0.40-1~swh1) unstable-swh; urgency=medium

  * Release swh.storage v0.0.40:
  * Refactor objstorage to allow for different implementations
  * Updates to the checker functionality
  * Bump swh.core dependency to v0.0.20

 -- Nicolas Dandrimont <nicolas@dandrimont.eu>  Tue, 14 Jun 2016 17:25:42 +0200

swh-storage (0.0.39-1~swh1) unstable-swh; urgency=medium

  * v0.0.39
  * Add run_from_webserver function for objstorage api server
  * Add unique identifier message on default api server route endpoints

 -- Antoine R. Dumont (@ardumont) <antoine.romain.dumont@gmail.com>  Fri, 20 May 2016 15:27:34 +0200

swh-storage (0.0.38-1~swh1) unstable-swh; urgency=medium

  * v0.0.38
  * Add an http api for object storage
  * Implement an archiver to perform backup copies

 -- Quentin Campos <qcampos@etud.u-pem.fr>  Fri, 20 May 2016 14:40:14 +0200

swh-storage (0.0.37-1~swh1) unstable-swh; urgency=medium

  * Release swh.storage v0.0.37
  * Add fullname to person table
  * Add svn as a revision type

 -- Nicolas Dandrimont <nicolas@dandrimont.eu>  Fri, 08 Apr 2016 16:44:24 +0200

swh-storage (0.0.36-1~swh1) unstable-swh; urgency=medium

  * Release swh.storage v0.0.36
  * Add json-schema documentation for the jsonb fields
  * Overhaul entity handling

 -- Nicolas Dandrimont <nicolas@dandrimont.eu>  Wed, 16 Mar 2016 17:27:17 +0100

swh-storage (0.0.35-1~swh1) unstable-swh; urgency=medium

  * Release swh-storage v0.0.35
  * Factor in temporary tables with only an id (db v059)
  * Allow generic object search by sha1_git (db v060)

 -- Nicolas Dandrimont <nicolas@dandrimont.eu>  Thu, 25 Feb 2016 16:21:01 +0100

swh-storage (0.0.34-1~swh1) unstable-swh; urgency=medium

  * Release swh.storage version 0.0.34
  * occurrence improvements
  * commit metadata improvements

 -- Nicolas Dandrimont <nicolas@dandrimont.eu>  Fri, 19 Feb 2016 18:20:07 +0100

swh-storage (0.0.33-1~swh1) unstable-swh; urgency=medium

  * Bump swh.storage to version 0.0.33

 -- Nicolas Dandrimont <nicolas@dandrimont.eu>  Fri, 05 Feb 2016 11:17:00 +0100

swh-storage (0.0.32-1~swh1) unstable-swh; urgency=medium

  * v0.0.32
  * Let the person's id flow
  * sql/upgrades/051: 050->051 schema change
  * sql/upgrades/050: 049->050 schema change - Clean up obsolete
    functions
  * sql/upgrades/049: Final take for 048->049 schema change.
  * sql: Use a new schema for occurrences

 -- Antoine R. Dumont (@ardumont) <antoine.romain.dumont@gmail.com>  Fri, 29 Jan 2016 17:44:27 +0100

swh-storage (0.0.31-1~swh1) unstable-swh; urgency=medium

  * v0.0.31
  * Deal with occurrence_history.branch, occurrence.branch, release.name
    as bytes

 -- Antoine R. Dumont (@ardumont) <antoine.romain.dumont@gmail.com>  Wed, 27 Jan 2016 15:45:53 +0100

swh-storage (0.0.30-1~swh1) unstable-swh; urgency=medium

  * Prepare swh.storage v0.0.30 release
  * type-agnostic occurrences and revisions

 -- Nicolas Dandrimont <nicolas@dandrimont.eu>  Tue, 26 Jan 2016 07:36:43 +0100

swh-storage (0.0.29-1~swh1) unstable-swh; urgency=medium

  * v0.0.29
  * New:
  * Upgrade sql schema to 041→043
  * Deal with communication downtime between clients and storage
  * Open occurrence_get(origin_id) to retrieve latest occurrences per
    origin
  * Open release_get_by to retrieve a release by origin
  * Open directory_get to retrieve information on directory by id
  * Open entity_get to retrieve information on entity + hierarchy from
    its uuid
  * Open directory_get that retrieve information on directory per id
  * Update:
  * directory_get/directory_ls: Rename to directory_ls
  * revision_log: update to retrieve logs from multiple root revisions
  * revision_get_by: branch name filtering is now optional

 -- Antoine R. Dumont (@ardumont) <antoine.romain.dumont@gmail.com>  Wed, 20 Jan 2016 16:15:50 +0100

swh-storage (0.0.28-1~swh1) unstable-swh; urgency=medium

  * v0.0.28
  * Open entity_get api

 -- Antoine R. Dumont (@ardumont) <antoine.romain.dumont@gmail.com>  Fri, 15 Jan 2016 16:37:27 +0100

swh-storage (0.0.27-1~swh1) unstable-swh; urgency=medium

  * v0.0.27
  * Open directory_entry_get_by_path api
  * Improve get_revision_by api performance
  * sql/swh-schema: add index on origin(type, url) --> improve origin
    lookup api
  * Bump to 039 db version

 -- Antoine R. Dumont (@ardumont) <antoine.romain.dumont@gmail.com>  Fri, 15 Jan 2016 12:42:47 +0100

swh-storage (0.0.26-1~swh1) unstable-swh; urgency=medium

  * v0.0.26
  * Open revision_get_by to retrieve a revision by occurrence criterion
    filtering
  * sql/upgrades/036: add 035→036 upgrade script

 -- Antoine R. Dumont (@ardumont) <antoine.romain.dumont@gmail.com>  Wed, 13 Jan 2016 12:46:44 +0100

swh-storage (0.0.25-1~swh1) unstable-swh; urgency=medium

  * v0.0.25
  * Limit results in swh_revision_list*
  * Create the package to align the current db production version on
    https://archive.softwareheritage.org/

 -- Antoine R. Dumont (@ardumont) <antoine.romain.dumont@gmail.com>  Fri, 08 Jan 2016 11:33:08 +0100

swh-storage (0.0.24-1~swh1) unstable-swh; urgency=medium

  * Prepare swh.storage release v0.0.24
  * Add a limit argument to revision_log

 -- Nicolas Dandrimont <nicolas@dandrimont.eu>  Wed, 06 Jan 2016 15:12:53 +0100

swh-storage (0.0.23-1~swh1) unstable-swh; urgency=medium

  * v0.0.23
  * Protect against overflow, wrapped in ValueError for client
  * Fix relative path import for remote storage.
  * api to retrieve revision_log is now 'parents' aware

 -- Antoine R. Dumont (@ardumont) <antoine.romain.dumont@gmail.com>  Wed, 06 Jan 2016 11:30:58 +0100

swh-storage (0.0.22-1~swh1) unstable-swh; urgency=medium

  * Release v0.0.22
  * Fix relative import for remote storage

 -- Nicolas Dandrimont <nicolas@dandrimont.eu>  Wed, 16 Dec 2015 16:04:48 +0100

swh-storage (0.0.21-1~swh1) unstable-swh; urgency=medium

  * Prepare release v0.0.21
  * Protect the storage api client from overflows
  * Add a get_storage function mapping to local or remote storage

 -- Nicolas Dandrimont <nicolas@dandrimont.eu>  Wed, 16 Dec 2015 13:34:46 +0100

swh-storage (0.0.20-1~swh1) unstable-swh; urgency=medium

  * v0.0.20
  * allow numeric timestamps with offset
  * Open revision_log api
  * start migration to swh.model

 -- Antoine R. Dumont (@ardumont) <antoine.romain.dumont@gmail.com>  Mon, 07 Dec 2015 15:20:36 +0100

swh-storage (0.0.19-1~swh1) unstable-swh; urgency=medium

  * v0.0.19
  * Improve directory listing with content data
  * Open person_get
  * Open release_get data reading
  * Improve origin_get api
  * Effort to unify api output on dict (for read)
  * Migrate backend to 032

 -- Antoine R. Dumont (@ardumont) <antoine.romain.dumont@gmail.com>  Fri, 27 Nov 2015 13:33:34 +0100

swh-storage (0.0.18-1~swh1) unstable-swh; urgency=medium

  * v0.0.18
  * Improve origin_get to permit retrieval per id
  * Update directory_get implementation (add join from
  * directory_entry_file to content)
  * Open release_get : [sha1] -> [Release]

 -- Antoine R. Dumont (@ardumont) <antoine.romain.dumont@gmail.com>  Thu, 19 Nov 2015 11:18:35 +0100

swh-storage (0.0.17-1~swh1) unstable-swh; urgency=medium

  * Prepare deployment of swh.storage v0.0.17
  * Add some entity related entry points

 -- Nicolas Dandrimont <nicolas@dandrimont.eu>  Tue, 03 Nov 2015 16:40:59 +0100

swh-storage (0.0.16-1~swh1) unstable-swh; urgency=medium

  * v0.0.16
  * Add metadata column in revision (db version 29)
  * cache http connection for remote storage client

 -- Antoine R. Dumont (@ardumont) <antoine.romain.dumont@gmail.com>  Thu, 29 Oct 2015 10:29:00 +0100

swh-storage (0.0.15-1~swh1) unstable-swh; urgency=medium

  * Prepare deployment of swh.storage v0.0.15
  * Allow population of fetch_history
  * Update organizations / projects as entities
  * Use schema v028 for directory addition

 -- Nicolas Dandrimont <nicolas@dandrimont.eu>  Tue, 27 Oct 2015 11:43:39 +0100

swh-storage (0.0.14-1~swh1) unstable-swh; urgency=medium

  * Prepare swh.storage v0.0.14 deployment

 -- Nicolas Dandrimont <nicolas@dandrimont.eu>  Fri, 16 Oct 2015 15:34:08 +0200

swh-storage (0.0.13-1~swh1) unstable-swh; urgency=medium

  * Prepare deploying swh.storage v0.0.13

 -- Nicolas Dandrimont <nicolas@dandrimont.eu>  Fri, 16 Oct 2015 14:51:44 +0200

swh-storage (0.0.12-1~swh1) unstable-swh; urgency=medium

  * Prepare deploying swh.storage v0.0.12

 -- Nicolas Dandrimont <nicolas@dandrimont.eu>  Tue, 13 Oct 2015 12:39:18 +0200

swh-storage (0.0.11-1~swh1) unstable-swh; urgency=medium

  * Preparing deployment of swh.storage v0.0.11

 -- Nicolas Dandrimont <nicolas@dandrimont.eu>  Fri, 09 Oct 2015 17:44:51 +0200

swh-storage (0.0.10-1~swh1) unstable-swh; urgency=medium

  * Prepare deployment of swh.storage v0.0.10

 -- Nicolas Dandrimont <nicolas@dandrimont.eu>  Tue, 06 Oct 2015 17:37:00 +0200

swh-storage (0.0.9-1~swh1) unstable-swh; urgency=medium

  * Prepare deployment of swh.storage v0.0.9

 -- Nicolas Dandrimont <nicolas@dandrimont.eu>  Thu, 01 Oct 2015 19:03:00 +0200

swh-storage (0.0.8-1~swh1) unstable-swh; urgency=medium

  * Prepare deployment of swh.storage v0.0.8

 -- Nicolas Dandrimont <nicolas@dandrimont.eu>  Thu, 01 Oct 2015 11:32:46 +0200

swh-storage (0.0.7-1~swh1) unstable-swh; urgency=medium

  * Prepare deployment of swh.storage v0.0.7

 -- Nicolas Dandrimont <nicolas@dandrimont.eu>  Tue, 29 Sep 2015 16:52:54 +0200

swh-storage (0.0.6-1~swh1) unstable-swh; urgency=medium

  * Prepare deployment of swh.storage v0.0.6

 -- Nicolas Dandrimont <nicolas@dandrimont.eu>  Tue, 29 Sep 2015 16:43:24 +0200

swh-storage (0.0.5-1~swh1) unstable-swh; urgency=medium

  * Prepare deploying swh.storage v0.0.5

 -- Nicolas Dandrimont <nicolas@dandrimont.eu>  Tue, 29 Sep 2015 16:27:00 +0200

swh-storage (0.0.1-1~swh1) unstable-swh; urgency=medium

  * Initial release
  * swh.storage.api: Properly escape arbitrary byte sequences in
    arguments

 -- Nicolas Dandrimont <nicolas@dandrimont.eu>  Tue, 22 Sep 2015 17:02:34 +0200<|MERGE_RESOLUTION|>--- conflicted
+++ resolved
@@ -1,10 +1,3 @@
-<<<<<<< HEAD
-swh-storage (0.0.145-1~swh3~bpo10+1) buster-swh; urgency=medium
-
-  * Rebuild for buster-swh
-
- -- Nicolas Dandrimont <olasd@debian.org>  Thu, 11 Jul 2019 14:04:20 +0200
-=======
 swh-storage (0.0.147-1~swh1) unstable-swh; urgency=medium
 
   * New upstream release 0.0.147     - (tagged by Valentin Lorentz
@@ -23,7 +16,6 @@
     legacy behavior of snapshot_add
 
  -- Software Heritage autobuilder (on jenkins-debian1) <jenkins@jenkins-debian1.internal.softwareheritage.org>  Thu, 18 Jul 2019 08:52:09 +0000
->>>>>>> 56deea53
 
 swh-storage (0.0.145-1~swh3) unstable-swh; urgency=medium
 
