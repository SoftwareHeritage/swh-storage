<<<<<<< HEAD
swh-storage (0.0.137-1~swh1~bpo9+1) stretch-swh; urgency=medium

  * Rebuild for stretch-swh

 -- Software Heritage autobuilder (on jenkins-debian1) <jenkins@jenkins-debian1.internal.softwareheritage.org>  Mon, 08 Apr 2019 13:57:48 +0000
=======
swh-storage (0.0.138-1~swh1) unstable-swh; urgency=medium

  * New upstream release 0.0.138     - (tagged by Valentin Lorentz
    <vlorentz@softwareheritage.org> on 2019-04-09 16:40:49 +0200)
  * Upstream changes:     - Use the db_transaction decorator on all
    _add() methods.     - So they gracefully release the connection on
    error instead     - of relying on reference-counting to call the
    Db's `__del__`     - (which does not happen in Hypothesis tests)
    because a ref     - to it is kept via the traceback object.

 -- Software Heritage autobuilder (on jenkins-debian1) <jenkins@jenkins-debian1.internal.softwareheritage.org>  Tue, 09 Apr 2019 16:50:48 +0000
>>>>>>> 1b6c81f7

swh-storage (0.0.137-1~swh1) unstable-swh; urgency=medium

  * New upstream release 0.0.137     - (tagged by Valentin Lorentz
    <vlorentz@softwareheritage.org> on 2019-04-08 15:40:24 +0200)
  * Upstream changes:     - Make test_origin_get_range run faster.

 -- Software Heritage autobuilder (on jenkins-debian1) <jenkins@jenkins-debian1.internal.softwareheritage.org>  Mon, 08 Apr 2019 13:56:16 +0000

swh-storage (0.0.135-1~swh1) unstable-swh; urgency=medium

  * New upstream release 0.0.135     - (tagged by Valentin Lorentz
    <vlorentz@softwareheritage.org> on 2019-04-04 20:42:32 +0200)
  * Upstream changes:     - Make content_add_metadata require a ctime
    argument.     - This makes Python set the ctime instead of pgsql.

 -- Software Heritage autobuilder (on jenkins-debian1) <jenkins@jenkins-debian1.internal.softwareheritage.org>  Fri, 05 Apr 2019 14:43:28 +0000

swh-storage (0.0.134-1~swh1) unstable-swh; urgency=medium

  * New upstream release 0.0.134     - (tagged by Valentin Lorentz
    <vlorentz@softwareheritage.org> on 2019-04-03 13:38:58 +0200)
  * Upstream changes:     - Don't leak origin ids to the journal.

 -- Software Heritage autobuilder (on jenkins-debian1) <jenkins@jenkins-debian1.internal.softwareheritage.org>  Thu, 04 Apr 2019 10:16:09 +0000

swh-storage (0.0.132-1~swh1) unstable-swh; urgency=medium

  * New upstream release 0.0.132     - (tagged by Valentin Lorentz
    <vlorentz@softwareheritage.org> on 2019-04-01 11:50:30 +0200)
  * Upstream changes:     - Use sha1 instead of bigint as FK from
    origin_visit to snapshot (part 1: add new column)

 -- Software Heritage autobuilder (on jenkins-debian1) <jenkins@jenkins-debian1.internal.softwareheritage.org>  Mon, 01 Apr 2019 13:30:48 +0000

swh-storage (0.0.131-1~swh1) unstable-swh; urgency=medium

  * New upstream release 0.0.131     - (tagged by Nicolas Dandrimont
    <nicolas@dandrimont.eu> on 2019-03-28 17:24:44 +0100)
  * Upstream changes:     - Release swh.storage v0.0.131     - Add
    statsd metrics to storage RPC backend     - Clean up
    snapshot_add/origin_visit_update     - Uniformize RPC backend to use
    POSTs everywhere

 -- Software Heritage autobuilder (on jenkins-debian1) <jenkins@jenkins-debian1.internal.softwareheritage.org>  Thu, 28 Mar 2019 16:34:07 +0000

swh-storage (0.0.130-1~swh1) unstable-swh; urgency=medium

  * New upstream release 0.0.130     - (tagged by Valentin Lorentz
    <vlorentz@softwareheritage.org> on 2019-02-26 10:50:44 +0100)
  * Upstream changes:     - Add an helper function to list all origins
    in the storage.

 -- Software Heritage autobuilder (on jenkins-debian1) <jenkins@jenkins-debian1.internal.softwareheritage.org>  Wed, 13 Mar 2019 14:01:04 +0000

swh-storage (0.0.129-1~swh1) unstable-swh; urgency=medium

  * New upstream release 0.0.129     - (tagged by Valentin Lorentz
    <vlorentz@softwareheritage.org> on 2019-02-27 10:42:29 +0100)
  * Upstream changes:     - Double the timeout of revision_get.     -
    Metadata indexers often hit the limit.

 -- Software Heritage autobuilder (on jenkins-debian1) <jenkins@jenkins-debian1.internal.softwareheritage.org>  Fri, 01 Mar 2019 10:11:28 +0000

swh-storage (0.0.128-1~swh1) unstable-swh; urgency=medium

  * New upstream release 0.0.128     - (tagged by Antoine R. Dumont
    (@ardumont) <antoine.romain.dumont@gmail.com> on 2019-02-21 14:59:22
    +0100)
  * Upstream changes:     - v0.0.128     - api.server: Fix wrong
    exception type     - storage.cli: Fix cli entry point name to the
    expected name (setup.py)

 -- Software Heritage autobuilder (on jenkins-debian1) <jenkins@jenkins-debian1.internal.softwareheritage.org>  Thu, 21 Feb 2019 14:07:23 +0000

swh-storage (0.0.127-1~swh1) unstable-swh; urgency=medium

  * New upstream release 0.0.127     - (tagged by Antoine R. Dumont
    (@ardumont) <antoine.romain.dumont@gmail.com> on 2019-02-21 13:34:19
    +0100)
  * Upstream changes:     - v0.0.127     - api.wsgi: Open wsgi
    entrypoint and check config at startup time     - api.server: Make
    the api server load and check its configuration     -
    swh.storage.cli: Migrate the api server startup in swh.storage.cli

 -- Software Heritage autobuilder (on jenkins-debian1) <jenkins@jenkins-debian1.internal.softwareheritage.org>  Thu, 21 Feb 2019 12:59:48 +0000

swh-storage (0.0.126-1~swh1) unstable-swh; urgency=medium

  * New upstream release 0.0.126     - (tagged by Valentin Lorentz
    <vlorentz@softwareheritage.org> on 2019-02-21 10:18:26 +0100)
  * Upstream changes:     - Double the timeout of snapshot_get_latest.
    - Metadata indexers often hit the limit.

 -- Software Heritage autobuilder (on jenkins-debian1) <jenkins@jenkins-debian1.internal.softwareheritage.org>  Thu, 21 Feb 2019 11:24:52 +0000

swh-storage (0.0.125-1~swh1) unstable-swh; urgency=medium

  * New upstream release 0.0.125     - (tagged by Antoine R. Dumont
    (@ardumont) <antoine.romain.dumont@gmail.com> on 2019-02-14 10:13:31
    +0100)
  * Upstream changes:     - v0.0.125     - api/server: Do not read
    configuration at each request

 -- Software Heritage autobuilder (on jenkins-debian1) <jenkins@jenkins-debian1.internal.softwareheritage.org>  Thu, 14 Feb 2019 16:57:01 +0000

swh-storage (0.0.124-1~swh3) unstable-swh; urgency=low

  * New upstream release, fixing the distribution this time

 -- Antoine R. Dumont (@ardumont) <antoine.romain.dumont@gmail.com>  Thu, 14 Feb 2019 17:51:29 +0100

swh-storage (0.0.124-1~swh2) unstable; urgency=medium

  * New upstream release for dependency fix reasons

 -- Antoine R. Dumont (@ardumont) <antoine.romain.dumont@gmail.com>  Thu, 14 Feb 2019 09:27:55 +0100

swh-storage (0.0.124-1~swh1) unstable-swh; urgency=medium

  * New upstream release 0.0.124     - (tagged by Antoine Lambert
    <antoine.lambert@inria.fr> on 2019-02-12 14:40:53 +0100)
  * Upstream changes:     - version 0.0.124

 -- Software Heritage autobuilder (on jenkins-debian1) <jenkins@jenkins-debian1.internal.softwareheritage.org>  Tue, 12 Feb 2019 13:46:08 +0000

swh-storage (0.0.123-1~swh1) unstable-swh; urgency=medium

  * New upstream release 0.0.123     - (tagged by Antoine R. Dumont
    (@ardumont) <antoine.romain.dumont@gmail.com> on 2019-02-08 15:06:49
    +0100)
  * Upstream changes:     - v0.0.123     - Make Storage.origin_get
    support a list of origins, like other     - Storage.*_get methods.
    - Stop using _to_bytes functions.     - Use the BaseDb (and friends)
    from swh-core

 -- Software Heritage autobuilder (on jenkins-debian1) <jenkins@jenkins-debian1.internal.softwareheritage.org>  Fri, 08 Feb 2019 14:14:18 +0000

swh-storage (0.0.122-1~swh1) unstable-swh; urgency=medium

  * New upstream release 0.0.122     - (tagged by Antoine Lambert
    <antoine.lambert@inria.fr> on 2019-01-28 11:57:27 +0100)
  * Upstream changes:     - version 0.0.122

 -- Software Heritage autobuilder (on jenkins-debian1) <jenkins@jenkins-debian1.internal.softwareheritage.org>  Mon, 28 Jan 2019 11:02:45 +0000

swh-storage (0.0.121-1~swh1) unstable-swh; urgency=medium

  * New upstream release 0.0.121     - (tagged by Antoine Lambert
    <antoine.lambert@inria.fr> on 2019-01-28 11:31:48 +0100)
  * Upstream changes:     - version 0.0.121

 -- Software Heritage autobuilder (on jenkins-debian1) <jenkins@jenkins-debian1.internal.softwareheritage.org>  Mon, 28 Jan 2019 10:36:40 +0000

swh-storage (0.0.120-1~swh1) unstable-swh; urgency=medium

  * New upstream release 0.0.120     - (tagged by Antoine Lambert
    <antoine.lambert@inria.fr> on 2019-01-17 12:04:27 +0100)
  * Upstream changes:     - version 0.0.120

 -- Software Heritage autobuilder (on jenkins-debian1) <jenkins@jenkins-debian1.internal.softwareheritage.org>  Thu, 17 Jan 2019 11:12:47 +0000

swh-storage (0.0.119-1~swh1) unstable-swh; urgency=medium

  * New upstream release 0.0.119     - (tagged by Antoine R. Dumont
    (@ardumont) <antoine.romain.dumont@gmail.com> on 2019-01-11 11:57:13
    +0100)
  * Upstream changes:     - v0.0.119     - listener: Notify Kafka when
    an origin visit is updated

 -- Software Heritage autobuilder (on jenkins-debian1) <jenkins@jenkins-debian1.internal.softwareheritage.org>  Fri, 11 Jan 2019 11:02:07 +0000

swh-storage (0.0.118-1~swh1) unstable-swh; urgency=medium

  * New upstream release 0.0.118     - (tagged by Antoine Lambert
    <antoine.lambert@inria.fr> on 2019-01-09 16:59:15 +0100)
  * Upstream changes:     - version 0.0.118

 -- Software Heritage autobuilder (on jenkins-debian1) <jenkins@jenkins-debian1.internal.softwareheritage.org>  Wed, 09 Jan 2019 18:51:34 +0000

swh-storage (0.0.117-1~swh1) unstable-swh; urgency=medium

  * v0.0.117
  * listener: Adapt decoding behavior depending on the object type

 -- Antoine R. Dumont (@ardumont) <antoine.romain.dumont@gmail.com>  Thu, 20 Dec 2018 14:48:44 +0100

swh-storage (0.0.116-1~swh1) unstable-swh; urgency=medium

  * v0.0.116
  * Update requirements to latest swh.core

 -- Antoine R. Dumont (@ardumont) <antoine.romain.dumont@gmail.com>  Fri, 14 Dec 2018 15:57:04 +0100

swh-storage (0.0.115-1~swh1) unstable-swh; urgency=medium

  * version 0.0.115

 -- Antoine Lambert <antoine.lambert@inria.fr>  Fri, 14 Dec 2018 15:47:52 +0100

swh-storage (0.0.114-1~swh1) unstable-swh; urgency=medium

  * version 0.0.114

 -- Antoine Lambert <antoine.lambert@inria.fr>  Wed, 05 Dec 2018 10:59:49 +0100

swh-storage (0.0.113-1~swh1) unstable-swh; urgency=medium

  * v0.0.113
  * in-memory storage: Add recursive argument to directory_ls endpoint

 -- Antoine R. Dumont (@ardumont) <antoine.romain.dumont@gmail.com>  Fri, 30 Nov 2018 11:56:44 +0100

swh-storage (0.0.112-1~swh1) unstable-swh; urgency=medium

  * v0.0.112
  * in-memory storage: Align with existing storage
  * docstring: Improvments and adapt according to api
  * doc: update index to match new swh-doc format
  * Increase test coverage for stat_counters + fix its bugs.

 -- Antoine R. Dumont (@ardumont) <antoine.romain.dumont@gmail.com>  Fri, 30 Nov 2018 10:28:02 +0100

swh-storage (0.0.111-1~swh1) unstable-swh; urgency=medium

  * v0.0.111
  * Move generative tests in their own module
  * Open in-memory storage implementation

 -- Antoine R. Dumont (@ardumont) <antoine.romain.dumont@gmail.com>  Wed, 21 Nov 2018 08:55:14 +0100

swh-storage (0.0.110-1~swh1) unstable-swh; urgency=medium

  * v0.0.110
  * storage: Open content_get_range endpoint
  * tests: Start using hypothesis for tests generation
  * Improvments: Remove SQLisms from the tests and API
  * docs: Document metadata providers

 -- Antoine R. Dumont (@ardumont) <antoine.romain.dumont@gmail.com>  Fri, 16 Nov 2018 11:53:14 +0100

swh-storage (0.0.109-1~swh1) unstable-swh; urgency=medium

  * version 0.0.109

 -- Antoine Lambert <antoine.lambert@inria.fr>  Mon, 12 Nov 2018 14:11:09 +0100

swh-storage (0.0.108-1~swh1) unstable-swh; urgency=medium

  * Release swh.storage v0.0.108
  * Add a function to get a full snapshot from the paginated view

 -- Nicolas Dandrimont <nicolas@dandrimont.eu>  Thu, 18 Oct 2018 18:32:10 +0200

swh-storage (0.0.107-1~swh1) unstable-swh; urgency=medium

  * Release swh.storage v0.0.107
  * Enable pagination of snapshot branches
  * Drop occurrence-related tables
  * Drop entity-related tables

 -- Nicolas Dandrimont <nicolas@dandrimont.eu>  Wed, 17 Oct 2018 15:06:07 +0200

swh-storage (0.0.106-1~swh1) unstable-swh; urgency=medium

  * Release swh.storage v0.0.106
  * Fix origin_visit_get_latest_snapshot logic
  * Improve directory iterator
  * Drop backwards compatibility between snapshots and occurrences
  * Drop the occurrence table

 -- Nicolas Dandrimont <nicolas@dandrimont.eu>  Mon, 08 Oct 2018 17:03:54 +0200

swh-storage (0.0.105-1~swh1) unstable-swh; urgency=medium

  * v0.0.105
  * Increase directory_ls endpoint to 20 seconds
  * Add snapshot to the stats endpoint
  * Improve documentation

 -- Antoine R. Dumont (@ardumont) <antoine.romain.dumont@gmail.com>  Mon, 10 Sep 2018 11:36:27 +0200

swh-storage (0.0.104-1~swh1) unstable-swh; urgency=medium

  * version 0.0.104

 -- Antoine Lambert <antoine.lambert@inria.fr>  Wed, 29 Aug 2018 15:55:37 +0200

swh-storage (0.0.103-1~swh1) unstable-swh; urgency=medium

  * v0.0.103
  * swh.storage.storage: origin_add returns updated list of dict with id

 -- Antoine R. Dumont (@ardumont) <antoine.romain.dumont@gmail.com>  Mon, 30 Jul 2018 11:47:53 +0200

swh-storage (0.0.102-1~swh1) unstable-swh; urgency=medium

  * Release swh-storage v0.0.102
  * Stop using temporary tables for read-only queries
  * Add timeouts for some read-only queries

 -- Nicolas Dandrimont <nicolas@dandrimont.eu>  Tue, 05 Jun 2018 14:06:54 +0200

swh-storage (0.0.101-1~swh1) unstable-swh; urgency=medium

  * v0.0.101
  * swh.storage.api.client: Permit to specify the query timeout option

 -- Antoine R. Dumont (@ardumont) <antoine.romain.dumont@gmail.com>  Thu, 24 May 2018 12:13:51 +0200

swh-storage (0.0.100-1~swh1) unstable-swh; urgency=medium

  * Release swh.storage v0.0.100
  * remote api: only instantiate storage once per import
  * add thread-awareness to the storage implementation
  * properly cleanup after tests
  * parallelize objstorage and storage additions

 -- Nicolas Dandrimont <nicolas@dandrimont.eu>  Sat, 12 May 2018 18:12:40 +0200

swh-storage (0.0.99-1~swh1) unstable-swh; urgency=medium

  * v0.0.99
  * storage: Add methods to compute directories/revisions diff
  * Add a new table for "bucketed" object counts
  * doc: update table clusters in SQL diagram
  * swh.storage.content_missing: Improve docstring

 -- Antoine R. Dumont (@ardumont) <antoine.romain.dumont@gmail.com>  Tue, 20 Feb 2018 13:32:25 +0100

swh-storage (0.0.98-1~swh1) unstable-swh; urgency=medium

  * Release swh.storage v0.0.98
  * Switch backwards compatibility for snapshots off

 -- Nicolas Dandrimont <nicolas@dandrimont.eu>  Tue, 06 Feb 2018 15:27:15 +0100

swh-storage (0.0.97-1~swh1) unstable-swh; urgency=medium

  * Release swh.storage v0.0.97
  * refactor database initialization
  * use a separate thread instead of a temporary file for COPY
    operations
  * add more snapshot-related endpoints

 -- Nicolas Dandrimont <nicolas@dandrimont.eu>  Tue, 06 Feb 2018 14:07:07 +0100

swh-storage (0.0.96-1~swh1) unstable-swh; urgency=medium

  * Release swh.storage v0.0.96
  * Add snapshot models
  * Add support for hg revision type

 -- Nicolas Dandrimont <nicolas@dandrimont.eu>  Tue, 19 Dec 2017 16:25:57 +0100

swh-storage (0.0.95-1~swh1) unstable-swh; urgency=medium

  * v0.0.95
  * swh.storage: Rename indexer_configuration to tool
  * swh.storage: Migrate indexer model to its own model

 -- Antoine R. Dumont (@ardumont) <antoine.romain.dumont@gmail.com>  Thu, 07 Dec 2017 09:56:31 +0100

swh-storage (0.0.94-1~swh1) unstable-swh; urgency=medium

  * v0.0.94
  * Open searching origins methods to storage

 -- Antoine R. Dumont (@ardumont) <antoine.romain.dumont@gmail.com>  Tue, 05 Dec 2017 12:32:57 +0100

swh-storage (0.0.93-1~swh1) unstable-swh; urgency=medium

  * v0.0.93
  * swh.storage: Open indexer_configuration_add endpoint
  * swh-data: Update content mimetype indexer configuration
  * origin_visit_get: make order repeatable
  * db: Make unique indices actually unique and vice versa
  * Add origin_metadata endpoints (add, get, etc...)
  * cleanup: Remove unused content provenance cache tables

 -- Antoine R. Dumont (@ardumont) <antoine.romain.dumont@gmail.com>  Fri, 24 Nov 2017 11:14:11 +0100

swh-storage (0.0.92-1~swh1) unstable-swh; urgency=medium

  * Release swh.storage v0.0.92
  * make swh.storage.schemata work on SQLAlchemy 1.0

 -- Nicolas Dandrimont <nicolas@dandrimont.eu>  Thu, 12 Oct 2017 19:51:24 +0200

swh-storage (0.0.91-1~swh1) unstable-swh; urgency=medium

  * Release swh.storage version 0.0.91
  * Update packaging runes

 -- Nicolas Dandrimont <nicolas@dandrimont.eu>  Thu, 12 Oct 2017 18:41:46 +0200

swh-storage (0.0.90-1~swh1) unstable-swh; urgency=medium

  * Release swh.storage v0.0.90
  * Remove leaky dependency on python3-kafka

 -- Nicolas Dandrimont <nicolas@dandrimont.eu>  Wed, 11 Oct 2017 18:53:22 +0200

swh-storage (0.0.89-1~swh1) unstable-swh; urgency=medium

  * Release swh.storage v0.0.89
  * Add new package for ancillary schemata
  * Add new metadata-related entry points
  * Update for new swh.model

 -- Nicolas Dandrimont <nicolas@dandrimont.eu>  Wed, 11 Oct 2017 17:39:29 +0200

swh-storage (0.0.88-1~swh1) unstable-swh; urgency=medium

  * Release swh.storage v0.0.88
  * Move the archiver to its own module
  * Prepare building for stretch

 -- Nicolas Dandrimont <nicolas@dandrimont.eu>  Fri, 30 Jun 2017 14:52:12 +0200

swh-storage (0.0.87-1~swh1) unstable-swh; urgency=medium

  * Release swh.storage v0.0.87
  * update tasks to new swh.scheduler api

 -- Nicolas Dandrimont <nicolas@dandrimont.eu>  Mon, 12 Jun 2017 17:54:11 +0200

swh-storage (0.0.86-1~swh1) unstable-swh; urgency=medium

  * Release swh.storage v0.0.86
  * archiver updates

 -- Nicolas Dandrimont <nicolas@dandrimont.eu>  Tue, 06 Jun 2017 18:43:43 +0200

swh-storage (0.0.85-1~swh1) unstable-swh; urgency=medium

  * v0.0.85
  * Improve license endpoint's unknown license policy

 -- Antoine R. Dumont (@ardumont) <antoine.romain.dumont@gmail.com>  Tue, 06 Jun 2017 17:55:40 +0200

swh-storage (0.0.84-1~swh1) unstable-swh; urgency=medium

  * v0.0.84
  * Update indexer endpoints to use indexer configuration id
  * Add indexer configuration endpoint

 -- Antoine R. Dumont (@ardumont) <antoine.romain.dumont@gmail.com>  Fri, 02 Jun 2017 16:16:47 +0200

swh-storage (0.0.83-1~swh1) unstable-swh; urgency=medium

  * v0.0.83
  * Add blake2s256 new hash computation on content

 -- Antoine R. Dumont (@ardumont) <antoine.romain.dumont@gmail.com>  Fri, 31 Mar 2017 12:27:09 +0200

swh-storage (0.0.82-1~swh1) unstable-swh; urgency=medium

  * v0.0.82
  * swh.storage.listener: Subscribe to new origin notifications
  * sql/swh-func: improve equality check on the three columns for
    swh_content_missing
  * swh.storage: add length to directory listing primitives
  * refactoring: Migrate from swh.core.hashutil to swh.model.hashutil
  * swh.storage.archiver.updater: Create a content updater journal
    client
  * vault: add a git fast-import cooker
  * vault: generic cache to allow multiple cooker types and formats

 -- Antoine R. Dumont (@ardumont) <antoine.romain.dumont@gmail.com>  Tue, 21 Mar 2017 14:50:16 +0100

swh-storage (0.0.81-1~swh1) unstable-swh; urgency=medium

  * Release swh.storage v0.0.81
  * archiver improvements for mass injection in azure

 -- Nicolas Dandrimont <nicolas@dandrimont.eu>  Thu, 09 Mar 2017 11:15:28 +0100

swh-storage (0.0.80-1~swh1) unstable-swh; urgency=medium

  * Release swh.storage v0.0.80
  * archiver improvements related to the mass injection of contents in
    azure
  * updates to the vault cooker

 -- Nicolas Dandrimont <nicolas@dandrimont.eu>  Tue, 07 Mar 2017 15:12:35 +0100

swh-storage (0.0.79-1~swh1) unstable-swh; urgency=medium

  * Release swh.storage v0.0.79
  * archiver: keep counts of objects in each archive
  * converters: normalize timestamps using swh.model

 -- Nicolas Dandrimont <nicolas@dandrimont.eu>  Tue, 14 Feb 2017 19:37:36 +0100

swh-storage (0.0.78-1~swh1) unstable-swh; urgency=medium

  * v0.0.78
  * Refactoring some common code into swh.core + adaptation api calls in
  * swh.objstorage and swh.storage (storage and vault)

 -- Antoine R. Dumont (@ardumont) <antoine.romain.dumont@gmail.com>  Thu, 26 Jan 2017 15:08:03 +0100

swh-storage (0.0.77-1~swh1) unstable-swh; urgency=medium

  * v0.0.77
  * Paginate results for origin_visits endpoint

 -- Antoine R. Dumont (@ardumont) <antoine.romain.dumont@gmail.com>  Thu, 19 Jan 2017 14:41:49 +0100

swh-storage (0.0.76-1~swh1) unstable-swh; urgency=medium

  * v0.0.76
  * Unify storage and objstorage configuration and instantiation
    functions

 -- Antoine R. Dumont (@ardumont) <antoine.romain.dumont@gmail.com>  Thu, 15 Dec 2016 18:25:58 +0100

swh-storage (0.0.75-1~swh1) unstable-swh; urgency=medium

  * v0.0.75
  * Add information on indexer tools (T610)

 -- Antoine R. Dumont (@ardumont) <antoine.romain.dumont@gmail.com>  Fri, 02 Dec 2016 18:21:36 +0100

swh-storage (0.0.74-1~swh1) unstable-swh; urgency=medium

  * v0.0.74
  * Use strict equality for content ctags' symbols search

 -- Antoine R. Dumont (@ardumont) <antoine.romain.dumont@gmail.com>  Tue, 29 Nov 2016 17:25:29 +0100

swh-storage (0.0.73-1~swh1) unstable-swh; urgency=medium

  * v0.0.73
  * Improve ctags search query for edge cases

 -- Antoine R. Dumont (@ardumont) <antoine.romain.dumont@gmail.com>  Mon, 28 Nov 2016 16:34:55 +0100

swh-storage (0.0.72-1~swh1) unstable-swh; urgency=medium

  * v0.0.72
  * Permit pagination on content_ctags_search api endpoint

 -- Antoine R. Dumont (@ardumont) <antoine.romain.dumont@gmail.com>  Thu, 24 Nov 2016 14:19:29 +0100

swh-storage (0.0.71-1~swh1) unstable-swh; urgency=medium

  * v0.0.71
  * Open full-text search endpoint on ctags

 -- Antoine R. Dumont (@ardumont) <antoine.romain.dumont@gmail.com>  Wed, 23 Nov 2016 17:33:51 +0100

swh-storage (0.0.70-1~swh1) unstable-swh; urgency=medium

  * v0.0.70
  * Add new license endpoints (add/get)
  * Update ctags endpoints to align update conflict policy

 -- Antoine R. Dumont (@ardumont) <antoine.romain.dumont@gmail.com>  Thu, 10 Nov 2016 17:27:49 +0100

swh-storage (0.0.69-1~swh1) unstable-swh; urgency=medium

  * v0.0.69
  * storage: Open ctags entry points (missing, add, get)
  * storage: allow adding several origins at once

 -- Antoine R. Dumont (@ardumont) <antoine.romain.dumont@gmail.com>  Thu, 20 Oct 2016 16:07:07 +0200

swh-storage (0.0.68-1~swh1) unstable-swh; urgency=medium

  * v0.0.68
  * indexer: Open mimetype/language get endpoints
  * indexer: Add the mimetype/language add function with conflict_update
    flag
  * archiver: Extend worker-to-backend to transmit messages to another
  * queue (once done)

 -- Antoine R. Dumont (@ardumont) <antoine.romain.dumont@gmail.com>  Thu, 13 Oct 2016 15:30:21 +0200

swh-storage (0.0.67-1~swh1) unstable-swh; urgency=medium

  * v0.0.67
  * Fix provenance storage init function

 -- Antoine R. Dumont (@ardumont) <antoine.romain.dumont@gmail.com>  Wed, 12 Oct 2016 02:24:12 +0200

swh-storage (0.0.66-1~swh1) unstable-swh; urgency=medium

  * v0.0.66
  * Improve provenance configuration format

 -- Antoine R. Dumont (@ardumont) <antoine.romain.dumont@gmail.com>  Wed, 12 Oct 2016 01:39:26 +0200

swh-storage (0.0.65-1~swh1) unstable-swh; urgency=medium

  * v0.0.65
  * Open api entry points for swh.indexer about content mimetype and
  * language
  * Update schema graph to latest version

 -- Antoine R. Dumont (@ardumont) <antoine.romain.dumont@gmail.com>  Sat, 08 Oct 2016 10:00:30 +0200

swh-storage (0.0.64-1~swh1) unstable-swh; urgency=medium

  * v0.0.64
  * Fix: Missing incremented version 5 for archiver.dbversion
  * Retrieve information on a content cached
  * sql/swh-func: content cache populates lines in deterministic order

 -- Antoine R. Dumont (@ardumont) <antoine.romain.dumont@gmail.com>  Thu, 29 Sep 2016 21:50:59 +0200

swh-storage (0.0.63-1~swh1) unstable-swh; urgency=medium

  * v0.0.63
  * Make the 'worker to backend' destination agnostic (message
    parameter)
  * Improve 'unknown sha1' policy (archiver db can lag behind swh db)
  * Improve 'force copy' policy

 -- Antoine R. Dumont (@ardumont) <antoine.romain.dumont@gmail.com>  Fri, 23 Sep 2016 12:29:50 +0200

swh-storage (0.0.62-1~swh1) unstable-swh; urgency=medium

  * Release swh.storage v0.0.62
  * Updates to the provenance cache to reduce churn on the main tables

 -- Nicolas Dandrimont <nicolas@dandrimont.eu>  Thu, 22 Sep 2016 18:54:52 +0200

swh-storage (0.0.61-1~swh1) unstable-swh; urgency=medium

  * v0.0.61
  * Handle copies of unregistered sha1 in archiver db
  * Fix copy to only the targeted destination
  * Update to latest python3-swh.core dependency

 -- Antoine R. Dumont (@ardumont) <antoine.romain.dumont@gmail.com>  Thu, 22 Sep 2016 13:44:05 +0200

swh-storage (0.0.60-1~swh1) unstable-swh; urgency=medium

  * v0.0.60
  * Update archiver dependencies

 -- Antoine R. Dumont (@ardumont) <antoine.romain.dumont@gmail.com>  Tue, 20 Sep 2016 16:46:48 +0200

swh-storage (0.0.59-1~swh1) unstable-swh; urgency=medium

  * v0.0.59
  * Unify configuration property between director/worker
  * Deal with potential missing contents in the archiver db
  * Improve get_contents_error implementation
  * Remove dead code in swh.storage.db about archiver

 -- Antoine R. Dumont (@ardumont) <antoine.romain.dumont@gmail.com>  Sat, 17 Sep 2016 12:50:14 +0200

swh-storage (0.0.58-1~swh1) unstable-swh; urgency=medium

  * v0.0.58
  * ArchiverDirectorToBackend reads sha1 from stdin and sends chunks of
    sha1
  * for archival.

 -- Antoine R. Dumont (@ardumont) <antoine.romain.dumont@gmail.com>  Fri, 16 Sep 2016 22:17:14 +0200

swh-storage (0.0.57-1~swh1) unstable-swh; urgency=medium

  * v0.0.57
  * Update swh.storage.archiver

 -- Antoine R. Dumont (@ardumont) <antoine.romain.dumont@gmail.com>  Thu, 15 Sep 2016 16:30:11 +0200

swh-storage (0.0.56-1~swh1) unstable-swh; urgency=medium

  * v0.0.56
  * Vault: Add vault implementation (directory cooker & cache
  * implementation + its api)
  * Archiver: Add another archiver implementation (direct to backend)

 -- Antoine R. Dumont (@ardumont) <antoine.romain.dumont@gmail.com>  Thu, 15 Sep 2016 10:56:35 +0200

swh-storage (0.0.55-1~swh1) unstable-swh; urgency=medium

  * v0.0.55
  * Fix origin_visit endpoint

 -- Antoine R. Dumont (@ardumont) <antoine.romain.dumont@gmail.com>  Thu, 08 Sep 2016 15:21:28 +0200

swh-storage (0.0.54-1~swh1) unstable-swh; urgency=medium

  * v0.0.54
  * Open origin_visit_get_by entry point

 -- Antoine R. Dumont (@ardumont) <antoine.romain.dumont@gmail.com>  Mon, 05 Sep 2016 12:36:34 +0200

swh-storage (0.0.53-1~swh1) unstable-swh; urgency=medium

  * v0.0.53
  * Add cache about content provenance
  * debian: fix python3-swh.storage.archiver runtime dependency
  * debian: create new package python3-swh.storage.provenance

 -- Antoine R. Dumont (@ardumont) <antoine.romain.dumont@gmail.com>  Fri, 02 Sep 2016 11:14:09 +0200

swh-storage (0.0.52-1~swh1) unstable-swh; urgency=medium

  * v0.0.52
  * Package python3-swh.storage.archiver

 -- Antoine R. Dumont (@ardumont) <antoine.romain.dumont@gmail.com>  Thu, 25 Aug 2016 14:55:23 +0200

swh-storage (0.0.51-1~swh1) unstable-swh; urgency=medium

  * Release swh.storage v0.0.51
  * Add new metadata column to origin_visit
  * Update swh-add-directory script for updated API

 -- Nicolas Dandrimont <nicolas@dandrimont.eu>  Wed, 24 Aug 2016 14:36:03 +0200

swh-storage (0.0.50-1~swh1) unstable-swh; urgency=medium

  * v0.0.50
  * Add a function to pull (only) metadata for a list of contents
  * Update occurrence_add api entry point to properly deal with
    origin_visit
  * Add origin_visit api entry points to create/update origin_visit

 -- Antoine R. Dumont (@ardumont) <antoine.romain.dumont@gmail.com>  Tue, 23 Aug 2016 16:29:26 +0200

swh-storage (0.0.49-1~swh1) unstable-swh; urgency=medium

  * Release swh.storage v0.0.49
  * Proper dependency on python3-kafka

 -- Nicolas Dandrimont <nicolas@dandrimont.eu>  Fri, 19 Aug 2016 13:45:52 +0200

swh-storage (0.0.48-1~swh1) unstable-swh; urgency=medium

  * Release swh.storage v0.0.48
  * Updates to the archiver
  * Notification support for new object creations

 -- Nicolas Dandrimont <nicolas@dandrimont.eu>  Fri, 19 Aug 2016 12:13:50 +0200

swh-storage (0.0.47-1~swh1) unstable-swh; urgency=medium

  * Release swh.storage v0.0.47
  * Update storage archiver to new schemaless schema

 -- Nicolas Dandrimont <nicolas@dandrimont.eu>  Fri, 22 Jul 2016 16:59:19 +0200

swh-storage (0.0.46-1~swh1) unstable-swh; urgency=medium

  * v0.0.46
  * Update archiver bootstrap

 -- Antoine R. Dumont (@ardumont) <antoine.romain.dumont@gmail.com>  Wed, 20 Jul 2016 19:04:42 +0200

swh-storage (0.0.45-1~swh1) unstable-swh; urgency=medium

  * v0.0.45
  * Separate swh.storage.archiver's db from swh.storage.storage

 -- Antoine R. Dumont (@ardumont) <antoine.romain.dumont@gmail.com>  Tue, 19 Jul 2016 15:05:36 +0200

swh-storage (0.0.44-1~swh1) unstable-swh; urgency=medium

  * v0.0.44
  * Open listing visits per origin api

 -- Quentin Campos <qcampos@etud.u-pem.fr>  Fri, 08 Jul 2016 11:27:10 +0200

swh-storage (0.0.43-1~swh1) unstable-swh; urgency=medium

  * v0.0.43
  * Extract objstorage to its own package swh.objstorage

 -- Quentin Campos <qcampos@etud.u-pem.fr>  Mon, 27 Jun 2016 14:57:12 +0200

swh-storage (0.0.42-1~swh1) unstable-swh; urgency=medium

  * Add an object storage multiplexer to allow transition between
    multiple versions of objet storages.

 -- Quentin Campos <qcampos@etud.u-pem.fr>  Tue, 21 Jun 2016 15:03:52 +0200

swh-storage (0.0.41-1~swh1) unstable-swh; urgency=medium

  * Refactoring of the object storage in order to allow multiple
    versions of it, as well as a multiplexer for version transition.

 -- Quentin Campos <qcampos@etud.u-pem.fr>  Thu, 16 Jun 2016 15:54:16 +0200

swh-storage (0.0.40-1~swh1) unstable-swh; urgency=medium

  * Release swh.storage v0.0.40:
  * Refactor objstorage to allow for different implementations
  * Updates to the checker functionality
  * Bump swh.core dependency to v0.0.20

 -- Nicolas Dandrimont <nicolas@dandrimont.eu>  Tue, 14 Jun 2016 17:25:42 +0200

swh-storage (0.0.39-1~swh1) unstable-swh; urgency=medium

  * v0.0.39
  * Add run_from_webserver function for objstorage api server
  * Add unique identifier message on default api server route endpoints

 -- Antoine R. Dumont (@ardumont) <antoine.romain.dumont@gmail.com>  Fri, 20 May 2016 15:27:34 +0200

swh-storage (0.0.38-1~swh1) unstable-swh; urgency=medium

  * v0.0.38
  * Add an http api for object storage
  * Implement an archiver to perform backup copies

 -- Quentin Campos <qcampos@etud.u-pem.fr>  Fri, 20 May 2016 14:40:14 +0200

swh-storage (0.0.37-1~swh1) unstable-swh; urgency=medium

  * Release swh.storage v0.0.37
  * Add fullname to person table
  * Add svn as a revision type

 -- Nicolas Dandrimont <nicolas@dandrimont.eu>  Fri, 08 Apr 2016 16:44:24 +0200

swh-storage (0.0.36-1~swh1) unstable-swh; urgency=medium

  * Release swh.storage v0.0.36
  * Add json-schema documentation for the jsonb fields
  * Overhaul entity handling

 -- Nicolas Dandrimont <nicolas@dandrimont.eu>  Wed, 16 Mar 2016 17:27:17 +0100

swh-storage (0.0.35-1~swh1) unstable-swh; urgency=medium

  * Release swh-storage v0.0.35
  * Factor in temporary tables with only an id (db v059)
  * Allow generic object search by sha1_git (db v060)

 -- Nicolas Dandrimont <nicolas@dandrimont.eu>  Thu, 25 Feb 2016 16:21:01 +0100

swh-storage (0.0.34-1~swh1) unstable-swh; urgency=medium

  * Release swh.storage version 0.0.34
  * occurrence improvements
  * commit metadata improvements

 -- Nicolas Dandrimont <nicolas@dandrimont.eu>  Fri, 19 Feb 2016 18:20:07 +0100

swh-storage (0.0.33-1~swh1) unstable-swh; urgency=medium

  * Bump swh.storage to version 0.0.33

 -- Nicolas Dandrimont <nicolas@dandrimont.eu>  Fri, 05 Feb 2016 11:17:00 +0100

swh-storage (0.0.32-1~swh1) unstable-swh; urgency=medium

  * v0.0.32
  * Let the person's id flow
  * sql/upgrades/051: 050->051 schema change
  * sql/upgrades/050: 049->050 schema change - Clean up obsolete
    functions
  * sql/upgrades/049: Final take for 048->049 schema change.
  * sql: Use a new schema for occurrences

 -- Antoine R. Dumont (@ardumont) <antoine.romain.dumont@gmail.com>  Fri, 29 Jan 2016 17:44:27 +0100

swh-storage (0.0.31-1~swh1) unstable-swh; urgency=medium

  * v0.0.31
  * Deal with occurrence_history.branch, occurrence.branch, release.name
    as bytes

 -- Antoine R. Dumont (@ardumont) <antoine.romain.dumont@gmail.com>  Wed, 27 Jan 2016 15:45:53 +0100

swh-storage (0.0.30-1~swh1) unstable-swh; urgency=medium

  * Prepare swh.storage v0.0.30 release
  * type-agnostic occurrences and revisions

 -- Nicolas Dandrimont <nicolas@dandrimont.eu>  Tue, 26 Jan 2016 07:36:43 +0100

swh-storage (0.0.29-1~swh1) unstable-swh; urgency=medium

  * v0.0.29
  * New:
  * Upgrade sql schema to 041→043
  * Deal with communication downtime between clients and storage
  * Open occurrence_get(origin_id) to retrieve latest occurrences per
    origin
  * Open release_get_by to retrieve a release by origin
  * Open directory_get to retrieve information on directory by id
  * Open entity_get to retrieve information on entity + hierarchy from
    its uuid
  * Open directory_get that retrieve information on directory per id
  * Update:
  * directory_get/directory_ls: Rename to directory_ls
  * revision_log: update to retrieve logs from multiple root revisions
  * revision_get_by: branch name filtering is now optional

 -- Antoine R. Dumont (@ardumont) <antoine.romain.dumont@gmail.com>  Wed, 20 Jan 2016 16:15:50 +0100

swh-storage (0.0.28-1~swh1) unstable-swh; urgency=medium

  * v0.0.28
  * Open entity_get api

 -- Antoine R. Dumont (@ardumont) <antoine.romain.dumont@gmail.com>  Fri, 15 Jan 2016 16:37:27 +0100

swh-storage (0.0.27-1~swh1) unstable-swh; urgency=medium

  * v0.0.27
  * Open directory_entry_get_by_path api
  * Improve get_revision_by api performance
  * sql/swh-schema: add index on origin(type, url) --> improve origin
    lookup api
  * Bump to 039 db version

 -- Antoine R. Dumont (@ardumont) <antoine.romain.dumont@gmail.com>  Fri, 15 Jan 2016 12:42:47 +0100

swh-storage (0.0.26-1~swh1) unstable-swh; urgency=medium

  * v0.0.26
  * Open revision_get_by to retrieve a revision by occurrence criterion
    filtering
  * sql/upgrades/036: add 035→036 upgrade script

 -- Antoine R. Dumont (@ardumont) <antoine.romain.dumont@gmail.com>  Wed, 13 Jan 2016 12:46:44 +0100

swh-storage (0.0.25-1~swh1) unstable-swh; urgency=medium

  * v0.0.25
  * Limit results in swh_revision_list*
  * Create the package to align the current db production version on
    https://archive.softwareheritage.org/

 -- Antoine R. Dumont (@ardumont) <antoine.romain.dumont@gmail.com>  Fri, 08 Jan 2016 11:33:08 +0100

swh-storage (0.0.24-1~swh1) unstable-swh; urgency=medium

  * Prepare swh.storage release v0.0.24
  * Add a limit argument to revision_log

 -- Nicolas Dandrimont <nicolas@dandrimont.eu>  Wed, 06 Jan 2016 15:12:53 +0100

swh-storage (0.0.23-1~swh1) unstable-swh; urgency=medium

  * v0.0.23
  * Protect against overflow, wrapped in ValueError for client
  * Fix relative path import for remote storage.
  * api to retrieve revision_log is now 'parents' aware

 -- Antoine R. Dumont (@ardumont) <antoine.romain.dumont@gmail.com>  Wed, 06 Jan 2016 11:30:58 +0100

swh-storage (0.0.22-1~swh1) unstable-swh; urgency=medium

  * Release v0.0.22
  * Fix relative import for remote storage

 -- Nicolas Dandrimont <nicolas@dandrimont.eu>  Wed, 16 Dec 2015 16:04:48 +0100

swh-storage (0.0.21-1~swh1) unstable-swh; urgency=medium

  * Prepare release v0.0.21
  * Protect the storage api client from overflows
  * Add a get_storage function mapping to local or remote storage

 -- Nicolas Dandrimont <nicolas@dandrimont.eu>  Wed, 16 Dec 2015 13:34:46 +0100

swh-storage (0.0.20-1~swh1) unstable-swh; urgency=medium

  * v0.0.20
  * allow numeric timestamps with offset
  * Open revision_log api
  * start migration to swh.model

 -- Antoine R. Dumont (@ardumont) <antoine.romain.dumont@gmail.com>  Mon, 07 Dec 2015 15:20:36 +0100

swh-storage (0.0.19-1~swh1) unstable-swh; urgency=medium

  * v0.0.19
  * Improve directory listing with content data
  * Open person_get
  * Open release_get data reading
  * Improve origin_get api
  * Effort to unify api output on dict (for read)
  * Migrate backend to 032

 -- Antoine R. Dumont (@ardumont) <antoine.romain.dumont@gmail.com>  Fri, 27 Nov 2015 13:33:34 +0100

swh-storage (0.0.18-1~swh1) unstable-swh; urgency=medium

  * v0.0.18
  * Improve origin_get to permit retrieval per id
  * Update directory_get implementation (add join from
  * directory_entry_file to content)
  * Open release_get : [sha1] -> [Release]

 -- Antoine R. Dumont (@ardumont) <antoine.romain.dumont@gmail.com>  Thu, 19 Nov 2015 11:18:35 +0100

swh-storage (0.0.17-1~swh1) unstable-swh; urgency=medium

  * Prepare deployment of swh.storage v0.0.17
  * Add some entity related entry points

 -- Nicolas Dandrimont <nicolas@dandrimont.eu>  Tue, 03 Nov 2015 16:40:59 +0100

swh-storage (0.0.16-1~swh1) unstable-swh; urgency=medium

  * v0.0.16
  * Add metadata column in revision (db version 29)
  * cache http connection for remote storage client

 -- Antoine R. Dumont (@ardumont) <antoine.romain.dumont@gmail.com>  Thu, 29 Oct 2015 10:29:00 +0100

swh-storage (0.0.15-1~swh1) unstable-swh; urgency=medium

  * Prepare deployment of swh.storage v0.0.15
  * Allow population of fetch_history
  * Update organizations / projects as entities
  * Use schema v028 for directory addition

 -- Nicolas Dandrimont <nicolas@dandrimont.eu>  Tue, 27 Oct 2015 11:43:39 +0100

swh-storage (0.0.14-1~swh1) unstable-swh; urgency=medium

  * Prepare swh.storage v0.0.14 deployment

 -- Nicolas Dandrimont <nicolas@dandrimont.eu>  Fri, 16 Oct 2015 15:34:08 +0200

swh-storage (0.0.13-1~swh1) unstable-swh; urgency=medium

  * Prepare deploying swh.storage v0.0.13

 -- Nicolas Dandrimont <nicolas@dandrimont.eu>  Fri, 16 Oct 2015 14:51:44 +0200

swh-storage (0.0.12-1~swh1) unstable-swh; urgency=medium

  * Prepare deploying swh.storage v0.0.12

 -- Nicolas Dandrimont <nicolas@dandrimont.eu>  Tue, 13 Oct 2015 12:39:18 +0200

swh-storage (0.0.11-1~swh1) unstable-swh; urgency=medium

  * Preparing deployment of swh.storage v0.0.11

 -- Nicolas Dandrimont <nicolas@dandrimont.eu>  Fri, 09 Oct 2015 17:44:51 +0200

swh-storage (0.0.10-1~swh1) unstable-swh; urgency=medium

  * Prepare deployment of swh.storage v0.0.10

 -- Nicolas Dandrimont <nicolas@dandrimont.eu>  Tue, 06 Oct 2015 17:37:00 +0200

swh-storage (0.0.9-1~swh1) unstable-swh; urgency=medium

  * Prepare deployment of swh.storage v0.0.9

 -- Nicolas Dandrimont <nicolas@dandrimont.eu>  Thu, 01 Oct 2015 19:03:00 +0200

swh-storage (0.0.8-1~swh1) unstable-swh; urgency=medium

  * Prepare deployment of swh.storage v0.0.8

 -- Nicolas Dandrimont <nicolas@dandrimont.eu>  Thu, 01 Oct 2015 11:32:46 +0200

swh-storage (0.0.7-1~swh1) unstable-swh; urgency=medium

  * Prepare deployment of swh.storage v0.0.7

 -- Nicolas Dandrimont <nicolas@dandrimont.eu>  Tue, 29 Sep 2015 16:52:54 +0200

swh-storage (0.0.6-1~swh1) unstable-swh; urgency=medium

  * Prepare deployment of swh.storage v0.0.6

 -- Nicolas Dandrimont <nicolas@dandrimont.eu>  Tue, 29 Sep 2015 16:43:24 +0200

swh-storage (0.0.5-1~swh1) unstable-swh; urgency=medium

  * Prepare deploying swh.storage v0.0.5

 -- Nicolas Dandrimont <nicolas@dandrimont.eu>  Tue, 29 Sep 2015 16:27:00 +0200

swh-storage (0.0.1-1~swh1) unstable-swh; urgency=medium

  * Initial release
  * swh.storage.api: Properly escape arbitrary byte sequences in
    arguments

 -- Nicolas Dandrimont <nicolas@dandrimont.eu>  Tue, 22 Sep 2015 17:02:34 +0200<|MERGE_RESOLUTION|>--- conflicted
+++ resolved
@@ -1,10 +1,3 @@
-<<<<<<< HEAD
-swh-storage (0.0.137-1~swh1~bpo9+1) stretch-swh; urgency=medium
-
-  * Rebuild for stretch-swh
-
- -- Software Heritage autobuilder (on jenkins-debian1) <jenkins@jenkins-debian1.internal.softwareheritage.org>  Mon, 08 Apr 2019 13:57:48 +0000
-=======
 swh-storage (0.0.138-1~swh1) unstable-swh; urgency=medium
 
   * New upstream release 0.0.138     - (tagged by Valentin Lorentz
@@ -16,7 +9,6 @@
     because a ref     - to it is kept via the traceback object.
 
  -- Software Heritage autobuilder (on jenkins-debian1) <jenkins@jenkins-debian1.internal.softwareheritage.org>  Tue, 09 Apr 2019 16:50:48 +0000
->>>>>>> 1b6c81f7
 
 swh-storage (0.0.137-1~swh1) unstable-swh; urgency=medium
 
