--- conflicted
+++ resolved
@@ -1,10 +1,3 @@
-<<<<<<< HEAD
-swh-storage (0.0.179-1~swh1~bpo10+1) buster-swh; urgency=medium
-
-  * Rebuild for buster-swh
-
- -- Software Heritage autobuilder (on jenkins-debian1) <jenkins@jenkins-debian1.internal.softwareheritage.org>  Wed, 18 Mar 2020 15:57:27 +0000
-=======
 swh-storage (0.0.180-1~swh1) unstable-swh; urgency=medium
 
   * New upstream release 0.0.180     - (tagged by Nicolas Dandrimont
@@ -13,7 +6,6 @@
     counting origin additions multiple times in statsd
 
  -- Software Heritage autobuilder (on jenkins-debian1) <jenkins@jenkins-debian1.internal.softwareheritage.org>  Wed, 18 Mar 2020 17:45:36 +0000
->>>>>>> 0b5647dc
 
 swh-storage (0.0.179-1~swh1) unstable-swh; urgency=medium
 
