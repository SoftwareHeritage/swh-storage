<<<<<<< HEAD
swh-storage (0.0.102-1~swh1~bpo9+1) stretch-swh; urgency=medium

  * Rebuild for stretch-backports.

 -- Nicolas Dandrimont <nicolas@dandrimont.eu>  Tue, 05 Jun 2018 14:06:54 +0200
=======
swh-storage (0.0.103-1~swh1) unstable-swh; urgency=medium

  * v0.0.103
  * swh.storage.storage: origin_add returns updated list of dict with id

 -- Antoine R. Dumont (@ardumont) <antoine.romain.dumont@gmail.com>  Mon, 30 Jul 2018 11:47:53 +0200
>>>>>>> d5398505

swh-storage (0.0.102-1~swh1) unstable-swh; urgency=medium

  * Release swh-storage v0.0.102
  * Stop using temporary tables for read-only queries
  * Add timeouts for some read-only queries

 -- Nicolas Dandrimont <nicolas@dandrimont.eu>  Tue, 05 Jun 2018 14:06:54 +0200

swh-storage (0.0.101-1~swh1) unstable-swh; urgency=medium

  * v0.0.101
  * swh.storage.api.client: Permit to specify the query timeout option

 -- Antoine R. Dumont (@ardumont) <antoine.romain.dumont@gmail.com>  Thu, 24 May 2018 12:13:51 +0200

swh-storage (0.0.100-1~swh1) unstable-swh; urgency=medium

  * Release swh.storage v0.0.100
  * remote api: only instantiate storage once per import
  * add thread-awareness to the storage implementation
  * properly cleanup after tests
  * parallelize objstorage and storage additions

 -- Nicolas Dandrimont <nicolas@dandrimont.eu>  Sat, 12 May 2018 18:12:40 +0200

swh-storage (0.0.99-1~swh1) unstable-swh; urgency=medium

  * v0.0.99
  * storage: Add methods to compute directories/revisions diff
  * Add a new table for "bucketed" object counts
  * doc: update table clusters in SQL diagram
  * swh.storage.content_missing: Improve docstring

 -- Antoine R. Dumont (@ardumont) <antoine.romain.dumont@gmail.com>  Tue, 20 Feb 2018 13:32:25 +0100

swh-storage (0.0.98-1~swh1) unstable-swh; urgency=medium

  * Release swh.storage v0.0.98
  * Switch backwards compatibility for snapshots off

 -- Nicolas Dandrimont <nicolas@dandrimont.eu>  Tue, 06 Feb 2018 15:27:15 +0100

swh-storage (0.0.97-1~swh1) unstable-swh; urgency=medium

  * Release swh.storage v0.0.97
  * refactor database initialization
  * use a separate thread instead of a temporary file for COPY
    operations
  * add more snapshot-related endpoints

 -- Nicolas Dandrimont <nicolas@dandrimont.eu>  Tue, 06 Feb 2018 14:07:07 +0100

swh-storage (0.0.96-1~swh1) unstable-swh; urgency=medium

  * Release swh.storage v0.0.96
  * Add snapshot models
  * Add support for hg revision type

 -- Nicolas Dandrimont <nicolas@dandrimont.eu>  Tue, 19 Dec 2017 16:25:57 +0100

swh-storage (0.0.95-1~swh1) unstable-swh; urgency=medium

  * v0.0.95
  * swh.storage: Rename indexer_configuration to tool
  * swh.storage: Migrate indexer model to its own model

 -- Antoine R. Dumont (@ardumont) <antoine.romain.dumont@gmail.com>  Thu, 07 Dec 2017 09:56:31 +0100

swh-storage (0.0.94-1~swh1) unstable-swh; urgency=medium

  * v0.0.94
  * Open searching origins methods to storage

 -- Antoine R. Dumont (@ardumont) <antoine.romain.dumont@gmail.com>  Tue, 05 Dec 2017 12:32:57 +0100

swh-storage (0.0.93-1~swh1) unstable-swh; urgency=medium

  * v0.0.93
  * swh.storage: Open indexer_configuration_add endpoint
  * swh-data: Update content mimetype indexer configuration
  * origin_visit_get: make order repeatable
  * db: Make unique indices actually unique and vice versa
  * Add origin_metadata endpoints (add, get, etc...)
  * cleanup: Remove unused content provenance cache tables

 -- Antoine R. Dumont (@ardumont) <antoine.romain.dumont@gmail.com>  Fri, 24 Nov 2017 11:14:11 +0100

swh-storage (0.0.92-1~swh1) unstable-swh; urgency=medium

  * Release swh.storage v0.0.92
  * make swh.storage.schemata work on SQLAlchemy 1.0

 -- Nicolas Dandrimont <nicolas@dandrimont.eu>  Thu, 12 Oct 2017 19:51:24 +0200

swh-storage (0.0.91-1~swh1) unstable-swh; urgency=medium

  * Release swh.storage version 0.0.91
  * Update packaging runes

 -- Nicolas Dandrimont <nicolas@dandrimont.eu>  Thu, 12 Oct 2017 18:41:46 +0200

swh-storage (0.0.90-1~swh1) unstable-swh; urgency=medium

  * Release swh.storage v0.0.90
  * Remove leaky dependency on python3-kafka

 -- Nicolas Dandrimont <nicolas@dandrimont.eu>  Wed, 11 Oct 2017 18:53:22 +0200

swh-storage (0.0.89-1~swh1) unstable-swh; urgency=medium

  * Release swh.storage v0.0.89
  * Add new package for ancillary schemata
  * Add new metadata-related entry points
  * Update for new swh.model

 -- Nicolas Dandrimont <nicolas@dandrimont.eu>  Wed, 11 Oct 2017 17:39:29 +0200

swh-storage (0.0.88-1~swh1) unstable-swh; urgency=medium

  * Release swh.storage v0.0.88
  * Move the archiver to its own module
  * Prepare building for stretch

 -- Nicolas Dandrimont <nicolas@dandrimont.eu>  Fri, 30 Jun 2017 14:52:12 +0200

swh-storage (0.0.87-1~swh1) unstable-swh; urgency=medium

  * Release swh.storage v0.0.87
  * update tasks to new swh.scheduler api

 -- Nicolas Dandrimont <nicolas@dandrimont.eu>  Mon, 12 Jun 2017 17:54:11 +0200

swh-storage (0.0.86-1~swh1) unstable-swh; urgency=medium

  * Release swh.storage v0.0.86
  * archiver updates

 -- Nicolas Dandrimont <nicolas@dandrimont.eu>  Tue, 06 Jun 2017 18:43:43 +0200

swh-storage (0.0.85-1~swh1) unstable-swh; urgency=medium

  * v0.0.85
  * Improve license endpoint's unknown license policy

 -- Antoine R. Dumont (@ardumont) <antoine.romain.dumont@gmail.com>  Tue, 06 Jun 2017 17:55:40 +0200

swh-storage (0.0.84-1~swh1) unstable-swh; urgency=medium

  * v0.0.84
  * Update indexer endpoints to use indexer configuration id
  * Add indexer configuration endpoint

 -- Antoine R. Dumont (@ardumont) <antoine.romain.dumont@gmail.com>  Fri, 02 Jun 2017 16:16:47 +0200

swh-storage (0.0.83-1~swh1) unstable-swh; urgency=medium

  * v0.0.83
  * Add blake2s256 new hash computation on content

 -- Antoine R. Dumont (@ardumont) <antoine.romain.dumont@gmail.com>  Fri, 31 Mar 2017 12:27:09 +0200

swh-storage (0.0.82-1~swh1) unstable-swh; urgency=medium

  * v0.0.82
  * swh.storage.listener: Subscribe to new origin notifications
  * sql/swh-func: improve equality check on the three columns for
    swh_content_missing
  * swh.storage: add length to directory listing primitives
  * refactoring: Migrate from swh.core.hashutil to swh.model.hashutil
  * swh.storage.archiver.updater: Create a content updater journal
    client
  * vault: add a git fast-import cooker
  * vault: generic cache to allow multiple cooker types and formats

 -- Antoine R. Dumont (@ardumont) <antoine.romain.dumont@gmail.com>  Tue, 21 Mar 2017 14:50:16 +0100

swh-storage (0.0.81-1~swh1) unstable-swh; urgency=medium

  * Release swh.storage v0.0.81
  * archiver improvements for mass injection in azure

 -- Nicolas Dandrimont <nicolas@dandrimont.eu>  Thu, 09 Mar 2017 11:15:28 +0100

swh-storage (0.0.80-1~swh1) unstable-swh; urgency=medium

  * Release swh.storage v0.0.80
  * archiver improvements related to the mass injection of contents in
    azure
  * updates to the vault cooker

 -- Nicolas Dandrimont <nicolas@dandrimont.eu>  Tue, 07 Mar 2017 15:12:35 +0100

swh-storage (0.0.79-1~swh1) unstable-swh; urgency=medium

  * Release swh.storage v0.0.79
  * archiver: keep counts of objects in each archive
  * converters: normalize timestamps using swh.model

 -- Nicolas Dandrimont <nicolas@dandrimont.eu>  Tue, 14 Feb 2017 19:37:36 +0100

swh-storage (0.0.78-1~swh1) unstable-swh; urgency=medium

  * v0.0.78
  * Refactoring some common code into swh.core + adaptation api calls in
  * swh.objstorage and swh.storage (storage and vault)

 -- Antoine R. Dumont (@ardumont) <antoine.romain.dumont@gmail.com>  Thu, 26 Jan 2017 15:08:03 +0100

swh-storage (0.0.77-1~swh1) unstable-swh; urgency=medium

  * v0.0.77
  * Paginate results for origin_visits endpoint

 -- Antoine R. Dumont (@ardumont) <antoine.romain.dumont@gmail.com>  Thu, 19 Jan 2017 14:41:49 +0100

swh-storage (0.0.76-1~swh1) unstable-swh; urgency=medium

  * v0.0.76
  * Unify storage and objstorage configuration and instantiation
    functions

 -- Antoine R. Dumont (@ardumont) <antoine.romain.dumont@gmail.com>  Thu, 15 Dec 2016 18:25:58 +0100

swh-storage (0.0.75-1~swh1) unstable-swh; urgency=medium

  * v0.0.75
  * Add information on indexer tools (T610)

 -- Antoine R. Dumont (@ardumont) <antoine.romain.dumont@gmail.com>  Fri, 02 Dec 2016 18:21:36 +0100

swh-storage (0.0.74-1~swh1) unstable-swh; urgency=medium

  * v0.0.74
  * Use strict equality for content ctags' symbols search

 -- Antoine R. Dumont (@ardumont) <antoine.romain.dumont@gmail.com>  Tue, 29 Nov 2016 17:25:29 +0100

swh-storage (0.0.73-1~swh1) unstable-swh; urgency=medium

  * v0.0.73
  * Improve ctags search query for edge cases

 -- Antoine R. Dumont (@ardumont) <antoine.romain.dumont@gmail.com>  Mon, 28 Nov 2016 16:34:55 +0100

swh-storage (0.0.72-1~swh1) unstable-swh; urgency=medium

  * v0.0.72
  * Permit pagination on content_ctags_search api endpoint

 -- Antoine R. Dumont (@ardumont) <antoine.romain.dumont@gmail.com>  Thu, 24 Nov 2016 14:19:29 +0100

swh-storage (0.0.71-1~swh1) unstable-swh; urgency=medium

  * v0.0.71
  * Open full-text search endpoint on ctags

 -- Antoine R. Dumont (@ardumont) <antoine.romain.dumont@gmail.com>  Wed, 23 Nov 2016 17:33:51 +0100

swh-storage (0.0.70-1~swh1) unstable-swh; urgency=medium

  * v0.0.70
  * Add new license endpoints (add/get)
  * Update ctags endpoints to align update conflict policy

 -- Antoine R. Dumont (@ardumont) <antoine.romain.dumont@gmail.com>  Thu, 10 Nov 2016 17:27:49 +0100

swh-storage (0.0.69-1~swh1) unstable-swh; urgency=medium

  * v0.0.69
  * storage: Open ctags entry points (missing, add, get)
  * storage: allow adding several origins at once

 -- Antoine R. Dumont (@ardumont) <antoine.romain.dumont@gmail.com>  Thu, 20 Oct 2016 16:07:07 +0200

swh-storage (0.0.68-1~swh1) unstable-swh; urgency=medium

  * v0.0.68
  * indexer: Open mimetype/language get endpoints
  * indexer: Add the mimetype/language add function with conflict_update
    flag
  * archiver: Extend worker-to-backend to transmit messages to another
  * queue (once done)

 -- Antoine R. Dumont (@ardumont) <antoine.romain.dumont@gmail.com>  Thu, 13 Oct 2016 15:30:21 +0200

swh-storage (0.0.67-1~swh1) unstable-swh; urgency=medium

  * v0.0.67
  * Fix provenance storage init function

 -- Antoine R. Dumont (@ardumont) <antoine.romain.dumont@gmail.com>  Wed, 12 Oct 2016 02:24:12 +0200

swh-storage (0.0.66-1~swh1) unstable-swh; urgency=medium

  * v0.0.66
  * Improve provenance configuration format

 -- Antoine R. Dumont (@ardumont) <antoine.romain.dumont@gmail.com>  Wed, 12 Oct 2016 01:39:26 +0200

swh-storage (0.0.65-1~swh1) unstable-swh; urgency=medium

  * v0.0.65
  * Open api entry points for swh.indexer about content mimetype and
  * language
  * Update schema graph to latest version

 -- Antoine R. Dumont (@ardumont) <antoine.romain.dumont@gmail.com>  Sat, 08 Oct 2016 10:00:30 +0200

swh-storage (0.0.64-1~swh1) unstable-swh; urgency=medium

  * v0.0.64
  * Fix: Missing incremented version 5 for archiver.dbversion
  * Retrieve information on a content cached
  * sql/swh-func: content cache populates lines in deterministic order

 -- Antoine R. Dumont (@ardumont) <antoine.romain.dumont@gmail.com>  Thu, 29 Sep 2016 21:50:59 +0200

swh-storage (0.0.63-1~swh1) unstable-swh; urgency=medium

  * v0.0.63
  * Make the 'worker to backend' destination agnostic (message
    parameter)
  * Improve 'unknown sha1' policy (archiver db can lag behind swh db)
  * Improve 'force copy' policy

 -- Antoine R. Dumont (@ardumont) <antoine.romain.dumont@gmail.com>  Fri, 23 Sep 2016 12:29:50 +0200

swh-storage (0.0.62-1~swh1) unstable-swh; urgency=medium

  * Release swh.storage v0.0.62
  * Updates to the provenance cache to reduce churn on the main tables

 -- Nicolas Dandrimont <nicolas@dandrimont.eu>  Thu, 22 Sep 2016 18:54:52 +0200

swh-storage (0.0.61-1~swh1) unstable-swh; urgency=medium

  * v0.0.61
  * Handle copies of unregistered sha1 in archiver db
  * Fix copy to only the targeted destination
  * Update to latest python3-swh.core dependency

 -- Antoine R. Dumont (@ardumont) <antoine.romain.dumont@gmail.com>  Thu, 22 Sep 2016 13:44:05 +0200

swh-storage (0.0.60-1~swh1) unstable-swh; urgency=medium

  * v0.0.60
  * Update archiver dependencies

 -- Antoine R. Dumont (@ardumont) <antoine.romain.dumont@gmail.com>  Tue, 20 Sep 2016 16:46:48 +0200

swh-storage (0.0.59-1~swh1) unstable-swh; urgency=medium

  * v0.0.59
  * Unify configuration property between director/worker
  * Deal with potential missing contents in the archiver db
  * Improve get_contents_error implementation
  * Remove dead code in swh.storage.db about archiver

 -- Antoine R. Dumont (@ardumont) <antoine.romain.dumont@gmail.com>  Sat, 17 Sep 2016 12:50:14 +0200

swh-storage (0.0.58-1~swh1) unstable-swh; urgency=medium

  * v0.0.58
  * ArchiverDirectorToBackend reads sha1 from stdin and sends chunks of
    sha1
  * for archival.

 -- Antoine R. Dumont (@ardumont) <antoine.romain.dumont@gmail.com>  Fri, 16 Sep 2016 22:17:14 +0200

swh-storage (0.0.57-1~swh1) unstable-swh; urgency=medium

  * v0.0.57
  * Update swh.storage.archiver

 -- Antoine R. Dumont (@ardumont) <antoine.romain.dumont@gmail.com>  Thu, 15 Sep 2016 16:30:11 +0200

swh-storage (0.0.56-1~swh1) unstable-swh; urgency=medium

  * v0.0.56
  * Vault: Add vault implementation (directory cooker & cache
  * implementation + its api)
  * Archiver: Add another archiver implementation (direct to backend)

 -- Antoine R. Dumont (@ardumont) <antoine.romain.dumont@gmail.com>  Thu, 15 Sep 2016 10:56:35 +0200

swh-storage (0.0.55-1~swh1) unstable-swh; urgency=medium

  * v0.0.55
  * Fix origin_visit endpoint

 -- Antoine R. Dumont (@ardumont) <antoine.romain.dumont@gmail.com>  Thu, 08 Sep 2016 15:21:28 +0200

swh-storage (0.0.54-1~swh1) unstable-swh; urgency=medium

  * v0.0.54
  * Open origin_visit_get_by entry point

 -- Antoine R. Dumont (@ardumont) <antoine.romain.dumont@gmail.com>  Mon, 05 Sep 2016 12:36:34 +0200

swh-storage (0.0.53-1~swh1) unstable-swh; urgency=medium

  * v0.0.53
  * Add cache about content provenance
  * debian: fix python3-swh.storage.archiver runtime dependency
  * debian: create new package python3-swh.storage.provenance

 -- Antoine R. Dumont (@ardumont) <antoine.romain.dumont@gmail.com>  Fri, 02 Sep 2016 11:14:09 +0200

swh-storage (0.0.52-1~swh1) unstable-swh; urgency=medium

  * v0.0.52
  * Package python3-swh.storage.archiver

 -- Antoine R. Dumont (@ardumont) <antoine.romain.dumont@gmail.com>  Thu, 25 Aug 2016 14:55:23 +0200

swh-storage (0.0.51-1~swh1) unstable-swh; urgency=medium

  * Release swh.storage v0.0.51
  * Add new metadata column to origin_visit
  * Update swh-add-directory script for updated API

 -- Nicolas Dandrimont <nicolas@dandrimont.eu>  Wed, 24 Aug 2016 14:36:03 +0200

swh-storage (0.0.50-1~swh1) unstable-swh; urgency=medium

  * v0.0.50
  * Add a function to pull (only) metadata for a list of contents
  * Update occurrence_add api entry point to properly deal with
    origin_visit
  * Add origin_visit api entry points to create/update origin_visit

 -- Antoine R. Dumont (@ardumont) <antoine.romain.dumont@gmail.com>  Tue, 23 Aug 2016 16:29:26 +0200

swh-storage (0.0.49-1~swh1) unstable-swh; urgency=medium

  * Release swh.storage v0.0.49
  * Proper dependency on python3-kafka

 -- Nicolas Dandrimont <nicolas@dandrimont.eu>  Fri, 19 Aug 2016 13:45:52 +0200

swh-storage (0.0.48-1~swh1) unstable-swh; urgency=medium

  * Release swh.storage v0.0.48
  * Updates to the archiver
  * Notification support for new object creations

 -- Nicolas Dandrimont <nicolas@dandrimont.eu>  Fri, 19 Aug 2016 12:13:50 +0200

swh-storage (0.0.47-1~swh1) unstable-swh; urgency=medium

  * Release swh.storage v0.0.47
  * Update storage archiver to new schemaless schema

 -- Nicolas Dandrimont <nicolas@dandrimont.eu>  Fri, 22 Jul 2016 16:59:19 +0200

swh-storage (0.0.46-1~swh1) unstable-swh; urgency=medium

  * v0.0.46
  * Update archiver bootstrap

 -- Antoine R. Dumont (@ardumont) <antoine.romain.dumont@gmail.com>  Wed, 20 Jul 2016 19:04:42 +0200

swh-storage (0.0.45-1~swh1) unstable-swh; urgency=medium

  * v0.0.45
  * Separate swh.storage.archiver's db from swh.storage.storage

 -- Antoine R. Dumont (@ardumont) <antoine.romain.dumont@gmail.com>  Tue, 19 Jul 2016 15:05:36 +0200

swh-storage (0.0.44-1~swh1) unstable-swh; urgency=medium

  * v0.0.44
  * Open listing visits per origin api

 -- Quentin Campos <qcampos@etud.u-pem.fr>  Fri, 08 Jul 2016 11:27:10 +0200

swh-storage (0.0.43-1~swh1) unstable-swh; urgency=medium

  * v0.0.43
  * Extract objstorage to its own package swh.objstorage

 -- Quentin Campos <qcampos@etud.u-pem.fr>  Mon, 27 Jun 2016 14:57:12 +0200

swh-storage (0.0.42-1~swh1) unstable-swh; urgency=medium

  * Add an object storage multiplexer to allow transition between
    multiple versions of objet storages.

 -- Quentin Campos <qcampos@etud.u-pem.fr>  Tue, 21 Jun 2016 15:03:52 +0200

swh-storage (0.0.41-1~swh1) unstable-swh; urgency=medium

  * Refactoring of the object storage in order to allow multiple
    versions of it, as well as a multiplexer for version transition.

 -- Quentin Campos <qcampos@etud.u-pem.fr>  Thu, 16 Jun 2016 15:54:16 +0200

swh-storage (0.0.40-1~swh1) unstable-swh; urgency=medium

  * Release swh.storage v0.0.40:
  * Refactor objstorage to allow for different implementations
  * Updates to the checker functionality
  * Bump swh.core dependency to v0.0.20

 -- Nicolas Dandrimont <nicolas@dandrimont.eu>  Tue, 14 Jun 2016 17:25:42 +0200

swh-storage (0.0.39-1~swh1) unstable-swh; urgency=medium

  * v0.0.39
  * Add run_from_webserver function for objstorage api server
  * Add unique identifier message on default api server route endpoints

 -- Antoine R. Dumont (@ardumont) <antoine.romain.dumont@gmail.com>  Fri, 20 May 2016 15:27:34 +0200

swh-storage (0.0.38-1~swh1) unstable-swh; urgency=medium

  * v0.0.38
  * Add an http api for object storage
  * Implement an archiver to perform backup copies

 -- Quentin Campos <qcampos@etud.u-pem.fr>  Fri, 20 May 2016 14:40:14 +0200

swh-storage (0.0.37-1~swh1) unstable-swh; urgency=medium

  * Release swh.storage v0.0.37
  * Add fullname to person table
  * Add svn as a revision type

 -- Nicolas Dandrimont <nicolas@dandrimont.eu>  Fri, 08 Apr 2016 16:44:24 +0200

swh-storage (0.0.36-1~swh1) unstable-swh; urgency=medium

  * Release swh.storage v0.0.36
  * Add json-schema documentation for the jsonb fields
  * Overhaul entity handling

 -- Nicolas Dandrimont <nicolas@dandrimont.eu>  Wed, 16 Mar 2016 17:27:17 +0100

swh-storage (0.0.35-1~swh1) unstable-swh; urgency=medium

  * Release swh-storage v0.0.35
  * Factor in temporary tables with only an id (db v059)
  * Allow generic object search by sha1_git (db v060)

 -- Nicolas Dandrimont <nicolas@dandrimont.eu>  Thu, 25 Feb 2016 16:21:01 +0100

swh-storage (0.0.34-1~swh1) unstable-swh; urgency=medium

  * Release swh.storage version 0.0.34
  * occurrence improvements
  * commit metadata improvements

 -- Nicolas Dandrimont <nicolas@dandrimont.eu>  Fri, 19 Feb 2016 18:20:07 +0100

swh-storage (0.0.33-1~swh1) unstable-swh; urgency=medium

  * Bump swh.storage to version 0.0.33

 -- Nicolas Dandrimont <nicolas@dandrimont.eu>  Fri, 05 Feb 2016 11:17:00 +0100

swh-storage (0.0.32-1~swh1) unstable-swh; urgency=medium

  * v0.0.32
  * Let the person's id flow
  * sql/upgrades/051: 050->051 schema change
  * sql/upgrades/050: 049->050 schema change - Clean up obsolete
    functions
  * sql/upgrades/049: Final take for 048->049 schema change.
  * sql: Use a new schema for occurrences

 -- Antoine R. Dumont (@ardumont) <antoine.romain.dumont@gmail.com>  Fri, 29 Jan 2016 17:44:27 +0100

swh-storage (0.0.31-1~swh1) unstable-swh; urgency=medium

  * v0.0.31
  * Deal with occurrence_history.branch, occurrence.branch, release.name
    as bytes

 -- Antoine R. Dumont (@ardumont) <antoine.romain.dumont@gmail.com>  Wed, 27 Jan 2016 15:45:53 +0100

swh-storage (0.0.30-1~swh1) unstable-swh; urgency=medium

  * Prepare swh.storage v0.0.30 release
  * type-agnostic occurrences and revisions

 -- Nicolas Dandrimont <nicolas@dandrimont.eu>  Tue, 26 Jan 2016 07:36:43 +0100

swh-storage (0.0.29-1~swh1) unstable-swh; urgency=medium

  * v0.0.29
  * New:
  * Upgrade sql schema to 041→043
  * Deal with communication downtime between clients and storage
  * Open occurrence_get(origin_id) to retrieve latest occurrences per
    origin
  * Open release_get_by to retrieve a release by origin
  * Open directory_get to retrieve information on directory by id
  * Open entity_get to retrieve information on entity + hierarchy from
    its uuid
  * Open directory_get that retrieve information on directory per id
  * Update:
  * directory_get/directory_ls: Rename to directory_ls
  * revision_log: update to retrieve logs from multiple root revisions
  * revision_get_by: branch name filtering is now optional

 -- Antoine R. Dumont (@ardumont) <antoine.romain.dumont@gmail.com>  Wed, 20 Jan 2016 16:15:50 +0100

swh-storage (0.0.28-1~swh1) unstable-swh; urgency=medium

  * v0.0.28
  * Open entity_get api

 -- Antoine R. Dumont (@ardumont) <antoine.romain.dumont@gmail.com>  Fri, 15 Jan 2016 16:37:27 +0100

swh-storage (0.0.27-1~swh1) unstable-swh; urgency=medium

  * v0.0.27
  * Open directory_entry_get_by_path api
  * Improve get_revision_by api performance
  * sql/swh-schema: add index on origin(type, url) --> improve origin
    lookup api
  * Bump to 039 db version

 -- Antoine R. Dumont (@ardumont) <antoine.romain.dumont@gmail.com>  Fri, 15 Jan 2016 12:42:47 +0100

swh-storage (0.0.26-1~swh1) unstable-swh; urgency=medium

  * v0.0.26
  * Open revision_get_by to retrieve a revision by occurrence criterion
    filtering
  * sql/upgrades/036: add 035→036 upgrade script

 -- Antoine R. Dumont (@ardumont) <antoine.romain.dumont@gmail.com>  Wed, 13 Jan 2016 12:46:44 +0100

swh-storage (0.0.25-1~swh1) unstable-swh; urgency=medium

  * v0.0.25
  * Limit results in swh_revision_list*
  * Create the package to align the current db production version on
    https://archive.softwareheritage.org/

 -- Antoine R. Dumont (@ardumont) <antoine.romain.dumont@gmail.com>  Fri, 08 Jan 2016 11:33:08 +0100

swh-storage (0.0.24-1~swh1) unstable-swh; urgency=medium

  * Prepare swh.storage release v0.0.24
  * Add a limit argument to revision_log

 -- Nicolas Dandrimont <nicolas@dandrimont.eu>  Wed, 06 Jan 2016 15:12:53 +0100

swh-storage (0.0.23-1~swh1) unstable-swh; urgency=medium

  * v0.0.23
  * Protect against overflow, wrapped in ValueError for client
  * Fix relative path import for remote storage.
  * api to retrieve revision_log is now 'parents' aware

 -- Antoine R. Dumont (@ardumont) <antoine.romain.dumont@gmail.com>  Wed, 06 Jan 2016 11:30:58 +0100

swh-storage (0.0.22-1~swh1) unstable-swh; urgency=medium

  * Release v0.0.22
  * Fix relative import for remote storage

 -- Nicolas Dandrimont <nicolas@dandrimont.eu>  Wed, 16 Dec 2015 16:04:48 +0100

swh-storage (0.0.21-1~swh1) unstable-swh; urgency=medium

  * Prepare release v0.0.21
  * Protect the storage api client from overflows
  * Add a get_storage function mapping to local or remote storage

 -- Nicolas Dandrimont <nicolas@dandrimont.eu>  Wed, 16 Dec 2015 13:34:46 +0100

swh-storage (0.0.20-1~swh1) unstable-swh; urgency=medium

  * v0.0.20
  * allow numeric timestamps with offset
  * Open revision_log api
  * start migration to swh.model

 -- Antoine R. Dumont (@ardumont) <antoine.romain.dumont@gmail.com>  Mon, 07 Dec 2015 15:20:36 +0100

swh-storage (0.0.19-1~swh1) unstable-swh; urgency=medium

  * v0.0.19
  * Improve directory listing with content data
  * Open person_get
  * Open release_get data reading
  * Improve origin_get api
  * Effort to unify api output on dict (for read)
  * Migrate backend to 032

 -- Antoine R. Dumont (@ardumont) <antoine.romain.dumont@gmail.com>  Fri, 27 Nov 2015 13:33:34 +0100

swh-storage (0.0.18-1~swh1) unstable-swh; urgency=medium

  * v0.0.18
  * Improve origin_get to permit retrieval per id
  * Update directory_get implementation (add join from
  * directory_entry_file to content)
  * Open release_get : [sha1] -> [Release]

 -- Antoine R. Dumont (@ardumont) <antoine.romain.dumont@gmail.com>  Thu, 19 Nov 2015 11:18:35 +0100

swh-storage (0.0.17-1~swh1) unstable-swh; urgency=medium

  * Prepare deployment of swh.storage v0.0.17
  * Add some entity related entry points

 -- Nicolas Dandrimont <nicolas@dandrimont.eu>  Tue, 03 Nov 2015 16:40:59 +0100

swh-storage (0.0.16-1~swh1) unstable-swh; urgency=medium

  * v0.0.16
  * Add metadata column in revision (db version 29)
  * cache http connection for remote storage client

 -- Antoine R. Dumont (@ardumont) <antoine.romain.dumont@gmail.com>  Thu, 29 Oct 2015 10:29:00 +0100

swh-storage (0.0.15-1~swh1) unstable-swh; urgency=medium

  * Prepare deployment of swh.storage v0.0.15
  * Allow population of fetch_history
  * Update organizations / projects as entities
  * Use schema v028 for directory addition

 -- Nicolas Dandrimont <nicolas@dandrimont.eu>  Tue, 27 Oct 2015 11:43:39 +0100

swh-storage (0.0.14-1~swh1) unstable-swh; urgency=medium

  * Prepare swh.storage v0.0.14 deployment

 -- Nicolas Dandrimont <nicolas@dandrimont.eu>  Fri, 16 Oct 2015 15:34:08 +0200

swh-storage (0.0.13-1~swh1) unstable-swh; urgency=medium

  * Prepare deploying swh.storage v0.0.13

 -- Nicolas Dandrimont <nicolas@dandrimont.eu>  Fri, 16 Oct 2015 14:51:44 +0200

swh-storage (0.0.12-1~swh1) unstable-swh; urgency=medium

  * Prepare deploying swh.storage v0.0.12

 -- Nicolas Dandrimont <nicolas@dandrimont.eu>  Tue, 13 Oct 2015 12:39:18 +0200

swh-storage (0.0.11-1~swh1) unstable-swh; urgency=medium

  * Preparing deployment of swh.storage v0.0.11

 -- Nicolas Dandrimont <nicolas@dandrimont.eu>  Fri, 09 Oct 2015 17:44:51 +0200

swh-storage (0.0.10-1~swh1) unstable-swh; urgency=medium

  * Prepare deployment of swh.storage v0.0.10

 -- Nicolas Dandrimont <nicolas@dandrimont.eu>  Tue, 06 Oct 2015 17:37:00 +0200

swh-storage (0.0.9-1~swh1) unstable-swh; urgency=medium

  * Prepare deployment of swh.storage v0.0.9

 -- Nicolas Dandrimont <nicolas@dandrimont.eu>  Thu, 01 Oct 2015 19:03:00 +0200

swh-storage (0.0.8-1~swh1) unstable-swh; urgency=medium

  * Prepare deployment of swh.storage v0.0.8

 -- Nicolas Dandrimont <nicolas@dandrimont.eu>  Thu, 01 Oct 2015 11:32:46 +0200

swh-storage (0.0.7-1~swh1) unstable-swh; urgency=medium

  * Prepare deployment of swh.storage v0.0.7

 -- Nicolas Dandrimont <nicolas@dandrimont.eu>  Tue, 29 Sep 2015 16:52:54 +0200

swh-storage (0.0.6-1~swh1) unstable-swh; urgency=medium

  * Prepare deployment of swh.storage v0.0.6

 -- Nicolas Dandrimont <nicolas@dandrimont.eu>  Tue, 29 Sep 2015 16:43:24 +0200

swh-storage (0.0.5-1~swh1) unstable-swh; urgency=medium

  * Prepare deploying swh.storage v0.0.5

 -- Nicolas Dandrimont <nicolas@dandrimont.eu>  Tue, 29 Sep 2015 16:27:00 +0200

swh-storage (0.0.1-1~swh1) unstable-swh; urgency=medium

  * Initial release
  * swh.storage.api: Properly escape arbitrary byte sequences in
    arguments

 -- Nicolas Dandrimont <nicolas@dandrimont.eu>  Tue, 22 Sep 2015 17:02:34 +0200<|MERGE_RESOLUTION|>--- conflicted
+++ resolved
@@ -1,17 +1,9 @@
-<<<<<<< HEAD
-swh-storage (0.0.102-1~swh1~bpo9+1) stretch-swh; urgency=medium
-
-  * Rebuild for stretch-backports.
-
- -- Nicolas Dandrimont <nicolas@dandrimont.eu>  Tue, 05 Jun 2018 14:06:54 +0200
-=======
 swh-storage (0.0.103-1~swh1) unstable-swh; urgency=medium
 
   * v0.0.103
   * swh.storage.storage: origin_add returns updated list of dict with id
 
  -- Antoine R. Dumont (@ardumont) <antoine.romain.dumont@gmail.com>  Mon, 30 Jul 2018 11:47:53 +0200
->>>>>>> d5398505
 
 swh-storage (0.0.102-1~swh1) unstable-swh; urgency=medium
 
