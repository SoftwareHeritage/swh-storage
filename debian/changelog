<<<<<<< HEAD
swh-storage (0.23.2-1~swh1~bpo10+1) buster-swh; urgency=medium

  * Rebuild for buster-swh

 -- Software Heritage autobuilder (on jenkins-debian1) <jenkins@jenkins-debian1.internal.softwareheritage.org>  Fri, 19 Feb 2021 11:03:48 +0000
=======
swh-storage (0.24.0-1~swh1) unstable-swh; urgency=medium

  * New upstream release 0.24.0     - (tagged by Valentin Lorentz
    <vlorentz@softwareheritage.org> on 2021-03-02 10:00:23 +0100)
  * Upstream changes:     - v0.24.0     - * storage_tests: recompute ids
    when evolving RawExtrinsicMetadata objects.     - *
    RawExtrinsicMetadata: update to use the API in swh-model 1.0.0

 -- Software Heritage autobuilder (on jenkins-debian1) <jenkins@jenkins-debian1.internal.softwareheritage.org>  Tue, 02 Mar 2021 09:11:15 +0000
>>>>>>> de1ffbec

swh-storage (0.23.2-1~swh1) unstable-swh; urgency=medium

  * New upstream release 0.23.2     - (tagged by Antoine Lambert
    <antoine.lambert@inria.fr> on 2021-02-19 11:47:03 +0100)
  * Upstream changes:     - version 0.23.2

 -- Software Heritage autobuilder (on jenkins-debian1) <jenkins@jenkins-debian1.internal.softwareheritage.org>  Fri, 19 Feb 2021 10:58:50 +0000

swh-storage (0.23.1-1~swh1) unstable-swh; urgency=medium

  * New upstream release 0.23.1     - (tagged by Antoine R. Dumont
    (@ardumont) <ardumont@softwareheritage.org> on 2021-02-16 17:19:00
    +0100)
  * Upstream changes:     - v0.23.1     - Switch anonymized replayer
    test to use pytest parametrization

 -- Software Heritage autobuilder (on jenkins-debian1) <jenkins@jenkins-debian1.internal.softwareheritage.org>  Tue, 16 Feb 2021 16:28:25 +0000

swh-storage (0.23.0-1~swh2) unstable-swh; urgency=medium

  * Fix dependency issue

 -- Antoine R. Dumont (@ardumont) <ardumont@softwareheritage.org>  Tue, 16 Feb 2021 14:34:57 +0100

swh-storage (0.23.0-1~swh1) unstable-swh; urgency=medium

  * New upstream release 0.23.0     - (tagged by Antoine R. Dumont
    (@ardumont) <ardumont@softwareheritage.org> on 2021-02-15 15:20:21
    +0100)
  * Upstream changes:     - v0.23.0     - storage: Refactor
    OriginVisitStatus instantiation     - db: Unify sql joins on
    origin_visit_status using "USING"     - storage.postgresql: Use
    origin_visit_status.type value as source     - test_replay: Fix hang
    since confluent-kafka 1.6 release     - postgresql: Fix dbversion()
    to return the max version instead of a random one.     - buffer:
    ensure objects are flushed in topological order     - Return an
    accurate summary from buffer's flush() method     - buffer: add
    support for snapshots     - buffer: add type annotations for tests

 -- Software Heritage autobuilder (on jenkins-debian1) <jenkins@jenkins-debian1.internal.softwareheritage.org>  Mon, 15 Feb 2021 14:39:04 +0000

swh-storage (0.22.0-1~swh1) unstable-swh; urgency=medium

  * New upstream release 0.22.0     - (tagged by Antoine R. Dumont
    (@ardumont) <ardumont@softwareheritage.org> on 2021-02-03 12:09:29
    +0100)
  * Upstream changes:     - v0.22.0     - storage: Make
    origin_get_latest_visit_status return OriginVisitStatus     -
    storage: Change origin_visit_status_get_random interface to return
    visit_status     - Write introduction to swh-storage

 -- Software Heritage autobuilder (on jenkins-debian1) <jenkins@jenkins-debian1.internal.softwareheritage.org>  Wed, 03 Feb 2021 11:15:27 +0000

swh-storage (0.21.1-1~swh1) unstable-swh; urgency=medium

  * New upstream release 0.21.1     - (tagged by Vincent SELLIER
    <vincent.sellier@softwareheritage.org> on 2021-01-28 14:11:26 +0100)
  * Upstream changes:     - v0.21.1     - * Correctly return
    origin_visit_status.type value everywhere

 -- Software Heritage autobuilder (on jenkins-debian1) <jenkins@jenkins-debian1.internal.softwareheritage.org>  Thu, 28 Jan 2021 13:19:24 +0000

swh-storage (0.21.0-1~swh1) unstable-swh; urgency=medium

  * New upstream release 0.21.0     - (tagged by Antoine R. Dumont
    (@ardumont) <ardumont@softwareheritage.org> on 2021-01-20 15:42:40
    +0100)
  * Upstream changes:     - v0.21.0     - db: Allow new status values
    not_found, failed to OriginVisitStatus

 -- Software Heritage autobuilder (on jenkins-debian1) <jenkins@jenkins-debian1.internal.softwareheritage.org>  Wed, 20 Jan 2021 14:52:20 +0000

swh-storage (0.20.0-1~swh1) unstable-swh; urgency=medium

  * New upstream release 0.20.0     - (tagged by Antoine R. Dumont
    (@ardumont) <ardumont@softwareheritage.org> on 2021-01-20 10:24:00
    +0100)
  * Upstream changes:     - v0.20.0     - storage: Add persistence of
    the field OriginVisitStatus.type     - backfiller: Add type to the
    origin_visit_status topic     - tests: Make test_content_add_race
    fail for the right reason.

 -- Software Heritage autobuilder (on jenkins-debian1) <jenkins@jenkins-debian1.internal.softwareheritage.org>  Wed, 20 Jan 2021 09:29:54 +0000

swh-storage (0.19.0-1~swh1) unstable-swh; urgency=medium

  * New upstream release 0.19.0     - (tagged by Vincent SELLIER
    <vincent.sellier@softwareheritage.org> on 2021-01-14 11:09:17 +0100)
  * Upstream changes:     - v0.19.0     - * 2021-01-12 Adapt cassandra
    storage to ignore the new OriginVisitStatus.type field     - * 2021-
    01-08 Allow to use the JAVA_HOME environment for cassandra tests
    - * 2021-01-13 Enforce hypothesis <6 to prevent test breakage     -
    * 2021-01-08 Make the CREATE_TABLES_QUERIES in cassandra/schema.py
    an explicit list     - * 2020-12-18 Add a cli section in the doc
    - * 2020-11-24 storage.backfill: Allow cli run for
    origin_visit_status as well     - * 2020-11-24 conftest: Reference
    swh.core.db.pytest_plugin

 -- Software Heritage autobuilder (on jenkins-debian1) <jenkins@jenkins-debian1.internal.softwareheritage.org>  Thu, 14 Jan 2021 10:18:31 +0000

swh-storage (0.18.0-1~swh1) unstable-swh; urgency=medium

  * New upstream release 0.18.0     - (tagged by Antoine R. Dumont
    (@ardumont) <ardumont@softwareheritage.org> on 2020-11-23 14:46:41
    +0100)
  * Upstream changes:     - v0.18.0     - requirements-test.txt: Drop no
    longer needed pytest-postgresql requirement     - backfill: Reverse
    flawed logic in SnapshotBranch generation     -
    migrate_extrinsic_metadata: don't crash when deb revisions aren't
    referenced by any snapshot

 -- Software Heritage autobuilder (on jenkins-debian1) <jenkins@jenkins-debian1.internal.softwareheritage.org>  Mon, 23 Nov 2020 13:52:32 +0000

swh-storage (0.17.2-1~swh1) unstable-swh; urgency=medium

  * New upstream release 0.17.2     - (tagged by Nicolas Dandrimont
    <nicolas@dandrimont.eu> on 2020-11-13 11:56:37 +0100)
  * Upstream changes:     - Release swh.storage 0.17.2     - Future-
    proof get_journal_writer by setting the value_sanitizer argument
    - migrate_extrinsic_metadata improvements     - backfill: only flush
    on every batch

 -- Software Heritage autobuilder (on jenkins-debian1) <jenkins@jenkins-debian1.internal.softwareheritage.org>  Fri, 13 Nov 2020 11:05:35 +0000

swh-storage (0.17.1-1~swh1) unstable-swh; urgency=medium

  * New upstream release 0.17.1     - (tagged by Antoine Lambert
    <antoine.lambert@inria.fr> on 2020-11-05 13:50:35 +0100)
  * Upstream changes:     - version 0.17.1

 -- Software Heritage autobuilder (on jenkins-debian1) <jenkins@jenkins-debian1.internal.softwareheritage.org>  Thu, 05 Nov 2020 12:56:53 +0000

swh-storage (0.17.0-1~swh1) unstable-swh; urgency=medium

  * New upstream release 0.17.0     - (tagged by Nicolas Dandrimont
    <nicolas@dandrimont.eu> on 2020-11-03 18:09:53 +0100)
  * Upstream changes:     - Release swh.storage v0.17.0     - Migrate
    all raw extrinsic metadata attributes from id to target     - Add an
    `algos` function to resolve branch aliases     - Prepare updates to
    make swh.journal more generic     - Improve api server
    initialization     - Various updates to the
    migrate_extrinsic_metadata script, notably writing     - most
    metadata on directories instead of revisions

 -- Software Heritage autobuilder (on jenkins-debian1) <jenkins@jenkins-debian1.internal.softwareheritage.org>  Tue, 03 Nov 2020 17:20:45 +0000

swh-storage (0.16.0-1~swh1) unstable-swh; urgency=medium

  * New upstream release 0.16.0     - (tagged by Nicolas Dandrimont
    <nicolas@dandrimont.eu> on 2020-10-09 18:23:24 +0200)
  * Upstream changes:     - Release swh.storage v0.16.0     - Updates to
    the intrinsic metadata migration script     - Various improvements
    to the buffer storage     - Update swh storage backfill to use
    common configuration keys

 -- Software Heritage autobuilder (on jenkins-debian1) <jenkins@jenkins-debian1.internal.softwareheritage.org>  Fri, 09 Oct 2020 16:33:11 +0000

swh-storage (0.15.3-1~swh1) unstable-swh; urgency=medium

  * New upstream release 0.15.3     - (tagged by Nicolas Dandrimont
    <nicolas@dandrimont.eu> on 2020-09-24 20:14:39 +0200)
  * Upstream changes:     - Release swh.storage v0.15.3     - hopefully
    fix the documentation build

 -- Software Heritage autobuilder (on jenkins-debian1) <jenkins@jenkins-debian1.internal.softwareheritage.org>  Thu, 24 Sep 2020 18:24:14 +0000

swh-storage (0.15.2-1~swh1) unstable-swh; urgency=medium

  * New upstream release 0.15.2     - (tagged by Nicolas Dandrimont
    <nicolas@dandrimont.eu> on 2020-09-24 19:22:11 +0200)
  * Upstream changes:     - Release swh.storage v0.15.2     - no change
    rebuild to clean up jenkins fsckup accumulating old files.

 -- Software Heritage autobuilder (on jenkins-debian1) <jenkins@jenkins-debian1.internal.softwareheritage.org>  Thu, 24 Sep 2020 17:28:22 +0000

swh-storage (0.15.1-1~swh1) unstable-swh; urgency=medium

  * New upstream release 0.15.1     - (tagged by Nicolas Dandrimont
    <nicolas@dandrimont.eu> on 2020-09-24 18:34:54 +0200)
  * Upstream changes:     - Release swh.storage v0.15.1     - Restore
    buffer proxy behavior with default arguments

 -- Software Heritage autobuilder (on jenkins-debian1) <jenkins@jenkins-debian1.internal.softwareheritage.org>  Thu, 24 Sep 2020 16:44:22 +0000

swh-storage (0.15.0-1~swh1) unstable-swh; urgency=medium

  * New upstream release 0.15.0     - (tagged by Antoine R. Dumont
    (@ardumont) <ardumont@softwareheritage.org> on 2020-09-24 16:54:07
    +0200)
  * Upstream changes:     - v0.15.0     - Support different database
    flavors in the SQL scripts     - Add the SQL commands used to set up
    the logical replication publication     - Output a warning when the
    version of the database is different than expected     - Improve
    code quality and doc in BufferedProxyStorage     - Adapt cli
    declaration entrypoint to swh.core 0.3     - Add warning about
    skipped_content (sneaking into the 'content' topics)     - graph-
    replayer: fix to prevent wrong warning     - pre-commit: Add isort
    hook and reorder imports with isort     - pytest_plugin: Change
    dbname to storage to avoid clash in tests     - pytest_plugin: Use
    psql to load SQL files instead of connecting with psycopg2

 -- Software Heritage autobuilder (on jenkins-debian1) <jenkins@jenkins-debian1.internal.softwareheritage.org>  Thu, 24 Sep 2020 15:03:58 +0000

swh-storage (0.14.3-1~swh1) unstable-swh; urgency=medium

  * New upstream release 0.14.3     - (tagged by David Douard
    <david.douard@sdfa3.org> on 2020-09-17 16:58:59 +0200)
  * Upstream changes:     - v0.14.3

 -- Software Heritage autobuilder (on jenkins-debian1) <jenkins@jenkins-debian1.internal.softwareheritage.org>  Thu, 17 Sep 2020 16:53:56 +0000

swh-storage (0.14.2-1~swh1) unstable-swh; urgency=medium

  * New upstream release 0.14.2     - (tagged by David Douard
    <david.douard@sdfa3.org> on 2020-09-11 15:31:22 +0200)
  * Upstream changes:     - v0.14.2

 -- Software Heritage autobuilder (on jenkins-debian1) <jenkins@jenkins-debian1.internal.softwareheritage.org>  Fri, 11 Sep 2020 13:37:11 +0000

swh-storage (0.14.1-1~swh1) unstable-swh; urgency=medium

  * New upstream release 0.14.1     - (tagged by Antoine R. Dumont
    (@ardumont) <ardumont@softwareheritage.org> on 2020-09-04 15:43:51
    +0200)
  * Upstream changes:     - v0.14.1     - algos.diff: Add missed
    revision_get conversion

 -- Software Heritage autobuilder (on jenkins-debian1) <jenkins@jenkins-debian1.internal.softwareheritage.org>  Fri, 04 Sep 2020 13:52:17 +0000

swh-storage (0.14.0-1~swh1) unstable-swh; urgency=medium

  * New upstream release 0.14.0     - (tagged by Antoine R. Dumont
    (@ardumont) <ardumont@softwareheritage.org> on 2020-09-04 12:23:52
    +0200)
  * Upstream changes:     - v0.14.0     - Refactor revision_get storage
    API to return Revision objects     - cassandra: Discard Content
    ctime field in content_get_partition

 -- Software Heritage autobuilder (on jenkins-debian1) <jenkins@jenkins-debian1.internal.softwareheritage.org>  Fri, 04 Sep 2020 10:59:54 +0000

swh-storage (0.13.3-1~swh1) unstable-swh; urgency=medium

  * New upstream release 0.13.3     - (tagged by Antoine R. Dumont
    (@ardumont) <ardumont@softwareheritage.org> on 2020-09-01 14:34:57
    +0200)
  * Upstream changes:     - v0.13.3     - storage*: release_get(...) ->
    List[Optional[Release]]     - Make StorageInterface a Protocol.     -
    Add a validating storage proxy, to check ids before insertion.     -
    Add a --check-config option for cli commands     - Remove the
    deprecated config-path option from `swh storage rpc-serve` command
    - Add support for a new "check_config" config option in
    get_storage()     - Check for db version mismatch in
    PgStorage.check_config()     - Add a check_dbversion() method to the
    Db class     - Fix pytest_plugin's database janitor: do not truncate
    the dbversion table     - algos.snapshot: Add
    visits_and_snapshots_get_from_revision     - storage/interface:
    Remove deprecated diff endpoints     - storage_tests: Remove
    duplicated postgresql-specific tests.     - Move postgresql-related
    files to swh/storage/postgresql/

 -- Software Heritage autobuilder (on jenkins-debian1) <jenkins@jenkins-debian1.internal.softwareheritage.org>  Tue, 01 Sep 2020 12:40:29 +0000

swh-storage (0.13.2-1~swh2) unstable-swh; urgency=medium

  * Add mypy-extensions to build-dependencies

 -- Nicolas Dandrimont <olasd@debian.org>  Fri, 21 Aug 2020 12:17:05 +0200

swh-storage (0.13.2-1~swh1) unstable-swh; urgency=medium

  * New upstream release 0.13.2     - (tagged by Valentin Lorentz
    <vlorentz@softwareheritage.org> on 2020-08-20 08:59:39 +0200)
  * Upstream changes:     - v0.13.2     - * pg: Fix crash in
    snapshot_get when the snapshot does not exist.     - * cassandra:
    fix signatures     - * in_memory: rewrite as a backend for the
    cassandra storage     - * remove endpoint
    snapshot_get_by_origin_visit.     - * pg: rewrite converters to work
    with model objects

 -- Software Heritage autobuilder (on jenkins-debian1) <jenkins@jenkins-debian1.internal.softwareheritage.org>  Thu, 20 Aug 2020 07:18:50 +0000

swh-storage (0.13.1-1~swh3) unstable-swh; urgency=medium

  * Update dependencies

 -- Antoine R. Dumont (@ardumont) <ardumont@softwareheritage.org>  Fri, 07 Aug 2020 21:17:01 +0000

swh-storage (0.13.1-1~swh2) unstable-swh; urgency=medium

  * Update dependencies

 -- Antoine R. Dumont (@ardumont) <ardumont@softwareheritage.org>  Fri, 07 Aug 2020 21:02:01 +0000

swh-storage (0.13.1-1~swh1) unstable-swh; urgency=medium

  * New upstream release 0.13.1     - (tagged by Valentin Lorentz
    <vlorentz@softwareheritage.org> on 2020-08-07 18:14:32 +0200)
  * Upstream changes:     - v0.13.1     - * Make snapshot_get_branches
    return a TypedDict containing SnapshotBranch objects.

 -- Software Heritage autobuilder (on jenkins-debian1) <jenkins@jenkins-debian1.internal.softwareheritage.org>  Fri, 07 Aug 2020 16:23:01 +0000

swh-storage (0.13.0-1~swh1) unstable-swh; urgency=medium

  * New upstream release 0.13.0     - (tagged by Antoine R. Dumont
    (@ardumont) <ardumont@softwareheritage.org> on 2020-08-07 12:38:47
    +0200)
  * Upstream changes:     - v0.13.0     - storage*: Rename and type
    content_get(List[Sha1]) -> List[Optional[Content]]     - storage*:
    Rename content_get_data(Sha1) -> Optional[bytes]     - Simplify as
    Content.ctime None is popped out of a to_dict call in recent model
    - cassandra.storage: Use next token for pagination instead of
    computing it

 -- Software Heritage autobuilder (on jenkins-debian1) <jenkins@jenkins-debian1.internal.softwareheritage.org>  Fri, 07 Aug 2020 10:49:28 +0000

swh-storage (0.12.0-1~swh1) unstable-swh; urgency=medium

  * New upstream release 0.12.0     - (tagged by Antoine R. Dumont
    (@ardumont) <ardumont@softwareheritage.org> on 2020-08-06 08:50:17
    +0200)
  * Upstream changes:     - v0.12.0     - Type storage endpoints     -
    Drop content_get_range endpoint in favor of content_get_partition

 -- Software Heritage autobuilder (on jenkins-debian1) <jenkins@jenkins-debian1.internal.softwareheritage.org>  Thu, 06 Aug 2020 06:55:26 +0000

swh-storage (0.11.10-1~swh1) unstable-swh; urgency=medium

  * New upstream release 0.11.10     - (tagged by Antoine R. Dumont
    (@ardumont) <ardumont@softwareheritage.org> on 2020-08-04 14:10:21
    +0200)
  * Upstream changes:     - v0.11.10     - tests: Improve coverage on
    directory_ls endpoints     - storage*: Type content_find(...) ->
    List[Content]     - storage*: Type
    {cnt,dir,rev,rel,snp}_get_random(...) -> Sha1Git

 -- Software Heritage autobuilder (on jenkins-debian1) <jenkins@jenkins-debian1.internal.softwareheritage.org>  Tue, 04 Aug 2020 12:15:21 +0000

swh-storage (0.11.9-1~swh1) unstable-swh; urgency=medium

  * New upstream release 0.11.9     - (tagged by Antoine R. Dumont
    (@ardumont) <ardumont@softwareheritage.org> on 2020-08-03 11:55:10
    +0200)
  * Upstream changes:     - v0.11.9     - storage*: Drop origin-get-
    range in favor of origin-list     - storage*: Do not allow unknown
    visit status in origin_visit*_get_latest     - storage*: Add type
    annotation to origin_count     - Reuse swh.core stream_results
    function

 -- Software Heritage autobuilder (on jenkins-debian1) <jenkins@jenkins-debian1.internal.softwareheritage.org>  Mon, 03 Aug 2020 10:02:56 +0000

swh-storage (0.11.8-1~swh1) unstable-swh; urgency=medium

  * New upstream release 0.11.8     - (tagged by Valentin Lorentz
    <vlorentz@softwareheritage.org> on 2020-07-31 14:57:09 +0200)
  * Upstream changes:     - v0.11.8     - * test_replay: update for
    swh.journal 0.4.1.     - * Add support for metadata-related object
    types to the backfiller and replayer.     - * pg: Rewrite
    _origin_query to force the query planner to filter on URLs before
    filtering on visits.     - * Make raw_extrinsic_metadata_get return
    PagedResult instead of Dict.     - * Rename argument 'object_type'
    of raw_extrinsic_metadata_get to 'type'.

 -- Software Heritage autobuilder (on jenkins-debian1) <jenkins@jenkins-debian1.internal.softwareheritage.org>  Fri, 31 Jul 2020 13:17:40 +0000

swh-storage (0.11.6-1~swh1) unstable-swh; urgency=medium

  * New upstream release 0.11.6     - (tagged by Antoine R. Dumont
    (@ardumont) <ardumont@softwareheritage.org> on 2020-07-30 16:20:48
    +0200)
  * Upstream changes:     - v0.11.6     - storage*: Adapt
    origin_list(...) -> PagedResult[Origin]     - algos.snapshot: Open
    snapshot_id_get_from_revision     - storage*: add
    origin_visit_status_get(...) -> PagedResult[OriginVisitStatus]     -
    Add type annotations on get_storage.     - buffer: Pass lists to
    backend functions, not iterables.     - storage*: Simplify next-page-
    token computation     - filter: Fix types passed to the proxied
    storage.     - Fix upcoming type warning with swh.core > v0.1.2.
    - Make API endpoints take Lists instead of Iterables as arguments
    - storage*: use an enum to explicit the order in origin_visit_get
    - storage*: origin_visit_get(...) -> PagedResult[OriginVisit]     -
    Write metadata + metadata authorities/fetchers to the journal.

 -- Software Heritage autobuilder (on jenkins-debian1) <jenkins@jenkins-debian1.internal.softwareheritage.org>  Thu, 30 Jul 2020 14:29:10 +0000

swh-storage (0.11.5-1~swh1) unstable-swh; urgency=medium

  * New upstream release 0.11.5     - (tagged by Valentin Lorentz
    <vlorentz@softwareheritage.org> on 2020-07-28 09:55:34 +0200)
  * Upstream changes:     - v0.11.5     - in_memory: fix tie-breaking
    when two visits have the same date.

 -- Software Heritage autobuilder (on jenkins-debian1) <jenkins@jenkins-debian1.internal.softwareheritage.org>  Tue, 28 Jul 2020 08:10:21 +0000

swh-storage (0.11.4-1~swh1) unstable-swh; urgency=medium

  * New upstream release 0.11.4     - (tagged by Antoine R. Dumont
    (@ardumont) <ardumont@softwareheritage.org> on 2020-07-27 16:08:42
    +0200)
  * Upstream changes:     - v0.11.4     - Rename object_metadata to
    raw_extrinsic_metadata     - metadata_{authority,fetcher}_add: Fix
    crash when the iterable argument is empty     - storage*:
    origin_visit_get_by -> Optional[OriginVisit]     - storage*:
    origin_visit_find_by_date -> Optional[OriginVisit]     - storage*:
    type origin_visit_get_latest endpoint result     - algos.origin:
    Simplify origin_get_latest_visit_status function

 -- Software Heritage autobuilder (on jenkins-debian1) <jenkins@jenkins-debian1.internal.softwareheritage.org>  Mon, 27 Jul 2020 14:16:18 +0000

swh-storage (0.11.3-1~swh1) unstable-swh; urgency=medium

  * New upstream release 0.11.3     - (tagged by Antoine R. Dumont
    (@ardumont) <ardumont@softwareheritage.org> on 2020-07-27 08:01:03
    +0200)
  * Upstream changes:     - v0.11.3     - storage*:
    origin_get(Iterable[str]) -> Iterable[Optional[Origin]]     -
    storage*.origin_visit_get_random: Read model objects

 -- Software Heritage autobuilder (on jenkins-debian1) <jenkins@jenkins-debian1.internal.softwareheritage.org>  Mon, 27 Jul 2020 06:08:55 +0000

swh-storage (0.11.2-1~swh1) unstable-swh; urgency=medium

  * New upstream release 0.11.2     - (tagged by Antoine R. Dumont
    (@ardumont) <ardumont@softwareheritage.org> on 2020-07-23 12:09:51
    +0200)
  * Upstream changes:     - v0.11.2     - pgstorage: Drop unnecessary
    indirection from reading origin_visit     - pytest-plugin: Make
    sample_data return data model objects     - tests: Use only model
    objects for testing     - Drop validate storage proxy

 -- Software Heritage autobuilder (on jenkins-debian1) <jenkins@jenkins-debian1.internal.softwareheritage.org>  Thu, 23 Jul 2020 10:18:15 +0000

swh-storage (0.11.1-1~swh1) unstable-swh; urgency=medium

  * New upstream release 0.11.1     - (tagged by Valentin Lorentz
    <vlorentz@softwareheritage.org> on 2020-07-20 13:01:20 +0200)
  * Upstream changes:     - v0.11.1     - * Use model objects in tests
    - * Rename 'deposit' authority type to 'deposit_client'.

 -- Software Heritage autobuilder (on jenkins-debian1) <jenkins@jenkins-debian1.internal.softwareheritage.org>  Mon, 20 Jul 2020 11:14:39 +0000

swh-storage (0.11.0-1~swh1) unstable-swh; urgency=medium

  * New upstream release 0.11.0     - (tagged by Valentin Lorentz
    <vlorentz@softwareheritage.org> on 2020-07-20 11:01:10 +0200)
  * Upstream changes:     - v0.11.0     - * Make metadata-related
    endpoints consistent with other endpoints by using Iterables of swh-
    model objects instead of a dict.     - * Update tests to use model
    objects

 -- Software Heritage autobuilder (on jenkins-debian1) <jenkins@jenkins-debian1.internal.softwareheritage.org>  Mon, 20 Jul 2020 09:12:25 +0000

swh-storage (0.10.6-1~swh1) unstable-swh; urgency=medium

  * New upstream release 0.10.6     - (tagged by Antoine R. Dumont
    (@ardumont) <ardumont@softwareheritage.org> on 2020-07-16 15:31:19
    +0200)
  * Upstream changes:     - v0.10.6     - pytest_plugin: Ensure fixture
    instantiates correctly

 -- Software Heritage autobuilder (on jenkins-debian1) <jenkins@jenkins-debian1.internal.softwareheritage.org>  Thu, 16 Jul 2020 13:36:34 +0000

swh-storage (0.10.5-1~swh1) unstable-swh; urgency=medium

  * New upstream release 0.10.5     - (tagged by Antoine R. Dumont
    (@ardumont) <ardumont@softwareheritage.org> on 2020-07-16 14:24:50
    +0200)
  * Upstream changes:     - v0.10.5     - pytest_plugin: Do not expose
    the validate proxy storage     - pytest-plugin: Expose a
    sample_data_model fixture     - tests: Start using model objects and
    drop validate proxy when possible

 -- Software Heritage autobuilder (on jenkins-debian1) <jenkins@jenkins-debian1.internal.softwareheritage.org>  Thu, 16 Jul 2020 12:34:44 +0000

swh-storage (0.10.4-1~swh1) unstable-swh; urgency=medium

  * New upstream release 0.10.4     - (tagged by Antoine R. Dumont
    (@ardumont) <ardumont@softwareheritage.org> on 2020-07-16 11:25:25
    +0200)
  * Upstream changes:     - v0.10.4     - pytest_plugin: Avoid fixture
    client to declare optional dependency     - Allow cassandra binary
    path to be configured through env variable     - 158: Make schema
    and migration converge so the migration works

 -- Software Heritage autobuilder (on jenkins-debian1) <jenkins@jenkins-debian1.internal.softwareheritage.org>  Thu, 16 Jul 2020 09:37:24 +0000

swh-storage (0.10.3-1~swh1) unstable-swh; urgency=medium

  * New upstream release 0.10.3     - (tagged by Antoine Lambert
    <antoine.lambert@inria.fr> on 2020-07-10 16:26:27 +0200)
  * Upstream changes:     - version 0.10.3

 -- Software Heritage autobuilder (on jenkins-debian1) <jenkins@jenkins-debian1.internal.softwareheritage.org>  Fri, 10 Jul 2020 14:40:28 +0000

swh-storage (0.10.2-1~swh2) unstable-swh; urgency=medium

  * Fix debian rules to avoid double pytest-plugin loading clash

 -- Antoine R. Dumont (@ardumont) <ardumont@softwareheritage.org>  Fri, 10 Jul 2020 09:21:14 +0200

swh-storage (0.10.2-1~swh1) unstable-swh; urgency=medium

  * New upstream release 0.10.2     - (tagged by Antoine R. Dumont
    (@ardumont) <ardumont@softwareheritage.org> on 2020-07-10 08:30:37
    +0200)
  * Upstream changes:     - v0.10.2     - tests: Do no expose the pytest-
    plugin through setuptools entry     - Convert ImmutableDict to dict
    before passing it to json.dumps     - docs: Rework dia -> pdf
    pipeline for inkscape 1.0

 -- Software Heritage autobuilder (on jenkins-debian1) <jenkins@jenkins-debian1.internal.softwareheritage.org>  Fri, 10 Jul 2020 06:52:42 +0000

swh-storage (0.10.1-1~swh2) unstable-swh; urgency=medium

  * Update runtime dependencies

 -- Antoine R. Dumont (@ardumont) <ardumont@softwareheritage.org>  Wed, 08 Jul 2020 14:56:01 +0200

swh-storage (0.10.1-1~swh1) unstable-swh; urgency=medium

  * New upstream release 0.10.1     - (tagged by Antoine R. Dumont
    (@ardumont) <ardumont@softwareheritage.org> on 2020-07-08 14:32:52
    +0200)
  * Upstream changes:     - v0.10.1     - extract-pytest-fixture Move
    shareable fixtures out of conftest into a dedicated pytest plugin
    - Migrate from vcversioner to setuptools-scm

 -- Software Heritage autobuilder (on jenkins-debian1) <jenkins@jenkins-debian1.internal.softwareheritage.org>  Wed, 08 Jul 2020 12:39:15 +0000

swh-storage (0.10.0-1~swh1) unstable-swh; urgency=medium

  * New upstream release 0.10.0     - (tagged by David Douard
    <david.douard@sdfa3.org> on 2020-07-08 09:20:49 +0200)
  * Upstream changes:     - v0.10.0

 -- Software Heritage autobuilder (on jenkins-debian1) <jenkins@jenkins-debian1.internal.softwareheritage.org>  Wed, 08 Jul 2020 10:11:09 +0000

swh-storage (0.9.3-1~swh1) unstable-swh; urgency=medium

  * New upstream release 0.9.3     - (tagged by Antoine R. Dumont
    (@ardumont) <ardumont@softwareheritage.org> on 2020-07-06 09:55:56
    +0200)
  * Upstream changes:     - v0.9.3     - storage: Send metrics from the
    origin_add endpoint

 -- Software Heritage autobuilder (on jenkins-debian1) <jenkins@jenkins-debian1.internal.softwareheritage.org>  Mon, 06 Jul 2020 08:06:13 +0000

swh-storage (0.9.2-1~swh1) unstable-swh; urgency=medium

  * New upstream release 0.9.2     - (tagged by Antoine R. Dumont
    (@ardumont) <ardumont@softwareheritage.org> on 2020-07-03 18:48:39
    +0200)
  * Upstream changes:     - v0.9.2     - pg-storage: Add missing cur
    parameter passing

 -- Software Heritage autobuilder (on jenkins-debian1) <jenkins@jenkins-debian1.internal.softwareheritage.org>  Fri, 03 Jul 2020 16:54:13 +0000

swh-storage (0.9.1-1~swh1) unstable-swh; urgency=medium

  * New upstream release 0.9.1     - (tagged by Antoine R. Dumont
    (@ardumont) <ardumont@softwareheritage.org> on 2020-07-03 16:50:45
    +0200)
  * Upstream changes:     - v0.9.1     - storage.db: Drop
    db.origin_visit_upsert behavior

 -- Software Heritage autobuilder (on jenkins-debian1) <jenkins@jenkins-debian1.internal.softwareheritage.org>  Fri, 03 Jul 2020 15:00:32 +0000

swh-storage (0.9.0-1~swh1) unstable-swh; urgency=medium

  * New upstream release 0.9.0     - (tagged by Antoine R. Dumont
    (@ardumont) <ardumont@softwareheritage.org> on 2020-07-01 09:53:34
    +0200)
  * Upstream changes:     - v0.9.0     - storage*: Drop intermediary
    conversion step into OriginVisit     - pg: use 'on conflict do
    nothing' strategy for duplicate metadata rows.     - Make the code
    location of metadata endpoints consistent across backends.     - Add
    content_metadata_{add,get}.     - Add context columns to
    object_metadata table and object_metadata_{add,get}.     -
    Generalize origin_metadata to allow support for other object types
    in the future.     - Work around the segmentation faults caused by
    pytest-coverage + multiprocessing.

 -- Software Heritage autobuilder (on jenkins-debian1) <jenkins@jenkins-debian1.internal.softwareheritage.org>  Wed, 01 Jul 2020 08:02:08 +0000

swh-storage (0.8.1-1~swh1) unstable-swh; urgency=medium

  * New upstream release 0.8.1     - (tagged by David Douard
    <david.douard@sdfa3.org> on 2020-06-30 10:08:21 +0200)
  * Upstream changes:     - v0.8.1

 -- Software Heritage autobuilder (on jenkins-debian1) <jenkins@jenkins-debian1.internal.softwareheritage.org>  Tue, 30 Jun 2020 08:36:45 +0000

swh-storage (0.8.0-1~swh1) unstable-swh; urgency=medium

  * New upstream release 0.8.0     - (tagged by Antoine R. Dumont
    (@ardumont) <ardumont@softwareheritage.org> on 2020-06-29 09:33:12
    +0200)
  * Upstream changes:     - v0.8.0     - Iterate over paginated visits
    in batches to retrieve latest visit/snapshot     - storage*: Open
    order parameter to origin-visit-get endpoint     -
    tests/replayer/storage*: Drop obsolete origin visit fields     -
    Relax checks on journal writes regarding origin-visit*     -
    replayer: Fix isoformat datetime string for origin-visit     -
    Deprecate the origin_add_one() endpoint     - test_storage: Add
    missing tests on origin_visit_get method

 -- Software Heritage autobuilder (on jenkins-debian1) <jenkins@jenkins-debian1.internal.softwareheritage.org>  Mon, 29 Jun 2020 07:44:00 +0000

swh-storage (0.7.0-1~swh1) unstable-swh; urgency=medium

  * New upstream release 0.7.0     - (tagged by Antoine R. Dumont
    (@ardumont) <ardumont@softwareheritage.org> on 2020-06-22 15:42:25
    +0200)
  * Upstream changes:     - v0.7.0     - test_origin: Rename
    appropriately tests     - algos: Improve origin visit get latest
    visit status algorithm     - test_snapshot: Do not use
    origin_visit_add returned result     - algos.snapshot: Fix edge case
    when snapshot is not resolved     - Ensure ids are correct in tests'
    storage_data     - Fix tests' storage_data revisions     - SQL:
    replace the hash(url) index by a unique btree(url) on the origin
    table     - Make sure the pagination in swh_snapshot_get_by_id uses
    the proper indexes

 -- Software Heritage autobuilder (on jenkins-debian1) <jenkins@jenkins-debian1.internal.softwareheritage.org>  Mon, 22 Jun 2020 14:09:33 +0000

swh-storage (0.6.0-1~swh1) unstable-swh; urgency=medium

  * New upstream release 0.6.0     - (tagged by Antoine R. Dumont
    (@ardumont) <ardumont@softwareheritage.org> on 2020-06-19 11:29:42
    +0200)
  * Upstream changes:     - v0.6.0     - Move deprecated endpoint
    snapshot_get_latest from api endpoint to algos     - algos.origin:
    Open origin-get-latest-visit-status function     - storage*: Allow
    origin-visit-get-latest to filter on type     - test_origin: Align
    storage initialization within tests

 -- Software Heritage autobuilder (on jenkins-debian1) <jenkins@jenkins-debian1.internal.softwareheritage.org>  Fri, 19 Jun 2020 12:45:32 +0000

swh-storage (0.5.0-1~swh1) unstable-swh; urgency=medium

  * New upstream release 0.5.0     - (tagged by Antoine R. Dumont
    (@ardumont) <ardumont@softwareheritage.org> on 2020-06-17 16:03:15
    +0200)
  * Upstream changes:     - v0.5.0     - test_storage: Fix flakiness in
    round to milliseconds test util method     - storage*: Add origin-
    visit-status-get-latest endpoint     - Fix/update the backfiller
    - validate: accept model objects as well as dicts on all add
    endpoints     - cql: Fix blackified strings     - storage: Add
    missing cur parameter     - Fix db_to_author() converter to return
    None is all fields are None

 -- Software Heritage autobuilder (on jenkins-debian1) <jenkins@jenkins-debian1.internal.softwareheritage.org>  Wed, 17 Jun 2020 14:19:37 +0000

swh-storage (0.4.0-1~swh1) unstable-swh; urgency=medium

  * New upstream release 0.4.0     - (tagged by Antoine R. Dumont
    (@ardumont) <ardumont@softwareheritage.org> on 2020-06-16 09:50:25
    +0200)
  * Upstream changes:     - v0.4.0     - ardumont/master storage*: Drop
    leftover code     - storage*: Drop origin_visit_upsert endpoint     -
    storage*: Remove origin-visit-update endpoint     - replay: Replay
    origin-visit and origin-visit-status     - in_memory: Make origin-
    visit-status-add respect "on conflict ignore" policy     -
    test_storage: Add journal behavior coverage for origin-visit-*add
    - Start migrating the validate proxy toward using BaseModel objects
    - storage*: Do not write twice origin-visit-status in journal

 -- Software Heritage autobuilder (on jenkins-debian1) <jenkins@jenkins-debian1.internal.softwareheritage.org>  Tue, 16 Jun 2020 07:58:23 +0000

swh-storage (0.3.0-1~swh1) unstable-swh; urgency=medium

  * New upstream release 0.3.0     - (tagged by Antoine R. Dumont
    (@ardumont) <ardumont@softwareheritage.org> on 2020-06-12 09:08:23
    +0200)
  * Upstream changes:     - v0.3.0     - origin-visit-add storage*:
    Align origin-visit-add to take iterable of OriginVisit objects

 -- Software Heritage autobuilder (on jenkins-debian1) <jenkins@jenkins-debian1.internal.softwareheritage.org>  Fri, 12 Jun 2020 07:22:03 +0000

swh-storage (0.2.0-1~swh1) unstable-swh; urgency=medium

  * New upstream release 0.2.0     - (tagged by Antoine R. Dumont
    (@ardumont) <ardumont@softwareheritage.org> on 2020-06-10 11:51:30
    +0200)
  * Upstream changes:     - v0.2.0     - origin-visit-upsert: Write
    visit status objects to the journal     - origin-visit-update: Write
    visit status objects to the journal     - origin-visit-add: Write
    visit status to the journal     - Add pagination to
    origin_metadata_get.     - Deduplicate origin-metadata when they
    have the same authority + discovery_date + fetcher.     - Open
    `origin_visit_status_add` endpoint to add origin visit statuses     -
    Add a replayer test for anonymized journal topics     - Small
    refactoring of the InMemoryStorage to make it more consistent

 -- Software Heritage autobuilder (on jenkins-debian1) <jenkins@jenkins-debian1.internal.softwareheritage.org>  Wed, 10 Jun 2020 10:02:45 +0000

swh-storage (0.1.1-1~swh1) unstable-swh; urgency=medium

  * New upstream release 0.1.1     - (tagged by Nicolas Dandrimont
    <nicolas@dandrimont.eu> on 2020-06-04 16:49:22 +0200)
  * Upstream changes:     - Release swh.storage v0.1.1     - Work around
    tests hanging during Debian build

 -- Software Heritage autobuilder (on jenkins-debian1) <jenkins@jenkins-debian1.internal.softwareheritage.org>  Thu, 04 Jun 2020 14:56:54 +0000

swh-storage (0.1.0-2~swh1) unstable-swh; urgency=medium

  * Update dependencies.

 -- David Douard <david.douard@sdfa3.org>  Thu, 04 Jun 2020 13:40:52 +0200

swh-storage (0.1.0-1~swh1) unstable-swh; urgency=medium

  * New upstream release 0.1.0     - (tagged by David Douard
    <david.douard@sdfa3.org> on 2020-06-04 12:08:46 +0200)
  * Upstream changes:     - v0.1.0

 -- Software Heritage autobuilder (on jenkins-debian1) <jenkins@jenkins-debian1.internal.softwareheritage.org>  Thu, 04 Jun 2020 10:28:43 +0000

swh-storage (0.0.193-1~swh1) unstable-swh; urgency=medium

  * New upstream release 0.0.193     - (tagged by Antoine R. Dumont
    (@ardumont) <ardumont@softwareheritage.org> on 2020-05-28 14:28:54
    +0200)
  * Upstream changes:     - v0.0.193     - pg: Write origin visit
    updates & status, read from origin_visit_status     - Make
    content.blake2s256 not null.     - Remove unused SQL functions.     -
    README: Update necessary dependencies for test purposes     - Add a
    pre-commit hook to check there are version bumps in
    sql/upgrades/*.sql     - Add missing dbversion bump in 150.sql.     -
    Add artifact metadata to the extrinsic metadata storage
    specification.     - Add not null constraints to
    metadata_authority/origin_metadata     - Realign schema with latest
    149 migration script

 -- Software Heritage autobuilder (on jenkins-debian1) <jenkins@jenkins-debian1.internal.softwareheritage.org>  Thu, 28 May 2020 12:37:58 +0000

swh-storage (0.0.192-1~swh1) unstable-swh; urgency=medium

  * New upstream release 0.0.192     - (tagged by Valentin Lorentz
    <vlorentz@softwareheritage.org> on 2020-05-19 18:42:00 +0200)
  * Upstream changes:     - v0.0.192     - * origin_metadata_add: Reject
    non-bytes types for 'metadata'.

 -- Software Heritage autobuilder (on jenkins-debian1) <jenkins@jenkins-debian1.internal.softwareheritage.org>  Tue, 19 May 2020 16:54:00 +0000

swh-storage (0.0.191-1~swh1) unstable-swh; urgency=medium

  * New upstream release 0.0.191     - (tagged by Valentin Lorentz
    <vlorentz@softwareheritage.org> on 2020-05-19 13:43:35 +0200)
  * Upstream changes:     - v0.0.191     - * Implement the new extrinsic
    metadata specification/vocabulary.

 -- Software Heritage autobuilder (on jenkins-debian1) <jenkins@jenkins-debian1.internal.softwareheritage.org>  Tue, 19 May 2020 11:52:00 +0000

swh-storage (0.0.190-1~swh1) unstable-swh; urgency=medium

  * New upstream release 0.0.190     - (tagged by Antoine R. Dumont
    (@ardumont) <ardumont@softwareheritage.org> on 2020-05-18 14:10:39
    +0200)
  * Upstream changes:     - v0.0.190     - storage: metadata_provider:
    Ensure idempotency when creating provider     - journal: add a
    skipped_content topic dedicated to SkippedContent objects     - Add
    missing return annotations on JournalWriter methods     - Improve a
    bit the exception message of JournalWriter.content_update     -
    Refactor the JournalWriter class to normalize its methods     -
    tests: fix test_replay; do only use aware datetime objects     -
    test_kafka_writer: Add missing object type skipped_content

 -- Software Heritage autobuilder (on jenkins-debian1) <jenkins@jenkins-debian1.internal.softwareheritage.org>  Mon, 18 May 2020 12:18:09 +0000

swh-storage (0.0.189-1~swh1) unstable-swh; urgency=medium

  * New upstream release 0.0.189     - (tagged by Antoine R. Dumont
    (@ardumont) <ardumont@softwareheritage.org> on 2020-04-30 14:50:54
    +0200)
  * Upstream changes:     - v0.0.189     - pg: Write both origin visit
    updates & status, read from origin_visit     - pg-storage: Add new
    created state     - setup.py: add documentation link     - metadata
    spec: Fix title hierarchy     - tests: Use aware datetimes instead
    of naive ones.     - cassandra: Adapt internal implementations to
    use origin visit status     - in_memory: Adapt internal
    implementations to use origin visit status

 -- Software Heritage autobuilder (on jenkins-debian1) <jenkins@jenkins-debian1.internal.softwareheritage.org>  Thu, 30 Apr 2020 12:58:57 +0000

swh-storage (0.0.188-1~swh1) unstable-swh; urgency=medium

  * New upstream release 0.0.188     - (tagged by David Douard
    <david.douard@sdfa3.org> on 2020-04-28 13:44:20 +0200)
  * Upstream changes:     - v0.0.188

 -- Software Heritage autobuilder (on jenkins-debian1) <jenkins@jenkins-debian1.internal.softwareheritage.org>  Tue, 28 Apr 2020 11:52:08 +0000

swh-storage (0.0.187-1~swh1) unstable-swh; urgency=medium

  * New upstream release 0.0.187     - (tagged by Antoine R. Dumont
    (@ardumont) <antoine.romain.dumont@gmail.com> on 2020-04-14 18:13:08
    +0200)
  * Upstream changes:     - v0.0.187     - storage.interface: Actually
    define the remote flush operation

 -- Software Heritage autobuilder (on jenkins-debian1) <jenkins@jenkins-debian1.internal.softwareheritage.org>  Tue, 14 Apr 2020 16:23:41 +0000

swh-storage (0.0.186-1~swh1) unstable-swh; urgency=medium

  * New upstream release 0.0.186     - (tagged by Nicolas Dandrimont
    <nicolas@dandrimont.eu> on 2020-04-14 17:09:22 +0200)
  * Upstream changes:     - Release swh.storage v0.0.186     - Drop
    backwards-compatibility code with swh.journal < 0.0.30

 -- Software Heritage autobuilder (on jenkins-debian1) <jenkins@jenkins-debian1.internal.softwareheritage.org>  Tue, 14 Apr 2020 15:20:57 +0000

swh-storage (0.0.185-1~swh1) unstable-swh; urgency=medium

  * New upstream release 0.0.185     - (tagged by Antoine R. Dumont
    (@ardumont) <antoine.romain.dumont@gmail.com> on 2020-04-14 14:15:32
    +0200)
  * Upstream changes:     - v0.0.185     - storage.filter: Remove
    internal state     - test: update storage tests to (future)
    swh.journal 0.0.30

 -- Software Heritage autobuilder (on jenkins-debian1) <jenkins@jenkins-debian1.internal.softwareheritage.org>  Tue, 14 Apr 2020 12:22:06 +0000

swh-storage (0.0.184-1~swh1) unstable-swh; urgency=medium

  * New upstream release 0.0.184     - (tagged by Antoine R. Dumont
    (@ardumont) <antoine.romain.dumont@gmail.com> on 2020-04-10 16:07:32
    +0200)
  * Upstream changes:     - v0.0.184     - storage*: Add flush endpoints
    to storage implems (backend, proxy)     - test_retry: Add missing
    skipped_content_add tests

 -- Software Heritage autobuilder (on jenkins-debian1) <jenkins@jenkins-debian1.internal.softwareheritage.org>  Fri, 10 Apr 2020 14:14:20 +0000

swh-storage (0.0.183-1~swh1) unstable-swh; urgency=medium

  * New upstream release 0.0.183     - (tagged by Antoine R. Dumont
    (@ardumont) <antoine.romain.dumont@gmail.com> on 2020-04-09 12:35:53
    +0200)
  * Upstream changes:     - v0.0.183     - proxy storage: Add a
    clear_buffers endpoint     - buffer proxy storage: Filter out
    duplicate objects prior to storage write     - storage: Prevent
    erroneous HashCollisions by using the same ctime for all rows.     -
    Enable black     - origin_visit_update: ensure it raises a
    StorageArgumentException     - Adapt cassandra backend to validating
    model types     - tests: many refactoring improvements     - tests:
    Shut down cassandra connection before closing the fixture down     -
    Add more type annotations

 -- Software Heritage autobuilder (on jenkins-debian1) <jenkins@jenkins-debian1.internal.softwareheritage.org>  Thu, 09 Apr 2020 10:46:29 +0000

swh-storage (0.0.182-1~swh1) unstable-swh; urgency=medium

  * New upstream release 0.0.182     - (tagged by Antoine R. Dumont
    (@ardumont) <antoine.romain.dumont@gmail.com> on 2020-03-27 07:02:13
    +0100)
  * Upstream changes:     - v0.0.182     - storage*: Update
    origin_visit_update to make status parameter mandatory     - test:
    Adapt origin validation test according to latest model changes     -
    Respec discovery_date as a Python datetime instead of an ISO string.
    - origin_visit_add: Add missing db/cur argument to call to
    origin_get.

 -- Software Heritage autobuilder (on jenkins-debian1) <jenkins@jenkins-debian1.internal.softwareheritage.org>  Fri, 27 Mar 2020 06:13:17 +0000

swh-storage (0.0.181-1~swh1) unstable-swh; urgency=medium

  * New upstream release 0.0.181     - (tagged by Antoine R. Dumont
    (@ardumont) <antoine.romain.dumont@gmail.com> on 2020-03-25 09:50:49
    +0100)
  * Upstream changes:     - v0.0.181     - storage*: Hex encode content
    hashes in HashCollision exception     - Add format of discovery_date
    in the metadata specification.     - Store the value of
    token(partition_key) in skipped_content_by_* table, instead of three
    hashes.     - Store the value of token(partition_key) in
    content_by_* table, instead of three hashes.

 -- Software Heritage autobuilder (on jenkins-debian1) <jenkins@jenkins-debian1.internal.softwareheritage.org>  Wed, 25 Mar 2020 09:03:43 +0000

swh-storage (0.0.180-1~swh1) unstable-swh; urgency=medium

  * New upstream release 0.0.180     - (tagged by Nicolas Dandrimont
    <nicolas@dandrimont.eu> on 2020-03-18 18:24:41 +0100)
  * Upstream changes:     - Release swh.storage v0.0.180     - Stop
    counting origin additions multiple times in statsd

 -- Software Heritage autobuilder (on jenkins-debian1) <jenkins@jenkins-debian1.internal.softwareheritage.org>  Wed, 18 Mar 2020 17:45:36 +0000

swh-storage (0.0.179-1~swh1) unstable-swh; urgency=medium

  * New upstream release 0.0.179     - (tagged by Nicolas Dandrimont
    <nicolas@dandrimont.eu> on 2020-03-18 16:05:13 +0100)
  * Upstream changes:     - Release swh.storage v0.0.179.     - fix
    requirements-swh.txt to use proper version restriction     - reduce
    the transaction load for content writes and reads

 -- Software Heritage autobuilder (on jenkins-debian1) <jenkins@jenkins-debian1.internal.softwareheritage.org>  Wed, 18 Mar 2020 15:50:50 +0000

swh-storage (0.0.178-1~swh1) unstable-swh; urgency=medium

  * New upstream release 0.0.178     - (tagged by Antoine R. Dumont
    (@ardumont) <antoine.romain.dumont@gmail.com> on 2020-03-16 12:51:28
    +0100)
  * Upstream changes:     - v0.0.178     - origin_visit_add: Adapt
    endpoint signature to return OriginVisit     - origin_visit_upsert:
    Use OriginVisit object as input     - storage/writer: refactor
    JournalWriter.content_add to send model objects

 -- Software Heritage autobuilder (on jenkins-debian1) <jenkins@jenkins-debian1.internal.softwareheritage.org>  Mon, 16 Mar 2020 11:59:18 +0000

swh-storage (0.0.177-1~swh1) unstable-swh; urgency=medium

  * New upstream release 0.0.177     - (tagged by Antoine R. Dumont
    (@ardumont) <antoine.romain.dumont@gmail.com> on 2020-03-10 11:37:33
    +0100)
  * Upstream changes:     - v0.0.177     - storage: Identify and provide
    the collision hashes in exception     - Guarantee the order of
    results for revision_get and release_get     - tests: Improve test
    speed     - sql: do not attempt to create the plpgsql lang if
    already exists     - Update requirement on swh.core for RPCClient
    method overrides

 -- Software Heritage autobuilder (on jenkins-debian1) <jenkins@jenkins-debian1.internal.softwareheritage.org>  Tue, 10 Mar 2020 10:48:11 +0000

swh-storage (0.0.176-1~swh2) unstable-swh; urgency=medium

  * Update build dependencies

 -- Antoine R. Dumont (@ardumont) <ardumont@softwareheritage.org>  Mon, 02 Mar 2020 14:36:00 +0100

swh-storage (0.0.176-1~swh1) unstable-swh; urgency=medium

  * New upstream release 0.0.176     - (tagged by Valentin Lorentz
    <vlorentz@softwareheritage.org> on 2020-02-28 14:44:10 +0100)
  * Upstream changes:     - v0.0.176     - * Accept cassandra-driver >=
    3.22.     - * Make the RPC client and objstorage helper fetch
    Content.data from lazy     - contents.     - * Move ctime out of the
    validation proxy.

 -- Software Heritage autobuilder (on jenkins-debian1) <jenkins@jenkins-debian1.internal.softwareheritage.org>  Fri, 28 Feb 2020 15:21:27 +0000

swh-storage (0.0.175-1~swh1) unstable-swh; urgency=medium

  * New upstream release 0.0.175     - (tagged by Antoine Lambert
    <antoine.lambert@inria.fr> on 2020-02-20 13:51:40 +0100)
  * Upstream changes:     - version 0.0.175

 -- Software Heritage autobuilder (on jenkins-debian1) <jenkins@jenkins-debian1.internal.softwareheritage.org>  Thu, 20 Feb 2020 13:18:34 +0000

swh-storage (0.0.174-1~swh1) unstable-swh; urgency=medium

  * New upstream release 0.0.174     - (tagged by Valentin Lorentz
    <vlorentz@softwareheritage.org> on 2020-02-19 14:18:59 +0100)
  * Upstream changes:     - v0.0.174     - * Fix inconsistent behavior
    of skipped_content_missing across backends.     - * Fix
    FilteringProxy to not drop skipped-contents with a missing sha1_git.
    - * Make storage proxies use swh-model objects instead of dicts.
    - * Add support for (de)serializing swh-model in RPC calls.

 -- Software Heritage autobuilder (on jenkins-debian1) <jenkins@jenkins-debian1.internal.softwareheritage.org>  Wed, 19 Feb 2020 15:00:32 +0000

swh-storage (0.0.172-1~swh1) unstable-swh; urgency=medium

  * New upstream release 0.0.172     - (tagged by Valentin Lorentz
    <vlorentz@softwareheritage.org> on 2020-02-12 14:00:04 +0100)
  * Upstream changes:     - v0.0.172     - * Unify exception raised by
    invalid input to API endpoints.     - * Add a validation proxy for
    _add() methods. This proxy is *required*     - in front of all
    backends whose _add() methods may be called or they'll     - crash
    at runtime.     - * Fix RecursionError when storage proxies are
    deepcopied or unpickled.     - * storages: Refactor objstorage
    operations with a dedicated collaborator     - * storages: Refactor
    journal operations with a dedicated writer collab

 -- Software Heritage autobuilder (on jenkins-debian1) <jenkins@jenkins-debian1.internal.softwareheritage.org>  Wed, 12 Feb 2020 13:13:47 +0000

swh-storage (0.0.171-1~swh1) unstable-swh; urgency=medium

  * New upstream release 0.0.171     - (tagged by Valentin Lorentz
    <vlorentz@softwareheritage.org> on 2020-02-06 14:46:05 +0100)
  * Upstream changes:     - v0.0.171     - * Split 'content_add' method
    into 'content_add' and 'skipped_content_add'.     - * Increase
    Cassandra requests timeout to 1 second.

 -- Software Heritage autobuilder (on jenkins-debian1) <jenkins@jenkins-debian1.internal.softwareheritage.org>  Thu, 06 Feb 2020 14:07:37 +0000

swh-storage (0.0.170-1~swh3) unstable-swh; urgency=medium

  * Update build dependencies

 -- Antoine R. Dumont (@ardumont) <ardumont@softwareheritage.org>  Mon, 03 Feb 2020 17:30:38 +0100

swh-storage (0.0.170-1~swh2) unstable-swh; urgency=medium

  * Update build dependencies

 -- Antoine R. Dumont (@ardumont) <ardumont@softwareheritage.org>  Mon, 03 Feb 2020 16:00:39 +0100

swh-storage (0.0.170-1~swh1) unstable-swh; urgency=medium

  * New upstream release 0.0.170     - (tagged by Antoine R. Dumont
    (@ardumont) <antoine.romain.dumont@gmail.com> on 2020-02-03 14:11:53
    +0100)
  * Upstream changes:     - v0.0.170     - swh.storage.cassandra: Add
    Cassandra backend implementation

 -- Software Heritage autobuilder (on jenkins-debian1) <jenkins@jenkins-debian1.internal.softwareheritage.org>  Mon, 03 Feb 2020 13:23:48 +0000

swh-storage (0.0.169-1~swh1) unstable-swh; urgency=medium

  * New upstream release 0.0.169     - (tagged by Antoine R. Dumont
    (@ardumont) <antoine.romain.dumont@gmail.com> on 2020-01-30 13:40:00
    +0100)
  * Upstream changes:     - v0.0.169     - retry: Add retry behavior on
    pipeline storage with flushing failure

 -- Software Heritage autobuilder (on jenkins-debian1) <jenkins@jenkins-debian1.internal.softwareheritage.org>  Thu, 30 Jan 2020 13:26:23 +0000

swh-storage (0.0.168-1~swh1) unstable-swh; urgency=medium

  * New upstream release 0.0.168     - (tagged by Valentin Lorentz
    <vlorentz@softwareheritage.org> on 2020-01-30 11:19:31 +0100)
  * Upstream changes:     - v0.0.168     - * Implement content_update
    for the in-mem storage.     - * Remove cur/db arguments from the in-
    mem storage.     - * Move Storage documentation and endpoint paths
    to a new StorageInterface class     - * Rename in_memory.Storage to
    in_memory.InMemoryStorage.     - * CONTRIBUTORS: add Daniele
    Serafini

 -- Software Heritage autobuilder (on jenkins-debian1) <jenkins@jenkins-debian1.internal.softwareheritage.org>  Thu, 30 Jan 2020 10:25:30 +0000

swh-storage (0.0.167-1~swh1) unstable-swh; urgency=medium

  * New upstream release 0.0.167     - (tagged by Antoine R. Dumont
    (@ardumont) <antoine.romain.dumont@gmail.com> on 2020-01-24 14:55:57
    +0100)
  * Upstream changes:     - v0.0.167     - pgstorage: Empty temp tables
    instead of dropping them

 -- Software Heritage autobuilder (on jenkins-debian1) <jenkins@jenkins-debian1.internal.softwareheritage.org>  Fri, 24 Jan 2020 14:01:57 +0000

swh-storage (0.0.166-1~swh1) unstable-swh; urgency=medium

  * New upstream release 0.0.166     - (tagged by Antoine R. Dumont
    (@ardumont) <antoine.romain.dumont@gmail.com> on 2020-01-24 09:51:52
    +0100)
  * Upstream changes:     - v0.0.166     - storage: Add endpoint to get
    missing content (by sha1_git) and missing snapshot     - Remove
    redundant config checks in load_and_check_config     - Remove 'id'
    and 'object_id' from the output of object_find_by_sha1_git     -
    Make origin_visit_get_random return None instead of {} if there are
    no results     - docs: Fix sphinx warnings

 -- Software Heritage autobuilder (on jenkins-debian1) <jenkins@jenkins-debian1.internal.softwareheritage.org>  Fri, 24 Jan 2020 09:00:12 +0000

swh-storage (0.0.165-1~swh1) unstable-swh; urgency=medium

  * New upstream release 0.0.165     - (tagged by Antoine R. Dumont
    (@ardumont) <antoine.romain.dumont@gmail.com> on 2020-01-17 14:04:53
    +0100)
  * Upstream changes:     - v0.0.165     - storage.retry: Fix objects
    loading when using generator parameters

 -- Software Heritage autobuilder (on jenkins-debian1) <jenkins@jenkins-debian1.internal.softwareheritage.org>  Fri, 17 Jan 2020 13:09:39 +0000

swh-storage (0.0.164-1~swh1) unstable-swh; urgency=medium

  * New upstream release 0.0.164     - (tagged by Antoine Lambert
    <antoine.lambert@inria.fr> on 2020-01-16 17:54:40 +0100)
  * Upstream changes:     - version 0.0.164

 -- Software Heritage autobuilder (on jenkins-debian1) <jenkins@jenkins-debian1.internal.softwareheritage.org>  Thu, 16 Jan 2020 17:05:02 +0000

swh-storage (0.0.163-1~swh2) unstable-swh; urgency=medium

  * Fix test dependency

 -- Antoine R. Dumont (@ardumont) <antoine.romain.dumont@gmail.com>  Tue, 14 Jan 2020 17:26:08 +0100

swh-storage (0.0.163-1~swh1) unstable-swh; urgency=medium

  * New upstream release 0.0.163     - (tagged by Antoine R. Dumont
    (@ardumont) <antoine.romain.dumont@gmail.com> on 2020-01-14 17:12:03
    +0100)
  * Upstream changes:     - v0.0.163     - retry: Improve proxy storage
    for add endpoints     - in_memory: Make directory_get_random return
    None when storage empty     - storage: Change content_get_metadata
    api to return Dict[bytes, List[Dict]]     - storage: Add
    content_get_partition endpoint to replace content_get_range     -
    storage: Add endpoint origin_list to replace origin_get_range

 -- Software Heritage autobuilder (on jenkins-debian1) <jenkins@jenkins-debian1.internal.softwareheritage.org>  Tue, 14 Jan 2020 16:17:45 +0000

swh-storage (0.0.162-1~swh1) unstable-swh; urgency=medium

  * New upstream release 0.0.162     - (tagged by Valentin Lorentz
    <vlorentz@softwareheritage.org> on 2019-12-16 14:37:44 +0100)
  * Upstream changes:     - v0.0.162     - Add
    {content,directory,revision,release,snapshot}_get_random.

 -- Software Heritage autobuilder (on jenkins-debian1) <jenkins@jenkins-debian1.internal.softwareheritage.org>  Mon, 16 Dec 2019 13:41:39 +0000

swh-storage (0.0.161-1~swh1) unstable-swh; urgency=medium

  * New upstream release 0.0.161     - (tagged by Antoine R. Dumont
    (@ardumont) <antoine.romain.dumont@gmail.com> on 2019-12-10 15:03:28
    +0100)
  * Upstream changes:     - v0.0.161     - storage: Add endpoint to
    randomly pick an origin

 -- Software Heritage autobuilder (on jenkins-debian1) <jenkins@jenkins-debian1.internal.softwareheritage.org>  Tue, 10 Dec 2019 14:08:15 +0000

swh-storage (0.0.160-1~swh1) unstable-swh; urgency=medium

  * New upstream release 0.0.160     - (tagged by Antoine R. Dumont
    (@ardumont) <antoine.romain.dumont@gmail.com> on 2019-12-06 11:15:48
    +0100)
  * Upstream changes:     - v0.0.160     - storage.buffer: Buffer
    release objects as well     - storage.tests: Unify tests sample data
    - Implement origin lookup by sha1

 -- Software Heritage autobuilder (on jenkins-debian1) <jenkins@jenkins-debian1.internal.softwareheritage.org>  Fri, 06 Dec 2019 10:23:44 +0000

swh-storage (0.0.159-1~swh2) unstable-swh; urgency=medium

  * Force fast hypothesis profile when running tests

 -- Antoine R. Dumont (@ardumont) <antoine.romain.dumont@gmail.com>  Tue, 26 Nov 2019 17:08:16 +0100

swh-storage (0.0.159-1~swh1) unstable-swh; urgency=medium

  * New upstream release 0.0.159     - (tagged by Antoine R. Dumont
    (@ardumont) <antoine.romain.dumont@gmail.com> on 2019-11-22 11:05:41
    +0100)
  * Upstream changes:     - v0.0.159     - Add 'pipeline' storage
    "class" for more readable configurations.     - tests: Improve tests
    environments configuration     - Fix a few typos reported by
    codespell     - Add a pre-commit-hooks.yaml config file     - Remove
    utils/(dump|fix)_revisions scripts

 -- Software Heritage autobuilder (on jenkins-debian1) <jenkins@jenkins-debian1.internal.softwareheritage.org>  Fri, 22 Nov 2019 10:10:31 +0000

swh-storage (0.0.158-1~swh1) unstable-swh; urgency=medium

  * New upstream release 0.0.158     - (tagged by Antoine R. Dumont
    (@ardumont) <antoine.romain.dumont@gmail.com> on 2019-11-14 13:33:00
    +0100)
  * Upstream changes:     - v0.0.158     - Drop schemata module
    (migrated back to swh-lister)

 -- Software Heritage autobuilder (on jenkins-debian1) <jenkins@jenkins-debian1.internal.softwareheritage.org>  Thu, 14 Nov 2019 12:37:18 +0000

swh-storage (0.0.157-1~swh1) unstable-swh; urgency=medium

  * New upstream release 0.0.157     - (tagged by Nicolas Dandrimont
    <nicolas@dandrimont.eu> on 2019-11-13 13:22:39 +0100)
  * Upstream changes:     - Release swh.storage 0.0.157     -
    schemata.distribution: Fix bogus NotImplementedError on
    Area.index_uris

 -- Software Heritage autobuilder (on jenkins-debian1) <jenkins@jenkins-debian1.internal.softwareheritage.org>  Wed, 13 Nov 2019 12:27:07 +0000

swh-storage (0.0.156-1~swh2) unstable-swh; urgency=medium

  * Add version constraint on psycopg2

 -- Nicolas Dandrimont <olasd@debian.org>  Wed, 30 Oct 2019 18:21:34 +0100

swh-storage (0.0.156-1~swh1) unstable-swh; urgency=medium

  * New upstream release 0.0.156     - (tagged by Valentin Lorentz
    <vlorentz@softwareheritage.org> on 2019-10-30 15:12:10 +0100)
  * Upstream changes:     - v0.0.156     - * Stop supporting origin ids
    in API (except in origin_get_range).     - * Make visit['origin'] a
    string everywhere (instead of a dict).

 -- Software Heritage autobuilder (on jenkins-debian1) <jenkins@jenkins-debian1.internal.softwareheritage.org>  Wed, 30 Oct 2019 14:29:28 +0000

swh-storage (0.0.155-1~swh1) unstable-swh; urgency=medium

  * New upstream release 0.0.155     - (tagged by David Douard
    <david.douard@sdfa3.org> on 2019-10-30 12:14:14 +0100)
  * Upstream changes:     - v0.0.155

 -- Software Heritage autobuilder (on jenkins-debian1) <jenkins@jenkins-debian1.internal.softwareheritage.org>  Wed, 30 Oct 2019 11:18:37 +0000

swh-storage (0.0.154-1~swh1) unstable-swh; urgency=medium

  * New upstream release 0.0.154     - (tagged by Antoine R. Dumont
    (@ardumont) <antoine.romain.dumont@gmail.com> on 2019-10-17 13:47:57
    +0200)
  * Upstream changes:     - v0.0.154     - Fix tests in debian build

 -- Software Heritage autobuilder (on jenkins-debian1) <jenkins@jenkins-debian1.internal.softwareheritage.org>  Thu, 17 Oct 2019 11:52:46 +0000

swh-storage (0.0.153-1~swh1) unstable-swh; urgency=medium

  * New upstream release 0.0.153     - (tagged by Antoine R. Dumont
    (@ardumont) <antoine.romain.dumont@gmail.com> on 2019-10-17 13:21:00
    +0200)
  * Upstream changes:     - v0.0.153     - Deploy new test fixture

 -- Software Heritage autobuilder (on jenkins-debian1) <jenkins@jenkins-debian1.internal.softwareheritage.org>  Thu, 17 Oct 2019 11:26:12 +0000

swh-storage (0.0.152-1~swh1) unstable-swh; urgency=medium

  * New upstream release 0.0.152     - (tagged by Antoine R. Dumont
    (@ardumont) <antoine.romain.dumont@gmail.com> on 2019-10-08 16:55:43
    +0200)
  * Upstream changes:     - v0.0.152     - swh.storage.buffer: Add
    buffering proxy storage implementation     - swh.storage.filter: Add
    filtering storage implementation     - swh.storage.tests: Improve db
    transaction handling     - swh.storage.tests: Add more tests     -
    swh.storage.storage: introduce a db() context manager

 -- Software Heritage autobuilder (on jenkins-debian1) <jenkins@jenkins-debian1.internal.softwareheritage.org>  Tue, 08 Oct 2019 15:03:16 +0000

swh-storage (0.0.151-1~swh2) unstable-swh; urgency=medium

  * Add missing build-dependency on python3-swh.journal

 -- Nicolas Dandrimont <olasd@debian.org>  Tue, 01 Oct 2019 18:28:19 +0200

swh-storage (0.0.151-1~swh1) unstable-swh; urgency=medium

  * New upstream release 0.0.151     - (tagged by Stefano Zacchiroli
    <zack@upsilon.cc> on 2019-10-01 10:04:36 +0200)
  * Upstream changes:     - v0.0.151     - * tox: anticipate mypy run to
    just after flake8     - * mypy.ini: be less flaky w.r.t. the
    packages installed in tox     - * storage.py: ignore typing of
    optional get_journal_writer import     - * mypy: ignore swh.journal
    to work-around dependency loop     - * init.py: switch to documented
    way of extending path     - * typing: minimal changes to make a no-
    op mypy run pass     - * Write objects to the journal only if they
    don't exist yet.     - * Use origin URLs for
    skipped_content['origin'] instead of origin ids.     - * Properly
    mock get_journal_writer for the remote-pg-storage tests.     - *
    journal_writer: use journal writer from swh.journal     - * fix
    typos in docstrings and sample paths     - *
    storage.origin_visit_add: Remove deprecated 'ts' parameter     - *
    click "required" param wants bool, not int

 -- Software Heritage autobuilder (on jenkins-debian1) <jenkins@jenkins-debian1.internal.softwareheritage.org>  Tue, 01 Oct 2019 08:09:53 +0000

swh-storage (0.0.150-1~swh1) unstable-swh; urgency=medium

  * New upstream release 0.0.150     - (tagged by Antoine R. Dumont
    (@ardumont) <antoine.romain.dumont@gmail.com> on 2019-09-04 16:09:59
    +0200)
  * Upstream changes:     - v0.0.150     - tests/test_storage: Remove
    failing assertion after swh-model update     - tests/test_storage:
    Fix tests execution with psycopg2 < 2.8

 -- Software Heritage autobuilder (on jenkins-debian1) <jenkins@jenkins-debian1.internal.softwareheritage.org>  Wed, 04 Sep 2019 14:16:09 +0000

swh-storage (0.0.149-1~swh1) unstable-swh; urgency=medium

  * New upstream release 0.0.149     - (tagged by Antoine R. Dumont
    (@ardumont) <antoine.romain.dumont@gmail.com> on 2019-09-03 14:00:57
    +0200)
  * Upstream changes:     - v0.0.149     - Add support for origin_url in
    origin_metadata_*     - Make origin_add/origin_visit_update validate
    their input     - Make snapshot_add validate its input     - Make
    revision_add and release_add validate their input     - Make
    directory_add validate its input     - Make content_add validate its
    input using swh-model

 -- Software Heritage autobuilder (on jenkins-debian1) <jenkins@jenkins-debian1.internal.softwareheritage.org>  Tue, 03 Sep 2019 12:27:51 +0000

swh-storage (0.0.148-1~swh1) unstable-swh; urgency=medium

  * New upstream release 0.0.148     - (tagged by Valentin Lorentz
    <vlorentz@softwareheritage.org> on 2019-08-23 10:33:02 +0200)
  * Upstream changes:     - v0.0.148     - Tests improvements:     - *
    Remove 'next_branch' from test input data.     - * Fix off-by-one
    error when using origin_visit_upsert on with an unknown visit id.
    - * Use explicit arguments for origin_visit_add.     - * Remove
    test_content_missing__marked_missing, it makes no sense.     - Drop
    person ids:     - * Stop leaking person ids.     - * Remove
    person_get endpoint.     - Logging fixes:     - * Enforce log level
    for the werkzeug logger.     - * Eliminate warnings about %TYPE.
    - * api: use RPCServerApp and RPCClient instead of deprecated
    classes     - Other:     - * Add support for skipped content in in-
    memory storage

 -- Software Heritage autobuilder (on jenkins-debian1) <jenkins@jenkins-debian1.internal.softwareheritage.org>  Fri, 23 Aug 2019 08:48:21 +0000

swh-storage (0.0.147-1~swh1) unstable-swh; urgency=medium

  * New upstream release 0.0.147     - (tagged by Valentin Lorentz
    <vlorentz@softwareheritage.org> on 2019-07-18 12:11:37 +0200)
  * Upstream changes:     - Make origin_get ignore the `type` argument

 -- Software Heritage autobuilder (on jenkins-debian1) <jenkins@jenkins-debian1.internal.softwareheritage.org>  Thu, 18 Jul 2019 10:16:16 +0000

swh-storage (0.0.146-1~swh1) unstable-swh; urgency=medium

  * New upstream release 0.0.146     - (tagged by Valentin Lorentz
    <vlorentz@softwareheritage.org> on 2019-07-18 10:46:21 +0200)
  * Upstream changes:     - Progress toward getting rid of origin ids
    - * Less dependency on origin ids in the in-mem storage     - * add
    the SWH_STORAGE_IN_MEMORY_ENABLE_ORIGIN_IDS env var     - * Remove
    legacy behavior of snapshot_add

 -- Software Heritage autobuilder (on jenkins-debian1) <jenkins@jenkins-debian1.internal.softwareheritage.org>  Thu, 18 Jul 2019 08:52:09 +0000

swh-storage (0.0.145-1~swh3) unstable-swh; urgency=medium

  * Properly rebuild for unstable-swh

 -- Nicolas Dandrimont <olasd@debian.org>  Thu, 11 Jul 2019 14:03:30 +0200

swh-storage (0.0.145-1~swh2) buster-swh; urgency=medium

  * Remove useless swh.scheduler dependency

 -- Nicolas Dandrimont <olasd@debian.org>  Thu, 11 Jul 2019 13:53:45 +0200

swh-storage (0.0.145-1~swh1) unstable-swh; urgency=medium

  * New upstream release 0.0.145     - (tagged by Valentin Lorentz
    <vlorentz@softwareheritage.org> on 2019-07-02 12:00:53 +0200)
  * Upstream changes:     - v0.0.145     - Add an
    'origin_visit_find_by_date' endpoint.     - Add support for origin
    urls in all endpoints

 -- Software Heritage autobuilder (on jenkins-debian1) <jenkins@jenkins-debian1.internal.softwareheritage.org>  Tue, 02 Jul 2019 10:19:19 +0000

swh-storage (0.0.143-1~swh1) unstable-swh; urgency=medium

  * New upstream release 0.0.143     - (tagged by Valentin Lorentz
    <vlorentz@softwareheritage.org> on 2019-06-05 13:18:14 +0200)
  * Upstream changes:     - Add test for snapshot/release counters.

 -- Software Heritage autobuilder (on jenkins-debian1) <jenkins@jenkins-debian1.internal.softwareheritage.org>  Mon, 01 Jul 2019 12:38:40 +0000

swh-storage (0.0.142-1~swh1) unstable-swh; urgency=medium

  * New upstream release 0.0.142     - (tagged by Valentin Lorentz
    <vlorentz@softwareheritage.org> on 2019-06-11 15:24:49 +0200)
  * Upstream changes:     - Mark network tests, so they can be disabled.

 -- Software Heritage autobuilder (on jenkins-debian1) <jenkins@jenkins-debian1.internal.softwareheritage.org>  Tue, 11 Jun 2019 13:44:19 +0000

swh-storage (0.0.141-1~swh1) unstable-swh; urgency=medium

  * New upstream release 0.0.141     - (tagged by Valentin Lorentz
    <vlorentz@softwareheritage.org> on 2019-06-06 17:05:03 +0200)
  * Upstream changes:     - Add support for using URL instead of ID in
    snapshot_get_latest.

 -- Software Heritage autobuilder (on jenkins-debian1) <jenkins@jenkins-debian1.internal.softwareheritage.org>  Tue, 11 Jun 2019 10:36:32 +0000

swh-storage (0.0.140-1~swh1) unstable-swh; urgency=medium

  * New upstream release 0.0.140     - (tagged by mihir(faux__)
    <karbelkar.mihir@gmail.com> on 2019-03-24 21:47:31 +0530)
  * Upstream changes:     - Changes the output of content_find method to
    a list in case of hash collisions and makes the sql query on python
    side and added test duplicate input, colliding sha256 and colliding
    blake2s256

 -- Software Heritage autobuilder (on jenkins-debian1) <jenkins@jenkins-debian1.internal.softwareheritage.org>  Thu, 16 May 2019 12:09:04 +0000

swh-storage (0.0.139-1~swh1) unstable-swh; urgency=medium

  * New upstream release 0.0.139     - (tagged by Nicolas Dandrimont
    <nicolas@dandrimont.eu> on 2019-04-18 17:57:57 +0200)
  * Upstream changes:     - Release swh.storage v0.0.139     - Backwards-
    compatibility improvements for snapshot_add     - Better
    transactionality in revision_add/release_add     - Fix backwards
    metric names     - Handle shallow histories properly

 -- Software Heritage autobuilder (on jenkins-debian1) <jenkins@jenkins-debian1.internal.softwareheritage.org>  Thu, 18 Apr 2019 16:08:28 +0000

swh-storage (0.0.138-1~swh1) unstable-swh; urgency=medium

  * New upstream release 0.0.138     - (tagged by Valentin Lorentz
    <vlorentz@softwareheritage.org> on 2019-04-09 16:40:49 +0200)
  * Upstream changes:     - Use the db_transaction decorator on all
    _add() methods.     - So they gracefully release the connection on
    error instead     - of relying on reference-counting to call the
    Db's `__del__`     - (which does not happen in Hypothesis tests)
    because a ref     - to it is kept via the traceback object.

 -- Software Heritage autobuilder (on jenkins-debian1) <jenkins@jenkins-debian1.internal.softwareheritage.org>  Tue, 09 Apr 2019 16:50:48 +0000

swh-storage (0.0.137-1~swh1) unstable-swh; urgency=medium

  * New upstream release 0.0.137     - (tagged by Valentin Lorentz
    <vlorentz@softwareheritage.org> on 2019-04-08 15:40:24 +0200)
  * Upstream changes:     - Make test_origin_get_range run faster.

 -- Software Heritage autobuilder (on jenkins-debian1) <jenkins@jenkins-debian1.internal.softwareheritage.org>  Mon, 08 Apr 2019 13:56:16 +0000

swh-storage (0.0.135-1~swh1) unstable-swh; urgency=medium

  * New upstream release 0.0.135     - (tagged by Valentin Lorentz
    <vlorentz@softwareheritage.org> on 2019-04-04 20:42:32 +0200)
  * Upstream changes:     - Make content_add_metadata require a ctime
    argument.     - This makes Python set the ctime instead of pgsql.

 -- Software Heritage autobuilder (on jenkins-debian1) <jenkins@jenkins-debian1.internal.softwareheritage.org>  Fri, 05 Apr 2019 14:43:28 +0000

swh-storage (0.0.134-1~swh1) unstable-swh; urgency=medium

  * New upstream release 0.0.134     - (tagged by Valentin Lorentz
    <vlorentz@softwareheritage.org> on 2019-04-03 13:38:58 +0200)
  * Upstream changes:     - Don't leak origin ids to the journal.

 -- Software Heritage autobuilder (on jenkins-debian1) <jenkins@jenkins-debian1.internal.softwareheritage.org>  Thu, 04 Apr 2019 10:16:09 +0000

swh-storage (0.0.132-1~swh1) unstable-swh; urgency=medium

  * New upstream release 0.0.132     - (tagged by Valentin Lorentz
    <vlorentz@softwareheritage.org> on 2019-04-01 11:50:30 +0200)
  * Upstream changes:     - Use sha1 instead of bigint as FK from
    origin_visit to snapshot (part 1: add new column)

 -- Software Heritage autobuilder (on jenkins-debian1) <jenkins@jenkins-debian1.internal.softwareheritage.org>  Mon, 01 Apr 2019 13:30:48 +0000

swh-storage (0.0.131-1~swh1) unstable-swh; urgency=medium

  * New upstream release 0.0.131     - (tagged by Nicolas Dandrimont
    <nicolas@dandrimont.eu> on 2019-03-28 17:24:44 +0100)
  * Upstream changes:     - Release swh.storage v0.0.131     - Add
    statsd metrics to storage RPC backend     - Clean up
    snapshot_add/origin_visit_update     - Uniformize RPC backend to use
    POSTs everywhere

 -- Software Heritage autobuilder (on jenkins-debian1) <jenkins@jenkins-debian1.internal.softwareheritage.org>  Thu, 28 Mar 2019 16:34:07 +0000

swh-storage (0.0.130-1~swh1) unstable-swh; urgency=medium

  * New upstream release 0.0.130     - (tagged by Valentin Lorentz
    <vlorentz@softwareheritage.org> on 2019-02-26 10:50:44 +0100)
  * Upstream changes:     - Add an helper function to list all origins
    in the storage.

 -- Software Heritage autobuilder (on jenkins-debian1) <jenkins@jenkins-debian1.internal.softwareheritage.org>  Wed, 13 Mar 2019 14:01:04 +0000

swh-storage (0.0.129-1~swh1) unstable-swh; urgency=medium

  * New upstream release 0.0.129     - (tagged by Valentin Lorentz
    <vlorentz@softwareheritage.org> on 2019-02-27 10:42:29 +0100)
  * Upstream changes:     - Double the timeout of revision_get.     -
    Metadata indexers often hit the limit.

 -- Software Heritage autobuilder (on jenkins-debian1) <jenkins@jenkins-debian1.internal.softwareheritage.org>  Fri, 01 Mar 2019 10:11:28 +0000

swh-storage (0.0.128-1~swh1) unstable-swh; urgency=medium

  * New upstream release 0.0.128     - (tagged by Antoine R. Dumont
    (@ardumont) <antoine.romain.dumont@gmail.com> on 2019-02-21 14:59:22
    +0100)
  * Upstream changes:     - v0.0.128     - api.server: Fix wrong
    exception type     - storage.cli: Fix cli entry point name to the
    expected name (setup.py)

 -- Software Heritage autobuilder (on jenkins-debian1) <jenkins@jenkins-debian1.internal.softwareheritage.org>  Thu, 21 Feb 2019 14:07:23 +0000

swh-storage (0.0.127-1~swh1) unstable-swh; urgency=medium

  * New upstream release 0.0.127     - (tagged by Antoine R. Dumont
    (@ardumont) <antoine.romain.dumont@gmail.com> on 2019-02-21 13:34:19
    +0100)
  * Upstream changes:     - v0.0.127     - api.wsgi: Open wsgi
    entrypoint and check config at startup time     - api.server: Make
    the api server load and check its configuration     -
    swh.storage.cli: Migrate the api server startup in swh.storage.cli

 -- Software Heritage autobuilder (on jenkins-debian1) <jenkins@jenkins-debian1.internal.softwareheritage.org>  Thu, 21 Feb 2019 12:59:48 +0000

swh-storage (0.0.126-1~swh1) unstable-swh; urgency=medium

  * New upstream release 0.0.126     - (tagged by Valentin Lorentz
    <vlorentz@softwareheritage.org> on 2019-02-21 10:18:26 +0100)
  * Upstream changes:     - Double the timeout of snapshot_get_latest.
    - Metadata indexers often hit the limit.

 -- Software Heritage autobuilder (on jenkins-debian1) <jenkins@jenkins-debian1.internal.softwareheritage.org>  Thu, 21 Feb 2019 11:24:52 +0000

swh-storage (0.0.125-1~swh1) unstable-swh; urgency=medium

  * New upstream release 0.0.125     - (tagged by Antoine R. Dumont
    (@ardumont) <antoine.romain.dumont@gmail.com> on 2019-02-14 10:13:31
    +0100)
  * Upstream changes:     - v0.0.125     - api/server: Do not read
    configuration at each request

 -- Software Heritage autobuilder (on jenkins-debian1) <jenkins@jenkins-debian1.internal.softwareheritage.org>  Thu, 14 Feb 2019 16:57:01 +0000

swh-storage (0.0.124-1~swh3) unstable-swh; urgency=low

  * New upstream release, fixing the distribution this time

 -- Antoine R. Dumont (@ardumont) <antoine.romain.dumont@gmail.com>  Thu, 14 Feb 2019 17:51:29 +0100

swh-storage (0.0.124-1~swh2) unstable; urgency=medium

  * New upstream release for dependency fix reasons

 -- Antoine R. Dumont (@ardumont) <antoine.romain.dumont@gmail.com>  Thu, 14 Feb 2019 09:27:55 +0100

swh-storage (0.0.124-1~swh1) unstable-swh; urgency=medium

  * New upstream release 0.0.124     - (tagged by Antoine Lambert
    <antoine.lambert@inria.fr> on 2019-02-12 14:40:53 +0100)
  * Upstream changes:     - version 0.0.124

 -- Software Heritage autobuilder (on jenkins-debian1) <jenkins@jenkins-debian1.internal.softwareheritage.org>  Tue, 12 Feb 2019 13:46:08 +0000

swh-storage (0.0.123-1~swh1) unstable-swh; urgency=medium

  * New upstream release 0.0.123     - (tagged by Antoine R. Dumont
    (@ardumont) <antoine.romain.dumont@gmail.com> on 2019-02-08 15:06:49
    +0100)
  * Upstream changes:     - v0.0.123     - Make Storage.origin_get
    support a list of origins, like other     - Storage.*_get methods.
    - Stop using _to_bytes functions.     - Use the BaseDb (and friends)
    from swh-core

 -- Software Heritage autobuilder (on jenkins-debian1) <jenkins@jenkins-debian1.internal.softwareheritage.org>  Fri, 08 Feb 2019 14:14:18 +0000

swh-storage (0.0.122-1~swh1) unstable-swh; urgency=medium

  * New upstream release 0.0.122     - (tagged by Antoine Lambert
    <antoine.lambert@inria.fr> on 2019-01-28 11:57:27 +0100)
  * Upstream changes:     - version 0.0.122

 -- Software Heritage autobuilder (on jenkins-debian1) <jenkins@jenkins-debian1.internal.softwareheritage.org>  Mon, 28 Jan 2019 11:02:45 +0000

swh-storage (0.0.121-1~swh1) unstable-swh; urgency=medium

  * New upstream release 0.0.121     - (tagged by Antoine Lambert
    <antoine.lambert@inria.fr> on 2019-01-28 11:31:48 +0100)
  * Upstream changes:     - version 0.0.121

 -- Software Heritage autobuilder (on jenkins-debian1) <jenkins@jenkins-debian1.internal.softwareheritage.org>  Mon, 28 Jan 2019 10:36:40 +0000

swh-storage (0.0.120-1~swh1) unstable-swh; urgency=medium

  * New upstream release 0.0.120     - (tagged by Antoine Lambert
    <antoine.lambert@inria.fr> on 2019-01-17 12:04:27 +0100)
  * Upstream changes:     - version 0.0.120

 -- Software Heritage autobuilder (on jenkins-debian1) <jenkins@jenkins-debian1.internal.softwareheritage.org>  Thu, 17 Jan 2019 11:12:47 +0000

swh-storage (0.0.119-1~swh1) unstable-swh; urgency=medium

  * New upstream release 0.0.119     - (tagged by Antoine R. Dumont
    (@ardumont) <antoine.romain.dumont@gmail.com> on 2019-01-11 11:57:13
    +0100)
  * Upstream changes:     - v0.0.119     - listener: Notify Kafka when
    an origin visit is updated

 -- Software Heritage autobuilder (on jenkins-debian1) <jenkins@jenkins-debian1.internal.softwareheritage.org>  Fri, 11 Jan 2019 11:02:07 +0000

swh-storage (0.0.118-1~swh1) unstable-swh; urgency=medium

  * New upstream release 0.0.118     - (tagged by Antoine Lambert
    <antoine.lambert@inria.fr> on 2019-01-09 16:59:15 +0100)
  * Upstream changes:     - version 0.0.118

 -- Software Heritage autobuilder (on jenkins-debian1) <jenkins@jenkins-debian1.internal.softwareheritage.org>  Wed, 09 Jan 2019 18:51:34 +0000

swh-storage (0.0.117-1~swh1) unstable-swh; urgency=medium

  * v0.0.117
  * listener: Adapt decoding behavior depending on the object type

 -- Antoine R. Dumont (@ardumont) <antoine.romain.dumont@gmail.com>  Thu, 20 Dec 2018 14:48:44 +0100

swh-storage (0.0.116-1~swh1) unstable-swh; urgency=medium

  * v0.0.116
  * Update requirements to latest swh.core

 -- Antoine R. Dumont (@ardumont) <antoine.romain.dumont@gmail.com>  Fri, 14 Dec 2018 15:57:04 +0100

swh-storage (0.0.115-1~swh1) unstable-swh; urgency=medium

  * version 0.0.115

 -- Antoine Lambert <antoine.lambert@inria.fr>  Fri, 14 Dec 2018 15:47:52 +0100

swh-storage (0.0.114-1~swh1) unstable-swh; urgency=medium

  * version 0.0.114

 -- Antoine Lambert <antoine.lambert@inria.fr>  Wed, 05 Dec 2018 10:59:49 +0100

swh-storage (0.0.113-1~swh1) unstable-swh; urgency=medium

  * v0.0.113
  * in-memory storage: Add recursive argument to directory_ls endpoint

 -- Antoine R. Dumont (@ardumont) <antoine.romain.dumont@gmail.com>  Fri, 30 Nov 2018 11:56:44 +0100

swh-storage (0.0.112-1~swh1) unstable-swh; urgency=medium

  * v0.0.112
  * in-memory storage: Align with existing storage
  * docstring: Improvements and adapt according to api
  * doc: update index to match new swh-doc format
  * Increase test coverage for stat_counters + fix its bugs.

 -- Antoine R. Dumont (@ardumont) <antoine.romain.dumont@gmail.com>  Fri, 30 Nov 2018 10:28:02 +0100

swh-storage (0.0.111-1~swh1) unstable-swh; urgency=medium

  * v0.0.111
  * Move generative tests in their own module
  * Open in-memory storage implementation

 -- Antoine R. Dumont (@ardumont) <antoine.romain.dumont@gmail.com>  Wed, 21 Nov 2018 08:55:14 +0100

swh-storage (0.0.110-1~swh1) unstable-swh; urgency=medium

  * v0.0.110
  * storage: Open content_get_range endpoint
  * tests: Start using hypothesis for tests generation
  * Improvements: Remove SQLisms from the tests and API
  * docs: Document metadata providers

 -- Antoine R. Dumont (@ardumont) <antoine.romain.dumont@gmail.com>  Fri, 16 Nov 2018 11:53:14 +0100

swh-storage (0.0.109-1~swh1) unstable-swh; urgency=medium

  * version 0.0.109

 -- Antoine Lambert <antoine.lambert@inria.fr>  Mon, 12 Nov 2018 14:11:09 +0100

swh-storage (0.0.108-1~swh1) unstable-swh; urgency=medium

  * Release swh.storage v0.0.108
  * Add a function to get a full snapshot from the paginated view

 -- Nicolas Dandrimont <nicolas@dandrimont.eu>  Thu, 18 Oct 2018 18:32:10 +0200

swh-storage (0.0.107-1~swh1) unstable-swh; urgency=medium

  * Release swh.storage v0.0.107
  * Enable pagination of snapshot branches
  * Drop occurrence-related tables
  * Drop entity-related tables

 -- Nicolas Dandrimont <nicolas@dandrimont.eu>  Wed, 17 Oct 2018 15:06:07 +0200

swh-storage (0.0.106-1~swh1) unstable-swh; urgency=medium

  * Release swh.storage v0.0.106
  * Fix origin_visit_get_latest_snapshot logic
  * Improve directory iterator
  * Drop backwards compatibility between snapshots and occurrences
  * Drop the occurrence table

 -- Nicolas Dandrimont <nicolas@dandrimont.eu>  Mon, 08 Oct 2018 17:03:54 +0200

swh-storage (0.0.105-1~swh1) unstable-swh; urgency=medium

  * v0.0.105
  * Increase directory_ls endpoint to 20 seconds
  * Add snapshot to the stats endpoint
  * Improve documentation

 -- Antoine R. Dumont (@ardumont) <antoine.romain.dumont@gmail.com>  Mon, 10 Sep 2018 11:36:27 +0200

swh-storage (0.0.104-1~swh1) unstable-swh; urgency=medium

  * version 0.0.104

 -- Antoine Lambert <antoine.lambert@inria.fr>  Wed, 29 Aug 2018 15:55:37 +0200

swh-storage (0.0.103-1~swh1) unstable-swh; urgency=medium

  * v0.0.103
  * swh.storage.storage: origin_add returns updated list of dict with id

 -- Antoine R. Dumont (@ardumont) <antoine.romain.dumont@gmail.com>  Mon, 30 Jul 2018 11:47:53 +0200

swh-storage (0.0.102-1~swh1) unstable-swh; urgency=medium

  * Release swh-storage v0.0.102
  * Stop using temporary tables for read-only queries
  * Add timeouts for some read-only queries

 -- Nicolas Dandrimont <nicolas@dandrimont.eu>  Tue, 05 Jun 2018 14:06:54 +0200

swh-storage (0.0.101-1~swh1) unstable-swh; urgency=medium

  * v0.0.101
  * swh.storage.api.client: Permit to specify the query timeout option

 -- Antoine R. Dumont (@ardumont) <antoine.romain.dumont@gmail.com>  Thu, 24 May 2018 12:13:51 +0200

swh-storage (0.0.100-1~swh1) unstable-swh; urgency=medium

  * Release swh.storage v0.0.100
  * remote api: only instantiate storage once per import
  * add thread-awareness to the storage implementation
  * properly cleanup after tests
  * parallelize objstorage and storage additions

 -- Nicolas Dandrimont <nicolas@dandrimont.eu>  Sat, 12 May 2018 18:12:40 +0200

swh-storage (0.0.99-1~swh1) unstable-swh; urgency=medium

  * v0.0.99
  * storage: Add methods to compute directories/revisions diff
  * Add a new table for "bucketed" object counts
  * doc: update table clusters in SQL diagram
  * swh.storage.content_missing: Improve docstring

 -- Antoine R. Dumont (@ardumont) <antoine.romain.dumont@gmail.com>  Tue, 20 Feb 2018 13:32:25 +0100

swh-storage (0.0.98-1~swh1) unstable-swh; urgency=medium

  * Release swh.storage v0.0.98
  * Switch backwards compatibility for snapshots off

 -- Nicolas Dandrimont <nicolas@dandrimont.eu>  Tue, 06 Feb 2018 15:27:15 +0100

swh-storage (0.0.97-1~swh1) unstable-swh; urgency=medium

  * Release swh.storage v0.0.97
  * refactor database initialization
  * use a separate thread instead of a temporary file for COPY
    operations
  * add more snapshot-related endpoints

 -- Nicolas Dandrimont <nicolas@dandrimont.eu>  Tue, 06 Feb 2018 14:07:07 +0100

swh-storage (0.0.96-1~swh1) unstable-swh; urgency=medium

  * Release swh.storage v0.0.96
  * Add snapshot models
  * Add support for hg revision type

 -- Nicolas Dandrimont <nicolas@dandrimont.eu>  Tue, 19 Dec 2017 16:25:57 +0100

swh-storage (0.0.95-1~swh1) unstable-swh; urgency=medium

  * v0.0.95
  * swh.storage: Rename indexer_configuration to tool
  * swh.storage: Migrate indexer model to its own model

 -- Antoine R. Dumont (@ardumont) <antoine.romain.dumont@gmail.com>  Thu, 07 Dec 2017 09:56:31 +0100

swh-storage (0.0.94-1~swh1) unstable-swh; urgency=medium

  * v0.0.94
  * Open searching origins methods to storage

 -- Antoine R. Dumont (@ardumont) <antoine.romain.dumont@gmail.com>  Tue, 05 Dec 2017 12:32:57 +0100

swh-storage (0.0.93-1~swh1) unstable-swh; urgency=medium

  * v0.0.93
  * swh.storage: Open indexer_configuration_add endpoint
  * swh-data: Update content mimetype indexer configuration
  * origin_visit_get: make order repeatable
  * db: Make unique indices actually unique and vice versa
  * Add origin_metadata endpoints (add, get, etc...)
  * cleanup: Remove unused content provenance cache tables

 -- Antoine R. Dumont (@ardumont) <antoine.romain.dumont@gmail.com>  Fri, 24 Nov 2017 11:14:11 +0100

swh-storage (0.0.92-1~swh1) unstable-swh; urgency=medium

  * Release swh.storage v0.0.92
  * make swh.storage.schemata work on SQLAlchemy 1.0

 -- Nicolas Dandrimont <nicolas@dandrimont.eu>  Thu, 12 Oct 2017 19:51:24 +0200

swh-storage (0.0.91-1~swh1) unstable-swh; urgency=medium

  * Release swh.storage version 0.0.91
  * Update packaging runes

 -- Nicolas Dandrimont <nicolas@dandrimont.eu>  Thu, 12 Oct 2017 18:41:46 +0200

swh-storage (0.0.90-1~swh1) unstable-swh; urgency=medium

  * Release swh.storage v0.0.90
  * Remove leaky dependency on python3-kafka

 -- Nicolas Dandrimont <nicolas@dandrimont.eu>  Wed, 11 Oct 2017 18:53:22 +0200

swh-storage (0.0.89-1~swh1) unstable-swh; urgency=medium

  * Release swh.storage v0.0.89
  * Add new package for ancillary schemata
  * Add new metadata-related entry points
  * Update for new swh.model

 -- Nicolas Dandrimont <nicolas@dandrimont.eu>  Wed, 11 Oct 2017 17:39:29 +0200

swh-storage (0.0.88-1~swh1) unstable-swh; urgency=medium

  * Release swh.storage v0.0.88
  * Move the archiver to its own module
  * Prepare building for stretch

 -- Nicolas Dandrimont <nicolas@dandrimont.eu>  Fri, 30 Jun 2017 14:52:12 +0200

swh-storage (0.0.87-1~swh1) unstable-swh; urgency=medium

  * Release swh.storage v0.0.87
  * update tasks to new swh.scheduler api

 -- Nicolas Dandrimont <nicolas@dandrimont.eu>  Mon, 12 Jun 2017 17:54:11 +0200

swh-storage (0.0.86-1~swh1) unstable-swh; urgency=medium

  * Release swh.storage v0.0.86
  * archiver updates

 -- Nicolas Dandrimont <nicolas@dandrimont.eu>  Tue, 06 Jun 2017 18:43:43 +0200

swh-storage (0.0.85-1~swh1) unstable-swh; urgency=medium

  * v0.0.85
  * Improve license endpoint's unknown license policy

 -- Antoine R. Dumont (@ardumont) <antoine.romain.dumont@gmail.com>  Tue, 06 Jun 2017 17:55:40 +0200

swh-storage (0.0.84-1~swh1) unstable-swh; urgency=medium

  * v0.0.84
  * Update indexer endpoints to use indexer configuration id
  * Add indexer configuration endpoint

 -- Antoine R. Dumont (@ardumont) <antoine.romain.dumont@gmail.com>  Fri, 02 Jun 2017 16:16:47 +0200

swh-storage (0.0.83-1~swh1) unstable-swh; urgency=medium

  * v0.0.83
  * Add blake2s256 new hash computation on content

 -- Antoine R. Dumont (@ardumont) <antoine.romain.dumont@gmail.com>  Fri, 31 Mar 2017 12:27:09 +0200

swh-storage (0.0.82-1~swh1) unstable-swh; urgency=medium

  * v0.0.82
  * swh.storage.listener: Subscribe to new origin notifications
  * sql/swh-func: improve equality check on the three columns for
    swh_content_missing
  * swh.storage: add length to directory listing primitives
  * refactoring: Migrate from swh.core.hashutil to swh.model.hashutil
  * swh.storage.archiver.updater: Create a content updater journal
    client
  * vault: add a git fast-import cooker
  * vault: generic cache to allow multiple cooker types and formats

 -- Antoine R. Dumont (@ardumont) <antoine.romain.dumont@gmail.com>  Tue, 21 Mar 2017 14:50:16 +0100

swh-storage (0.0.81-1~swh1) unstable-swh; urgency=medium

  * Release swh.storage v0.0.81
  * archiver improvements for mass injection in azure

 -- Nicolas Dandrimont <nicolas@dandrimont.eu>  Thu, 09 Mar 2017 11:15:28 +0100

swh-storage (0.0.80-1~swh1) unstable-swh; urgency=medium

  * Release swh.storage v0.0.80
  * archiver improvements related to the mass injection of contents in
    azure
  * updates to the vault cooker

 -- Nicolas Dandrimont <nicolas@dandrimont.eu>  Tue, 07 Mar 2017 15:12:35 +0100

swh-storage (0.0.79-1~swh1) unstable-swh; urgency=medium

  * Release swh.storage v0.0.79
  * archiver: keep counts of objects in each archive
  * converters: normalize timestamps using swh.model

 -- Nicolas Dandrimont <nicolas@dandrimont.eu>  Tue, 14 Feb 2017 19:37:36 +0100

swh-storage (0.0.78-1~swh1) unstable-swh; urgency=medium

  * v0.0.78
  * Refactoring some common code into swh.core + adaptation api calls in
  * swh.objstorage and swh.storage (storage and vault)

 -- Antoine R. Dumont (@ardumont) <antoine.romain.dumont@gmail.com>  Thu, 26 Jan 2017 15:08:03 +0100

swh-storage (0.0.77-1~swh1) unstable-swh; urgency=medium

  * v0.0.77
  * Paginate results for origin_visits endpoint

 -- Antoine R. Dumont (@ardumont) <antoine.romain.dumont@gmail.com>  Thu, 19 Jan 2017 14:41:49 +0100

swh-storage (0.0.76-1~swh1) unstable-swh; urgency=medium

  * v0.0.76
  * Unify storage and objstorage configuration and instantiation
    functions

 -- Antoine R. Dumont (@ardumont) <antoine.romain.dumont@gmail.com>  Thu, 15 Dec 2016 18:25:58 +0100

swh-storage (0.0.75-1~swh1) unstable-swh; urgency=medium

  * v0.0.75
  * Add information on indexer tools (T610)

 -- Antoine R. Dumont (@ardumont) <antoine.romain.dumont@gmail.com>  Fri, 02 Dec 2016 18:21:36 +0100

swh-storage (0.0.74-1~swh1) unstable-swh; urgency=medium

  * v0.0.74
  * Use strict equality for content ctags' symbols search

 -- Antoine R. Dumont (@ardumont) <antoine.romain.dumont@gmail.com>  Tue, 29 Nov 2016 17:25:29 +0100

swh-storage (0.0.73-1~swh1) unstable-swh; urgency=medium

  * v0.0.73
  * Improve ctags search query for edge cases

 -- Antoine R. Dumont (@ardumont) <antoine.romain.dumont@gmail.com>  Mon, 28 Nov 2016 16:34:55 +0100

swh-storage (0.0.72-1~swh1) unstable-swh; urgency=medium

  * v0.0.72
  * Permit pagination on content_ctags_search api endpoint

 -- Antoine R. Dumont (@ardumont) <antoine.romain.dumont@gmail.com>  Thu, 24 Nov 2016 14:19:29 +0100

swh-storage (0.0.71-1~swh1) unstable-swh; urgency=medium

  * v0.0.71
  * Open full-text search endpoint on ctags

 -- Antoine R. Dumont (@ardumont) <antoine.romain.dumont@gmail.com>  Wed, 23 Nov 2016 17:33:51 +0100

swh-storage (0.0.70-1~swh1) unstable-swh; urgency=medium

  * v0.0.70
  * Add new license endpoints (add/get)
  * Update ctags endpoints to align update conflict policy

 -- Antoine R. Dumont (@ardumont) <antoine.romain.dumont@gmail.com>  Thu, 10 Nov 2016 17:27:49 +0100

swh-storage (0.0.69-1~swh1) unstable-swh; urgency=medium

  * v0.0.69
  * storage: Open ctags entry points (missing, add, get)
  * storage: allow adding several origins at once

 -- Antoine R. Dumont (@ardumont) <antoine.romain.dumont@gmail.com>  Thu, 20 Oct 2016 16:07:07 +0200

swh-storage (0.0.68-1~swh1) unstable-swh; urgency=medium

  * v0.0.68
  * indexer: Open mimetype/language get endpoints
  * indexer: Add the mimetype/language add function with conflict_update
    flag
  * archiver: Extend worker-to-backend to transmit messages to another
  * queue (once done)

 -- Antoine R. Dumont (@ardumont) <antoine.romain.dumont@gmail.com>  Thu, 13 Oct 2016 15:30:21 +0200

swh-storage (0.0.67-1~swh1) unstable-swh; urgency=medium

  * v0.0.67
  * Fix provenance storage init function

 -- Antoine R. Dumont (@ardumont) <antoine.romain.dumont@gmail.com>  Wed, 12 Oct 2016 02:24:12 +0200

swh-storage (0.0.66-1~swh1) unstable-swh; urgency=medium

  * v0.0.66
  * Improve provenance configuration format

 -- Antoine R. Dumont (@ardumont) <antoine.romain.dumont@gmail.com>  Wed, 12 Oct 2016 01:39:26 +0200

swh-storage (0.0.65-1~swh1) unstable-swh; urgency=medium

  * v0.0.65
  * Open api entry points for swh.indexer about content mimetype and
  * language
  * Update schema graph to latest version

 -- Antoine R. Dumont (@ardumont) <antoine.romain.dumont@gmail.com>  Sat, 08 Oct 2016 10:00:30 +0200

swh-storage (0.0.64-1~swh1) unstable-swh; urgency=medium

  * v0.0.64
  * Fix: Missing incremented version 5 for archiver.dbversion
  * Retrieve information on a content cached
  * sql/swh-func: content cache populates lines in deterministic order

 -- Antoine R. Dumont (@ardumont) <antoine.romain.dumont@gmail.com>  Thu, 29 Sep 2016 21:50:59 +0200

swh-storage (0.0.63-1~swh1) unstable-swh; urgency=medium

  * v0.0.63
  * Make the 'worker to backend' destination agnostic (message
    parameter)
  * Improve 'unknown sha1' policy (archiver db can lag behind swh db)
  * Improve 'force copy' policy

 -- Antoine R. Dumont (@ardumont) <antoine.romain.dumont@gmail.com>  Fri, 23 Sep 2016 12:29:50 +0200

swh-storage (0.0.62-1~swh1) unstable-swh; urgency=medium

  * Release swh.storage v0.0.62
  * Updates to the provenance cache to reduce churn on the main tables

 -- Nicolas Dandrimont <nicolas@dandrimont.eu>  Thu, 22 Sep 2016 18:54:52 +0200

swh-storage (0.0.61-1~swh1) unstable-swh; urgency=medium

  * v0.0.61
  * Handle copies of unregistered sha1 in archiver db
  * Fix copy to only the targeted destination
  * Update to latest python3-swh.core dependency

 -- Antoine R. Dumont (@ardumont) <antoine.romain.dumont@gmail.com>  Thu, 22 Sep 2016 13:44:05 +0200

swh-storage (0.0.60-1~swh1) unstable-swh; urgency=medium

  * v0.0.60
  * Update archiver dependencies

 -- Antoine R. Dumont (@ardumont) <antoine.romain.dumont@gmail.com>  Tue, 20 Sep 2016 16:46:48 +0200

swh-storage (0.0.59-1~swh1) unstable-swh; urgency=medium

  * v0.0.59
  * Unify configuration property between director/worker
  * Deal with potential missing contents in the archiver db
  * Improve get_contents_error implementation
  * Remove dead code in swh.storage.db about archiver

 -- Antoine R. Dumont (@ardumont) <antoine.romain.dumont@gmail.com>  Sat, 17 Sep 2016 12:50:14 +0200

swh-storage (0.0.58-1~swh1) unstable-swh; urgency=medium

  * v0.0.58
  * ArchiverDirectorToBackend reads sha1 from stdin and sends chunks of
    sha1
  * for archival.

 -- Antoine R. Dumont (@ardumont) <antoine.romain.dumont@gmail.com>  Fri, 16 Sep 2016 22:17:14 +0200

swh-storage (0.0.57-1~swh1) unstable-swh; urgency=medium

  * v0.0.57
  * Update swh.storage.archiver

 -- Antoine R. Dumont (@ardumont) <antoine.romain.dumont@gmail.com>  Thu, 15 Sep 2016 16:30:11 +0200

swh-storage (0.0.56-1~swh1) unstable-swh; urgency=medium

  * v0.0.56
  * Vault: Add vault implementation (directory cooker & cache
  * implementation + its api)
  * Archiver: Add another archiver implementation (direct to backend)

 -- Antoine R. Dumont (@ardumont) <antoine.romain.dumont@gmail.com>  Thu, 15 Sep 2016 10:56:35 +0200

swh-storage (0.0.55-1~swh1) unstable-swh; urgency=medium

  * v0.0.55
  * Fix origin_visit endpoint

 -- Antoine R. Dumont (@ardumont) <antoine.romain.dumont@gmail.com>  Thu, 08 Sep 2016 15:21:28 +0200

swh-storage (0.0.54-1~swh1) unstable-swh; urgency=medium

  * v0.0.54
  * Open origin_visit_get_by entry point

 -- Antoine R. Dumont (@ardumont) <antoine.romain.dumont@gmail.com>  Mon, 05 Sep 2016 12:36:34 +0200

swh-storage (0.0.53-1~swh1) unstable-swh; urgency=medium

  * v0.0.53
  * Add cache about content provenance
  * debian: fix python3-swh.storage.archiver runtime dependency
  * debian: create new package python3-swh.storage.provenance

 -- Antoine R. Dumont (@ardumont) <antoine.romain.dumont@gmail.com>  Fri, 02 Sep 2016 11:14:09 +0200

swh-storage (0.0.52-1~swh1) unstable-swh; urgency=medium

  * v0.0.52
  * Package python3-swh.storage.archiver

 -- Antoine R. Dumont (@ardumont) <antoine.romain.dumont@gmail.com>  Thu, 25 Aug 2016 14:55:23 +0200

swh-storage (0.0.51-1~swh1) unstable-swh; urgency=medium

  * Release swh.storage v0.0.51
  * Add new metadata column to origin_visit
  * Update swh-add-directory script for updated API

 -- Nicolas Dandrimont <nicolas@dandrimont.eu>  Wed, 24 Aug 2016 14:36:03 +0200

swh-storage (0.0.50-1~swh1) unstable-swh; urgency=medium

  * v0.0.50
  * Add a function to pull (only) metadata for a list of contents
  * Update occurrence_add api entry point to properly deal with
    origin_visit
  * Add origin_visit api entry points to create/update origin_visit

 -- Antoine R. Dumont (@ardumont) <antoine.romain.dumont@gmail.com>  Tue, 23 Aug 2016 16:29:26 +0200

swh-storage (0.0.49-1~swh1) unstable-swh; urgency=medium

  * Release swh.storage v0.0.49
  * Proper dependency on python3-kafka

 -- Nicolas Dandrimont <nicolas@dandrimont.eu>  Fri, 19 Aug 2016 13:45:52 +0200

swh-storage (0.0.48-1~swh1) unstable-swh; urgency=medium

  * Release swh.storage v0.0.48
  * Updates to the archiver
  * Notification support for new object creations

 -- Nicolas Dandrimont <nicolas@dandrimont.eu>  Fri, 19 Aug 2016 12:13:50 +0200

swh-storage (0.0.47-1~swh1) unstable-swh; urgency=medium

  * Release swh.storage v0.0.47
  * Update storage archiver to new schemaless schema

 -- Nicolas Dandrimont <nicolas@dandrimont.eu>  Fri, 22 Jul 2016 16:59:19 +0200

swh-storage (0.0.46-1~swh1) unstable-swh; urgency=medium

  * v0.0.46
  * Update archiver bootstrap

 -- Antoine R. Dumont (@ardumont) <antoine.romain.dumont@gmail.com>  Wed, 20 Jul 2016 19:04:42 +0200

swh-storage (0.0.45-1~swh1) unstable-swh; urgency=medium

  * v0.0.45
  * Separate swh.storage.archiver's db from swh.storage.storage

 -- Antoine R. Dumont (@ardumont) <antoine.romain.dumont@gmail.com>  Tue, 19 Jul 2016 15:05:36 +0200

swh-storage (0.0.44-1~swh1) unstable-swh; urgency=medium

  * v0.0.44
  * Open listing visits per origin api

 -- Quentin Campos <qcampos@etud.u-pem.fr>  Fri, 08 Jul 2016 11:27:10 +0200

swh-storage (0.0.43-1~swh1) unstable-swh; urgency=medium

  * v0.0.43
  * Extract objstorage to its own package swh.objstorage

 -- Quentin Campos <qcampos@etud.u-pem.fr>  Mon, 27 Jun 2016 14:57:12 +0200

swh-storage (0.0.42-1~swh1) unstable-swh; urgency=medium

  * Add an object storage multiplexer to allow transition between
    multiple versions of object storages.

 -- Quentin Campos <qcampos@etud.u-pem.fr>  Tue, 21 Jun 2016 15:03:52 +0200

swh-storage (0.0.41-1~swh1) unstable-swh; urgency=medium

  * Refactoring of the object storage in order to allow multiple
    versions of it, as well as a multiplexer for version transition.

 -- Quentin Campos <qcampos@etud.u-pem.fr>  Thu, 16 Jun 2016 15:54:16 +0200

swh-storage (0.0.40-1~swh1) unstable-swh; urgency=medium

  * Release swh.storage v0.0.40:
  * Refactor objstorage to allow for different implementations
  * Updates to the checker functionality
  * Bump swh.core dependency to v0.0.20

 -- Nicolas Dandrimont <nicolas@dandrimont.eu>  Tue, 14 Jun 2016 17:25:42 +0200

swh-storage (0.0.39-1~swh1) unstable-swh; urgency=medium

  * v0.0.39
  * Add run_from_webserver function for objstorage api server
  * Add unique identifier message on default api server route endpoints

 -- Antoine R. Dumont (@ardumont) <antoine.romain.dumont@gmail.com>  Fri, 20 May 2016 15:27:34 +0200

swh-storage (0.0.38-1~swh1) unstable-swh; urgency=medium

  * v0.0.38
  * Add an http api for object storage
  * Implement an archiver to perform backup copies

 -- Quentin Campos <qcampos@etud.u-pem.fr>  Fri, 20 May 2016 14:40:14 +0200

swh-storage (0.0.37-1~swh1) unstable-swh; urgency=medium

  * Release swh.storage v0.0.37
  * Add fullname to person table
  * Add svn as a revision type

 -- Nicolas Dandrimont <nicolas@dandrimont.eu>  Fri, 08 Apr 2016 16:44:24 +0200

swh-storage (0.0.36-1~swh1) unstable-swh; urgency=medium

  * Release swh.storage v0.0.36
  * Add json-schema documentation for the jsonb fields
  * Overhaul entity handling

 -- Nicolas Dandrimont <nicolas@dandrimont.eu>  Wed, 16 Mar 2016 17:27:17 +0100

swh-storage (0.0.35-1~swh1) unstable-swh; urgency=medium

  * Release swh-storage v0.0.35
  * Factor in temporary tables with only an id (db v059)
  * Allow generic object search by sha1_git (db v060)

 -- Nicolas Dandrimont <nicolas@dandrimont.eu>  Thu, 25 Feb 2016 16:21:01 +0100

swh-storage (0.0.34-1~swh1) unstable-swh; urgency=medium

  * Release swh.storage version 0.0.34
  * occurrence improvements
  * commit metadata improvements

 -- Nicolas Dandrimont <nicolas@dandrimont.eu>  Fri, 19 Feb 2016 18:20:07 +0100

swh-storage (0.0.33-1~swh1) unstable-swh; urgency=medium

  * Bump swh.storage to version 0.0.33

 -- Nicolas Dandrimont <nicolas@dandrimont.eu>  Fri, 05 Feb 2016 11:17:00 +0100

swh-storage (0.0.32-1~swh1) unstable-swh; urgency=medium

  * v0.0.32
  * Let the person's id flow
  * sql/upgrades/051: 050->051 schema change
  * sql/upgrades/050: 049->050 schema change - Clean up obsolete
    functions
  * sql/upgrades/049: Final take for 048->049 schema change.
  * sql: Use a new schema for occurrences

 -- Antoine R. Dumont (@ardumont) <antoine.romain.dumont@gmail.com>  Fri, 29 Jan 2016 17:44:27 +0100

swh-storage (0.0.31-1~swh1) unstable-swh; urgency=medium

  * v0.0.31
  * Deal with occurrence_history.branch, occurrence.branch, release.name
    as bytes

 -- Antoine R. Dumont (@ardumont) <antoine.romain.dumont@gmail.com>  Wed, 27 Jan 2016 15:45:53 +0100

swh-storage (0.0.30-1~swh1) unstable-swh; urgency=medium

  * Prepare swh.storage v0.0.30 release
  * type-agnostic occurrences and revisions

 -- Nicolas Dandrimont <nicolas@dandrimont.eu>  Tue, 26 Jan 2016 07:36:43 +0100

swh-storage (0.0.29-1~swh1) unstable-swh; urgency=medium

  * v0.0.29
  * New:
  * Upgrade sql schema to 041→043
  * Deal with communication downtime between clients and storage
  * Open occurrence_get(origin_id) to retrieve latest occurrences per
    origin
  * Open release_get_by to retrieve a release by origin
  * Open directory_get to retrieve information on directory by id
  * Open entity_get to retrieve information on entity + hierarchy from
    its uuid
  * Open directory_get that retrieve information on directory per id
  * Update:
  * directory_get/directory_ls: Rename to directory_ls
  * revision_log: update to retrieve logs from multiple root revisions
  * revision_get_by: branch name filtering is now optional

 -- Antoine R. Dumont (@ardumont) <antoine.romain.dumont@gmail.com>  Wed, 20 Jan 2016 16:15:50 +0100

swh-storage (0.0.28-1~swh1) unstable-swh; urgency=medium

  * v0.0.28
  * Open entity_get api

 -- Antoine R. Dumont (@ardumont) <antoine.romain.dumont@gmail.com>  Fri, 15 Jan 2016 16:37:27 +0100

swh-storage (0.0.27-1~swh1) unstable-swh; urgency=medium

  * v0.0.27
  * Open directory_entry_get_by_path api
  * Improve get_revision_by api performance
  * sql/swh-schema: add index on origin(type, url) --> improve origin
    lookup api
  * Bump to 039 db version

 -- Antoine R. Dumont (@ardumont) <antoine.romain.dumont@gmail.com>  Fri, 15 Jan 2016 12:42:47 +0100

swh-storage (0.0.26-1~swh1) unstable-swh; urgency=medium

  * v0.0.26
  * Open revision_get_by to retrieve a revision by occurrence criterion
    filtering
  * sql/upgrades/036: add 035→036 upgrade script

 -- Antoine R. Dumont (@ardumont) <antoine.romain.dumont@gmail.com>  Wed, 13 Jan 2016 12:46:44 +0100

swh-storage (0.0.25-1~swh1) unstable-swh; urgency=medium

  * v0.0.25
  * Limit results in swh_revision_list*
  * Create the package to align the current db production version on
    https://archive.softwareheritage.org/

 -- Antoine R. Dumont (@ardumont) <antoine.romain.dumont@gmail.com>  Fri, 08 Jan 2016 11:33:08 +0100

swh-storage (0.0.24-1~swh1) unstable-swh; urgency=medium

  * Prepare swh.storage release v0.0.24
  * Add a limit argument to revision_log

 -- Nicolas Dandrimont <nicolas@dandrimont.eu>  Wed, 06 Jan 2016 15:12:53 +0100

swh-storage (0.0.23-1~swh1) unstable-swh; urgency=medium

  * v0.0.23
  * Protect against overflow, wrapped in ValueError for client
  * Fix relative path import for remote storage.
  * api to retrieve revision_log is now 'parents' aware

 -- Antoine R. Dumont (@ardumont) <antoine.romain.dumont@gmail.com>  Wed, 06 Jan 2016 11:30:58 +0100

swh-storage (0.0.22-1~swh1) unstable-swh; urgency=medium

  * Release v0.0.22
  * Fix relative import for remote storage

 -- Nicolas Dandrimont <nicolas@dandrimont.eu>  Wed, 16 Dec 2015 16:04:48 +0100

swh-storage (0.0.21-1~swh1) unstable-swh; urgency=medium

  * Prepare release v0.0.21
  * Protect the storage api client from overflows
  * Add a get_storage function mapping to local or remote storage

 -- Nicolas Dandrimont <nicolas@dandrimont.eu>  Wed, 16 Dec 2015 13:34:46 +0100

swh-storage (0.0.20-1~swh1) unstable-swh; urgency=medium

  * v0.0.20
  * allow numeric timestamps with offset
  * Open revision_log api
  * start migration to swh.model

 -- Antoine R. Dumont (@ardumont) <antoine.romain.dumont@gmail.com>  Mon, 07 Dec 2015 15:20:36 +0100

swh-storage (0.0.19-1~swh1) unstable-swh; urgency=medium

  * v0.0.19
  * Improve directory listing with content data
  * Open person_get
  * Open release_get data reading
  * Improve origin_get api
  * Effort to unify api output on dict (for read)
  * Migrate backend to 032

 -- Antoine R. Dumont (@ardumont) <antoine.romain.dumont@gmail.com>  Fri, 27 Nov 2015 13:33:34 +0100

swh-storage (0.0.18-1~swh1) unstable-swh; urgency=medium

  * v0.0.18
  * Improve origin_get to permit retrieval per id
  * Update directory_get implementation (add join from
  * directory_entry_file to content)
  * Open release_get : [sha1] -> [Release]

 -- Antoine R. Dumont (@ardumont) <antoine.romain.dumont@gmail.com>  Thu, 19 Nov 2015 11:18:35 +0100

swh-storage (0.0.17-1~swh1) unstable-swh; urgency=medium

  * Prepare deployment of swh.storage v0.0.17
  * Add some entity related entry points

 -- Nicolas Dandrimont <nicolas@dandrimont.eu>  Tue, 03 Nov 2015 16:40:59 +0100

swh-storage (0.0.16-1~swh1) unstable-swh; urgency=medium

  * v0.0.16
  * Add metadata column in revision (db version 29)
  * cache http connection for remote storage client

 -- Antoine R. Dumont (@ardumont) <antoine.romain.dumont@gmail.com>  Thu, 29 Oct 2015 10:29:00 +0100

swh-storage (0.0.15-1~swh1) unstable-swh; urgency=medium

  * Prepare deployment of swh.storage v0.0.15
  * Allow population of fetch_history
  * Update organizations / projects as entities
  * Use schema v028 for directory addition

 -- Nicolas Dandrimont <nicolas@dandrimont.eu>  Tue, 27 Oct 2015 11:43:39 +0100

swh-storage (0.0.14-1~swh1) unstable-swh; urgency=medium

  * Prepare swh.storage v0.0.14 deployment

 -- Nicolas Dandrimont <nicolas@dandrimont.eu>  Fri, 16 Oct 2015 15:34:08 +0200

swh-storage (0.0.13-1~swh1) unstable-swh; urgency=medium

  * Prepare deploying swh.storage v0.0.13

 -- Nicolas Dandrimont <nicolas@dandrimont.eu>  Fri, 16 Oct 2015 14:51:44 +0200

swh-storage (0.0.12-1~swh1) unstable-swh; urgency=medium

  * Prepare deploying swh.storage v0.0.12

 -- Nicolas Dandrimont <nicolas@dandrimont.eu>  Tue, 13 Oct 2015 12:39:18 +0200

swh-storage (0.0.11-1~swh1) unstable-swh; urgency=medium

  * Preparing deployment of swh.storage v0.0.11

 -- Nicolas Dandrimont <nicolas@dandrimont.eu>  Fri, 09 Oct 2015 17:44:51 +0200

swh-storage (0.0.10-1~swh1) unstable-swh; urgency=medium

  * Prepare deployment of swh.storage v0.0.10

 -- Nicolas Dandrimont <nicolas@dandrimont.eu>  Tue, 06 Oct 2015 17:37:00 +0200

swh-storage (0.0.9-1~swh1) unstable-swh; urgency=medium

  * Prepare deployment of swh.storage v0.0.9

 -- Nicolas Dandrimont <nicolas@dandrimont.eu>  Thu, 01 Oct 2015 19:03:00 +0200

swh-storage (0.0.8-1~swh1) unstable-swh; urgency=medium

  * Prepare deployment of swh.storage v0.0.8

 -- Nicolas Dandrimont <nicolas@dandrimont.eu>  Thu, 01 Oct 2015 11:32:46 +0200

swh-storage (0.0.7-1~swh1) unstable-swh; urgency=medium

  * Prepare deployment of swh.storage v0.0.7

 -- Nicolas Dandrimont <nicolas@dandrimont.eu>  Tue, 29 Sep 2015 16:52:54 +0200

swh-storage (0.0.6-1~swh1) unstable-swh; urgency=medium

  * Prepare deployment of swh.storage v0.0.6

 -- Nicolas Dandrimont <nicolas@dandrimont.eu>  Tue, 29 Sep 2015 16:43:24 +0200

swh-storage (0.0.5-1~swh1) unstable-swh; urgency=medium

  * Prepare deploying swh.storage v0.0.5

 -- Nicolas Dandrimont <nicolas@dandrimont.eu>  Tue, 29 Sep 2015 16:27:00 +0200

swh-storage (0.0.1-1~swh1) unstable-swh; urgency=medium

  * Initial release
  * swh.storage.api: Properly escape arbitrary byte sequences in
    arguments

 -- Nicolas Dandrimont <nicolas@dandrimont.eu>  Tue, 22 Sep 2015 17:02:34 +0200<|MERGE_RESOLUTION|>--- conflicted
+++ resolved
@@ -1,10 +1,3 @@
-<<<<<<< HEAD
-swh-storage (0.23.2-1~swh1~bpo10+1) buster-swh; urgency=medium
-
-  * Rebuild for buster-swh
-
- -- Software Heritage autobuilder (on jenkins-debian1) <jenkins@jenkins-debian1.internal.softwareheritage.org>  Fri, 19 Feb 2021 11:03:48 +0000
-=======
 swh-storage (0.24.0-1~swh1) unstable-swh; urgency=medium
 
   * New upstream release 0.24.0     - (tagged by Valentin Lorentz
@@ -14,7 +7,6 @@
     RawExtrinsicMetadata: update to use the API in swh-model 1.0.0
 
  -- Software Heritage autobuilder (on jenkins-debian1) <jenkins@jenkins-debian1.internal.softwareheritage.org>  Tue, 02 Mar 2021 09:11:15 +0000
->>>>>>> de1ffbec
 
 swh-storage (0.23.2-1~swh1) unstable-swh; urgency=medium
 
