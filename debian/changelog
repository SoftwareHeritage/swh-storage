--- conflicted
+++ resolved
@@ -1,17 +1,9 @@
-<<<<<<< HEAD
-swh-storage (0.0.41-1~swh1~bpo9+1) stretch-swh; urgency=medium
-
-  * Rebuild for stretch-backports.
-
- -- Quentin Campos <qcampos@etud.u-pem.fr>  Thu, 16 Jun 2016 15:54:16 +0200
-=======
 swh-storage (0.0.42-1~swh1) unstable-swh; urgency=medium
 
   * Add an object storage multiplexer to allow transition between
     multiple versions of objet storages.
 
  -- Quentin Campos <qcampos@etud.u-pem.fr>  Tue, 21 Jun 2016 15:03:52 +0200
->>>>>>> aefccc34
 
 swh-storage (0.0.41-1~swh1) unstable-swh; urgency=medium
 
