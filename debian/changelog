<<<<<<< HEAD
swh-storage (0.0.46-1~swh1~bpo9+1) stretch-swh; urgency=medium

  * Rebuild for stretch-backports.

 -- Antoine R. Dumont (@ardumont) <antoine.romain.dumont@gmail.com>  Wed, 20 Jul 2016 19:04:42 +0200
=======
swh-storage (0.0.47-1~swh1) unstable-swh; urgency=medium

  * Release swh.storage v0.0.47
  * Update storage archiver to new schemaless schema

 -- Nicolas Dandrimont <nicolas@dandrimont.eu>  Fri, 22 Jul 2016 16:59:19 +0200
>>>>>>> d0e9a670

swh-storage (0.0.46-1~swh1) unstable-swh; urgency=medium

  * v0.0.46
  * Update archiver bootstrap

 -- Antoine R. Dumont (@ardumont) <antoine.romain.dumont@gmail.com>  Wed, 20 Jul 2016 19:04:42 +0200

swh-storage (0.0.45-1~swh1) unstable-swh; urgency=medium

  * v0.0.45
  * Separate swh.storage.archiver's db from swh.storage.storage

 -- Antoine R. Dumont (@ardumont) <antoine.romain.dumont@gmail.com>  Tue, 19 Jul 2016 15:05:36 +0200

swh-storage (0.0.44-1~swh1) unstable-swh; urgency=medium

  * v0.0.44
  * Open listing visits per origin api

 -- Quentin Campos <qcampos@etud.u-pem.fr>  Fri, 08 Jul 2016 11:27:10 +0200

swh-storage (0.0.43-1~swh1) unstable-swh; urgency=medium

  * v0.0.43
  * Extract objstorage to its own package swh.objstorage

 -- Quentin Campos <qcampos@etud.u-pem.fr>  Mon, 27 Jun 2016 14:57:12 +0200

swh-storage (0.0.42-1~swh1) unstable-swh; urgency=medium

  * Add an object storage multiplexer to allow transition between
    multiple versions of objet storages.

 -- Quentin Campos <qcampos@etud.u-pem.fr>  Tue, 21 Jun 2016 15:03:52 +0200

swh-storage (0.0.41-1~swh1) unstable-swh; urgency=medium

  * Refactoring of the object storage in order to allow multiple
    versions of it, as well as a multiplexer for version transition.

 -- Quentin Campos <qcampos@etud.u-pem.fr>  Thu, 16 Jun 2016 15:54:16 +0200

swh-storage (0.0.40-1~swh1) unstable-swh; urgency=medium

  * Release swh.storage v0.0.40:
  * Refactor objstorage to allow for different implementations
  * Updates to the checker functionality
  * Bump swh.core dependency to v0.0.20

 -- Nicolas Dandrimont <nicolas@dandrimont.eu>  Tue, 14 Jun 2016 17:25:42 +0200

swh-storage (0.0.39-1~swh1) unstable-swh; urgency=medium

  * v0.0.39
  * Add run_from_webserver function for objstorage api server
  * Add unique identifier message on default api server route endpoints

 -- Antoine R. Dumont (@ardumont) <antoine.romain.dumont@gmail.com>  Fri, 20 May 2016 15:27:34 +0200

swh-storage (0.0.38-1~swh1) unstable-swh; urgency=medium

  * v0.0.38
  * Add an http api for object storage
  * Implement an archiver to perform backup copies

 -- Quentin Campos <qcampos@etud.u-pem.fr>  Fri, 20 May 2016 14:40:14 +0200

swh-storage (0.0.37-1~swh1) unstable-swh; urgency=medium

  * Release swh.storage v0.0.37
  * Add fullname to person table
  * Add svn as a revision type

 -- Nicolas Dandrimont <nicolas@dandrimont.eu>  Fri, 08 Apr 2016 16:44:24 +0200

swh-storage (0.0.36-1~swh1) unstable-swh; urgency=medium

  * Release swh.storage v0.0.36
  * Add json-schema documentation for the jsonb fields
  * Overhaul entity handling

 -- Nicolas Dandrimont <nicolas@dandrimont.eu>  Wed, 16 Mar 2016 17:27:17 +0100

swh-storage (0.0.35-1~swh1) unstable-swh; urgency=medium

  * Release swh-storage v0.0.35
  * Factor in temporary tables with only an id (db v059)
  * Allow generic object search by sha1_git (db v060)

 -- Nicolas Dandrimont <nicolas@dandrimont.eu>  Thu, 25 Feb 2016 16:21:01 +0100

swh-storage (0.0.34-1~swh1) unstable-swh; urgency=medium

  * Release swh.storage version 0.0.34
  * occurrence improvements
  * commit metadata improvements

 -- Nicolas Dandrimont <nicolas@dandrimont.eu>  Fri, 19 Feb 2016 18:20:07 +0100

swh-storage (0.0.33-1~swh1) unstable-swh; urgency=medium

  * Bump swh.storage to version 0.0.33

 -- Nicolas Dandrimont <nicolas@dandrimont.eu>  Fri, 05 Feb 2016 11:17:00 +0100

swh-storage (0.0.32-1~swh1) unstable-swh; urgency=medium

  * v0.0.32
  * Let the person's id flow
  * sql/upgrades/051: 050->051 schema change
  * sql/upgrades/050: 049->050 schema change - Clean up obsolete
    functions
  * sql/upgrades/049: Final take for 048->049 schema change.
  * sql: Use a new schema for occurrences

 -- Antoine R. Dumont (@ardumont) <antoine.romain.dumont@gmail.com>  Fri, 29 Jan 2016 17:44:27 +0100

swh-storage (0.0.31-1~swh1) unstable-swh; urgency=medium

  * v0.0.31
  * Deal with occurrence_history.branch, occurrence.branch, release.name
    as bytes

 -- Antoine R. Dumont (@ardumont) <antoine.romain.dumont@gmail.com>  Wed, 27 Jan 2016 15:45:53 +0100

swh-storage (0.0.30-1~swh1) unstable-swh; urgency=medium

  * Prepare swh.storage v0.0.30 release
  * type-agnostic occurrences and revisions

 -- Nicolas Dandrimont <nicolas@dandrimont.eu>  Tue, 26 Jan 2016 07:36:43 +0100

swh-storage (0.0.29-1~swh1) unstable-swh; urgency=medium

  * v0.0.29
  * New:
  * Upgrade sql schema to 041→043
  * Deal with communication downtime between clients and storage
  * Open occurrence_get(origin_id) to retrieve latest occurrences per
    origin
  * Open release_get_by to retrieve a release by origin
  * Open directory_get to retrieve information on directory by id
  * Open entity_get to retrieve information on entity + hierarchy from
    its uuid
  * Open directory_get that retrieve information on directory per id
  * Update:
  * directory_get/directory_ls: Rename to directory_ls
  * revision_log: update to retrieve logs from multiple root revisions
  * revision_get_by: branch name filtering is now optional

 -- Antoine R. Dumont (@ardumont) <antoine.romain.dumont@gmail.com>  Wed, 20 Jan 2016 16:15:50 +0100

swh-storage (0.0.28-1~swh1) unstable-swh; urgency=medium

  * v0.0.28
  * Open entity_get api

 -- Antoine R. Dumont (@ardumont) <antoine.romain.dumont@gmail.com>  Fri, 15 Jan 2016 16:37:27 +0100

swh-storage (0.0.27-1~swh1) unstable-swh; urgency=medium

  * v0.0.27
  * Open directory_entry_get_by_path api
  * Improve get_revision_by api performance
  * sql/swh-schema: add index on origin(type, url) --> improve origin
    lookup api
  * Bump to 039 db version

 -- Antoine R. Dumont (@ardumont) <antoine.romain.dumont@gmail.com>  Fri, 15 Jan 2016 12:42:47 +0100

swh-storage (0.0.26-1~swh1) unstable-swh; urgency=medium

  * v0.0.26
  * Open revision_get_by to retrieve a revision by occurrence criterion
    filtering
  * sql/upgrades/036: add 035→036 upgrade script

 -- Antoine R. Dumont (@ardumont) <antoine.romain.dumont@gmail.com>  Wed, 13 Jan 2016 12:46:44 +0100

swh-storage (0.0.25-1~swh1) unstable-swh; urgency=medium

  * v0.0.25
  * Limit results in swh_revision_list*
  * Create the package to align the current db production version on
    https://archive.softwareheritage.org/

 -- Antoine R. Dumont (@ardumont) <antoine.romain.dumont@gmail.com>  Fri, 08 Jan 2016 11:33:08 +0100

swh-storage (0.0.24-1~swh1) unstable-swh; urgency=medium

  * Prepare swh.storage release v0.0.24
  * Add a limit argument to revision_log

 -- Nicolas Dandrimont <nicolas@dandrimont.eu>  Wed, 06 Jan 2016 15:12:53 +0100

swh-storage (0.0.23-1~swh1) unstable-swh; urgency=medium

  * v0.0.23
  * Protect against overflow, wrapped in ValueError for client
  * Fix relative path import for remote storage.
  * api to retrieve revision_log is now 'parents' aware

 -- Antoine R. Dumont (@ardumont) <antoine.romain.dumont@gmail.com>  Wed, 06 Jan 2016 11:30:58 +0100

swh-storage (0.0.22-1~swh1) unstable-swh; urgency=medium

  * Release v0.0.22
  * Fix relative import for remote storage

 -- Nicolas Dandrimont <nicolas@dandrimont.eu>  Wed, 16 Dec 2015 16:04:48 +0100

swh-storage (0.0.21-1~swh1) unstable-swh; urgency=medium

  * Prepare release v0.0.21
  * Protect the storage api client from overflows
  * Add a get_storage function mapping to local or remote storage

 -- Nicolas Dandrimont <nicolas@dandrimont.eu>  Wed, 16 Dec 2015 13:34:46 +0100

swh-storage (0.0.20-1~swh1) unstable-swh; urgency=medium

  * v0.0.20
  * allow numeric timestamps with offset
  * Open revision_log api
  * start migration to swh.model

 -- Antoine R. Dumont (@ardumont) <antoine.romain.dumont@gmail.com>  Mon, 07 Dec 2015 15:20:36 +0100

swh-storage (0.0.19-1~swh1) unstable-swh; urgency=medium

  * v0.0.19
  * Improve directory listing with content data
  * Open person_get
  * Open release_get data reading
  * Improve origin_get api
  * Effort to unify api output on dict (for read)
  * Migrate backend to 032

 -- Antoine R. Dumont (@ardumont) <antoine.romain.dumont@gmail.com>  Fri, 27 Nov 2015 13:33:34 +0100

swh-storage (0.0.18-1~swh1) unstable-swh; urgency=medium

  * v0.0.18
  * Improve origin_get to permit retrieval per id
  * Update directory_get implementation (add join from
  * directory_entry_file to content)
  * Open release_get : [sha1] -> [Release]

 -- Antoine R. Dumont (@ardumont) <antoine.romain.dumont@gmail.com>  Thu, 19 Nov 2015 11:18:35 +0100

swh-storage (0.0.17-1~swh1) unstable-swh; urgency=medium

  * Prepare deployment of swh.storage v0.0.17
  * Add some entity related entry points

 -- Nicolas Dandrimont <nicolas@dandrimont.eu>  Tue, 03 Nov 2015 16:40:59 +0100

swh-storage (0.0.16-1~swh1) unstable-swh; urgency=medium

  * v0.0.16
  * Add metadata column in revision (db version 29)
  * cache http connection for remote storage client

 -- Antoine R. Dumont (@ardumont) <antoine.romain.dumont@gmail.com>  Thu, 29 Oct 2015 10:29:00 +0100

swh-storage (0.0.15-1~swh1) unstable-swh; urgency=medium

  * Prepare deployment of swh.storage v0.0.15
  * Allow population of fetch_history
  * Update organizations / projects as entities
  * Use schema v028 for directory addition

 -- Nicolas Dandrimont <nicolas@dandrimont.eu>  Tue, 27 Oct 2015 11:43:39 +0100

swh-storage (0.0.14-1~swh1) unstable-swh; urgency=medium

  * Prepare swh.storage v0.0.14 deployment

 -- Nicolas Dandrimont <nicolas@dandrimont.eu>  Fri, 16 Oct 2015 15:34:08 +0200

swh-storage (0.0.13-1~swh1) unstable-swh; urgency=medium

  * Prepare deploying swh.storage v0.0.13

 -- Nicolas Dandrimont <nicolas@dandrimont.eu>  Fri, 16 Oct 2015 14:51:44 +0200

swh-storage (0.0.12-1~swh1) unstable-swh; urgency=medium

  * Prepare deploying swh.storage v0.0.12

 -- Nicolas Dandrimont <nicolas@dandrimont.eu>  Tue, 13 Oct 2015 12:39:18 +0200

swh-storage (0.0.11-1~swh1) unstable-swh; urgency=medium

  * Preparing deployment of swh.storage v0.0.11

 -- Nicolas Dandrimont <nicolas@dandrimont.eu>  Fri, 09 Oct 2015 17:44:51 +0200

swh-storage (0.0.10-1~swh1) unstable-swh; urgency=medium

  * Prepare deployment of swh.storage v0.0.10

 -- Nicolas Dandrimont <nicolas@dandrimont.eu>  Tue, 06 Oct 2015 17:37:00 +0200

swh-storage (0.0.9-1~swh1) unstable-swh; urgency=medium

  * Prepare deployment of swh.storage v0.0.9

 -- Nicolas Dandrimont <nicolas@dandrimont.eu>  Thu, 01 Oct 2015 19:03:00 +0200

swh-storage (0.0.8-1~swh1) unstable-swh; urgency=medium

  * Prepare deployment of swh.storage v0.0.8

 -- Nicolas Dandrimont <nicolas@dandrimont.eu>  Thu, 01 Oct 2015 11:32:46 +0200

swh-storage (0.0.7-1~swh1) unstable-swh; urgency=medium

  * Prepare deployment of swh.storage v0.0.7

 -- Nicolas Dandrimont <nicolas@dandrimont.eu>  Tue, 29 Sep 2015 16:52:54 +0200

swh-storage (0.0.6-1~swh1) unstable-swh; urgency=medium

  * Prepare deployment of swh.storage v0.0.6

 -- Nicolas Dandrimont <nicolas@dandrimont.eu>  Tue, 29 Sep 2015 16:43:24 +0200

swh-storage (0.0.5-1~swh1) unstable-swh; urgency=medium

  * Prepare deploying swh.storage v0.0.5

 -- Nicolas Dandrimont <nicolas@dandrimont.eu>  Tue, 29 Sep 2015 16:27:00 +0200

swh-storage (0.0.1-1~swh1) unstable-swh; urgency=medium

  * Initial release
  * swh.storage.api: Properly escape arbitrary byte sequences in
    arguments

 -- Nicolas Dandrimont <nicolas@dandrimont.eu>  Tue, 22 Sep 2015 17:02:34 +0200<|MERGE_RESOLUTION|>--- conflicted
+++ resolved
@@ -1,17 +1,9 @@
-<<<<<<< HEAD
-swh-storage (0.0.46-1~swh1~bpo9+1) stretch-swh; urgency=medium
-
-  * Rebuild for stretch-backports.
-
- -- Antoine R. Dumont (@ardumont) <antoine.romain.dumont@gmail.com>  Wed, 20 Jul 2016 19:04:42 +0200
-=======
 swh-storage (0.0.47-1~swh1) unstable-swh; urgency=medium
 
   * Release swh.storage v0.0.47
   * Update storage archiver to new schemaless schema
 
  -- Nicolas Dandrimont <nicolas@dandrimont.eu>  Fri, 22 Jul 2016 16:59:19 +0200
->>>>>>> d0e9a670
 
 swh-storage (0.0.46-1~swh1) unstable-swh; urgency=medium
 
