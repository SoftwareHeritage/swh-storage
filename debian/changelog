--- conflicted
+++ resolved
@@ -1,10 +1,3 @@
-<<<<<<< HEAD
-swh-storage (0.0.87-1~swh1~bpo9+1) stretch-swh; urgency=medium
-
-  * Rebuild for stretch-backports.
-
- -- Nicolas Dandrimont <nicolas@dandrimont.eu>  Mon, 12 Jun 2017 17:54:11 +0200
-=======
 swh-storage (0.0.88-1~swh1) unstable-swh; urgency=medium
 
   * Release swh.storage v0.0.88
@@ -12,7 +5,6 @@
   * Prepare building for stretch
 
  -- Nicolas Dandrimont <nicolas@dandrimont.eu>  Fri, 30 Jun 2017 14:52:12 +0200
->>>>>>> 8dbd96db
 
 swh-storage (0.0.87-1~swh1) unstable-swh; urgency=medium
 
