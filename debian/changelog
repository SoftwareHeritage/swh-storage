--- conflicted
+++ resolved
@@ -1,17 +1,9 @@
-<<<<<<< HEAD
-swh-storage (0.0.107-1~swh1~bpo9+1) stretch-swh; urgency=medium
-
-  * Rebuild for stretch-backports.
-
- -- Nicolas Dandrimont <nicolas@dandrimont.eu>  Wed, 17 Oct 2018 15:06:07 +0200
-=======
 swh-storage (0.0.108-1~swh1) unstable-swh; urgency=medium
 
   * Release swh.storage v0.0.108
   * Add a function to get a full snapshot from the paginated view
 
  -- Nicolas Dandrimont <nicolas@dandrimont.eu>  Thu, 18 Oct 2018 18:32:10 +0200
->>>>>>> 2debb748
 
 swh-storage (0.0.107-1~swh1) unstable-swh; urgency=medium
 
