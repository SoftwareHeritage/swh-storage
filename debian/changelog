<<<<<<< HEAD
swh-storage (0.0.188-1~swh1~bpo10+1) buster-swh; urgency=medium

  * Rebuild for buster-swh

 -- Software Heritage autobuilder (on jenkins-debian1) <jenkins@jenkins-debian1.internal.softwareheritage.org>  Mon, 04 May 2020 11:22:30 +0000
=======
swh-storage (0.0.189-1~swh1) unstable-swh; urgency=medium

  * New upstream release 0.0.189     - (tagged by Antoine R. Dumont
    (@ardumont) <ardumont@softwareheritage.org> on 2020-04-30 14:50:54
    +0200)
  * Upstream changes:     - v0.0.189     - pg: Write both origin visit
    updates & status, read from origin_visit     - pg-storage: Add new
    created state     - setup.py: add documentation link     - metadata
    spec: Fix title hierarchy     - tests: Use aware datetimes instead
    of naive ones.     - cassandra: Adapt internal implementations to
    use origin visit status     - in_memory: Adapt internal
    implementations to use origin visit status

 -- Software Heritage autobuilder (on jenkins-debian1) <jenkins@jenkins-debian1.internal.softwareheritage.org>  Thu, 30 Apr 2020 12:58:57 +0000
>>>>>>> 7d9bbfef

swh-storage (0.0.188-1~swh1) unstable-swh; urgency=medium

  * New upstream release 0.0.188     - (tagged by David Douard
    <david.douard@sdfa3.org> on 2020-04-28 13:44:20 +0200)
  * Upstream changes:     - v0.0.188

 -- Software Heritage autobuilder (on jenkins-debian1) <jenkins@jenkins-debian1.internal.softwareheritage.org>  Tue, 28 Apr 2020 11:52:08 +0000

swh-storage (0.0.187-1~swh1) unstable-swh; urgency=medium

  * New upstream release 0.0.187     - (tagged by Antoine R. Dumont
    (@ardumont) <antoine.romain.dumont@gmail.com> on 2020-04-14 18:13:08
    +0200)
  * Upstream changes:     - v0.0.187     - storage.interface: Actually
    define the remote flush operation

 -- Software Heritage autobuilder (on jenkins-debian1) <jenkins@jenkins-debian1.internal.softwareheritage.org>  Tue, 14 Apr 2020 16:23:41 +0000

swh-storage (0.0.186-1~swh1) unstable-swh; urgency=medium

  * New upstream release 0.0.186     - (tagged by Nicolas Dandrimont
    <nicolas@dandrimont.eu> on 2020-04-14 17:09:22 +0200)
  * Upstream changes:     - Release swh.storage v0.0.186     - Drop
    backwards-compatibility code with swh.journal < 0.0.30

 -- Software Heritage autobuilder (on jenkins-debian1) <jenkins@jenkins-debian1.internal.softwareheritage.org>  Tue, 14 Apr 2020 15:20:57 +0000

swh-storage (0.0.185-1~swh1) unstable-swh; urgency=medium

  * New upstream release 0.0.185     - (tagged by Antoine R. Dumont
    (@ardumont) <antoine.romain.dumont@gmail.com> on 2020-04-14 14:15:32
    +0200)
  * Upstream changes:     - v0.0.185     - storage.filter: Remove
    internal state     - test: update storage tests to (future)
    swh.journal 0.0.30

 -- Software Heritage autobuilder (on jenkins-debian1) <jenkins@jenkins-debian1.internal.softwareheritage.org>  Tue, 14 Apr 2020 12:22:06 +0000

swh-storage (0.0.184-1~swh1) unstable-swh; urgency=medium

  * New upstream release 0.0.184     - (tagged by Antoine R. Dumont
    (@ardumont) <antoine.romain.dumont@gmail.com> on 2020-04-10 16:07:32
    +0200)
  * Upstream changes:     - v0.0.184     - storage*: Add flush endpoints
    to storage implems (backend, proxy)     - test_retry: Add missing
    skipped_content_add tests

 -- Software Heritage autobuilder (on jenkins-debian1) <jenkins@jenkins-debian1.internal.softwareheritage.org>  Fri, 10 Apr 2020 14:14:20 +0000

swh-storage (0.0.183-1~swh1) unstable-swh; urgency=medium

  * New upstream release 0.0.183     - (tagged by Antoine R. Dumont
    (@ardumont) <antoine.romain.dumont@gmail.com> on 2020-04-09 12:35:53
    +0200)
  * Upstream changes:     - v0.0.183     - proxy storage: Add a
    clear_buffers endpoint     - buffer proxy storage: Filter out
    duplicate objects prior to storage write     - storage: Prevent
    erroneous HashCollisions by using the same ctime for all rows.     -
    Enable black     - origin_visit_update: ensure it raises a
    StorageArgumentException     - Adapt cassandra backend to validating
    model types     - tests: many refactoring improvments     - tests:
    Shut down cassandra connection before closing the fixture down     -
    Add more type annotations

 -- Software Heritage autobuilder (on jenkins-debian1) <jenkins@jenkins-debian1.internal.softwareheritage.org>  Thu, 09 Apr 2020 10:46:29 +0000

swh-storage (0.0.182-1~swh1) unstable-swh; urgency=medium

  * New upstream release 0.0.182     - (tagged by Antoine R. Dumont
    (@ardumont) <antoine.romain.dumont@gmail.com> on 2020-03-27 07:02:13
    +0100)
  * Upstream changes:     - v0.0.182     - storage*: Update
    origin_visit_update to make status parameter mandatory     - test:
    Adapt origin validation test according to latest model changes     -
    Respec discovery_date as a Python datetime instead of an ISO string.
    - origin_visit_add: Add missing db/cur argument to call to
    origin_get.

 -- Software Heritage autobuilder (on jenkins-debian1) <jenkins@jenkins-debian1.internal.softwareheritage.org>  Fri, 27 Mar 2020 06:13:17 +0000

swh-storage (0.0.181-1~swh1) unstable-swh; urgency=medium

  * New upstream release 0.0.181     - (tagged by Antoine R. Dumont
    (@ardumont) <antoine.romain.dumont@gmail.com> on 2020-03-25 09:50:49
    +0100)
  * Upstream changes:     - v0.0.181     - storage*: Hex encode content
    hashes in HashCollision exception     - Add format of discovery_date
    in the metadata specification.     - Store the value of
    token(partition_key) in skipped_content_by_* table, instead of three
    hashes.     - Store the value of token(partition_key) in
    content_by_* table, instead of three hashes.

 -- Software Heritage autobuilder (on jenkins-debian1) <jenkins@jenkins-debian1.internal.softwareheritage.org>  Wed, 25 Mar 2020 09:03:43 +0000

swh-storage (0.0.180-1~swh1) unstable-swh; urgency=medium

  * New upstream release 0.0.180     - (tagged by Nicolas Dandrimont
    <nicolas@dandrimont.eu> on 2020-03-18 18:24:41 +0100)
  * Upstream changes:     - Release swh.storage v0.0.180     - Stop
    counting origin additions multiple times in statsd

 -- Software Heritage autobuilder (on jenkins-debian1) <jenkins@jenkins-debian1.internal.softwareheritage.org>  Wed, 18 Mar 2020 17:45:36 +0000

swh-storage (0.0.179-1~swh1) unstable-swh; urgency=medium

  * New upstream release 0.0.179     - (tagged by Nicolas Dandrimont
    <nicolas@dandrimont.eu> on 2020-03-18 16:05:13 +0100)
  * Upstream changes:     - Release swh.storage v0.0.179.     - fix
    requirements-swh.txt to use proper version restriction     - reduce
    the transaction load for content writes and reads

 -- Software Heritage autobuilder (on jenkins-debian1) <jenkins@jenkins-debian1.internal.softwareheritage.org>  Wed, 18 Mar 2020 15:50:50 +0000

swh-storage (0.0.178-1~swh1) unstable-swh; urgency=medium

  * New upstream release 0.0.178     - (tagged by Antoine R. Dumont
    (@ardumont) <antoine.romain.dumont@gmail.com> on 2020-03-16 12:51:28
    +0100)
  * Upstream changes:     - v0.0.178     - origin_visit_add: Adapt
    endpoint signature to return OriginVisit     - origin_visit_upsert:
    Use OriginVisit object as input     - storage/writer: refactor
    JournalWriter.content_add to send model objects

 -- Software Heritage autobuilder (on jenkins-debian1) <jenkins@jenkins-debian1.internal.softwareheritage.org>  Mon, 16 Mar 2020 11:59:18 +0000

swh-storage (0.0.177-1~swh1) unstable-swh; urgency=medium

  * New upstream release 0.0.177     - (tagged by Antoine R. Dumont
    (@ardumont) <antoine.romain.dumont@gmail.com> on 2020-03-10 11:37:33
    +0100)
  * Upstream changes:     - v0.0.177     - storage: Identify and provide
    the collision hashes in exception     - Guarantee the order of
    results for revision_get and release_get     - tests: Improve test
    speed     - sql: do not attempt to create the plpgsql lang if
    already exists     - Update requirement on swh.core for RPCClient
    method overrides

 -- Software Heritage autobuilder (on jenkins-debian1) <jenkins@jenkins-debian1.internal.softwareheritage.org>  Tue, 10 Mar 2020 10:48:11 +0000

swh-storage (0.0.176-1~swh2) unstable-swh; urgency=medium

  * Update build dependencies

 -- Antoine R. Dumont (@ardumont) <ardumont@softwareheritage.org>  Mon, 02 Mar 2020 14:36:00 +0100

swh-storage (0.0.176-1~swh1) unstable-swh; urgency=medium

  * New upstream release 0.0.176     - (tagged by Valentin Lorentz
    <vlorentz@softwareheritage.org> on 2020-02-28 14:44:10 +0100)
  * Upstream changes:     - v0.0.176     - * Accept cassandra-driver >=
    3.22.     - * Make the RPC client and objstorage helper fetch
    Content.data from lazy     - contents.     - * Move ctime out of the
    validation proxy.

 -- Software Heritage autobuilder (on jenkins-debian1) <jenkins@jenkins-debian1.internal.softwareheritage.org>  Fri, 28 Feb 2020 15:21:27 +0000

swh-storage (0.0.175-1~swh1) unstable-swh; urgency=medium

  * New upstream release 0.0.175     - (tagged by Antoine Lambert
    <antoine.lambert@inria.fr> on 2020-02-20 13:51:40 +0100)
  * Upstream changes:     - version 0.0.175

 -- Software Heritage autobuilder (on jenkins-debian1) <jenkins@jenkins-debian1.internal.softwareheritage.org>  Thu, 20 Feb 2020 13:18:34 +0000

swh-storage (0.0.174-1~swh1) unstable-swh; urgency=medium

  * New upstream release 0.0.174     - (tagged by Valentin Lorentz
    <vlorentz@softwareheritage.org> on 2020-02-19 14:18:59 +0100)
  * Upstream changes:     - v0.0.174     - * Fix inconsistent behavior
    of skipped_content_missing across backends.     - * Fix
    FilteringProxy to not drop skipped-contents with a missing sha1_git.
    - * Make storage proxies use swh-model objects instead of dicts.
    - * Add support for (de)serializing swh-model in RPC calls.

 -- Software Heritage autobuilder (on jenkins-debian1) <jenkins@jenkins-debian1.internal.softwareheritage.org>  Wed, 19 Feb 2020 15:00:32 +0000

swh-storage (0.0.172-1~swh1) unstable-swh; urgency=medium

  * New upstream release 0.0.172     - (tagged by Valentin Lorentz
    <vlorentz@softwareheritage.org> on 2020-02-12 14:00:04 +0100)
  * Upstream changes:     - v0.0.172     - * Unify exception raised by
    invalid input to API endpoints.     - * Add a validation proxy for
    _add() methods. This proxy is *required*     - in front of all
    backends whose _add() methods may be called or they'll     - crash
    at runtime.     - * Fix RecursionError when storage proxies are
    deepcopied or unpickled.     - * storages: Refactor objstorage
    operations with a dedicated collaborator     - * storages: Refactor
    journal operations with a dedicated writer collab

 -- Software Heritage autobuilder (on jenkins-debian1) <jenkins@jenkins-debian1.internal.softwareheritage.org>  Wed, 12 Feb 2020 13:13:47 +0000

swh-storage (0.0.171-1~swh1) unstable-swh; urgency=medium

  * New upstream release 0.0.171     - (tagged by Valentin Lorentz
    <vlorentz@softwareheritage.org> on 2020-02-06 14:46:05 +0100)
  * Upstream changes:     - v0.0.171     - * Split 'content_add' method
    into 'content_add' and 'skipped_content_add'.     - * Increase
    Cassandra requests timeout to 1 second.

 -- Software Heritage autobuilder (on jenkins-debian1) <jenkins@jenkins-debian1.internal.softwareheritage.org>  Thu, 06 Feb 2020 14:07:37 +0000

swh-storage (0.0.170-1~swh3) unstable-swh; urgency=medium

  * Update build dependencies

 -- Antoine R. Dumont (@ardumont) <ardumont@softwareheritage.org>  Mon, 03 Feb 2020 17:30:38 +0100

swh-storage (0.0.170-1~swh2) unstable-swh; urgency=medium

  * Update build dependencies

 -- Antoine R. Dumont (@ardumont) <ardumont@softwareheritage.org>  Mon, 03 Feb 2020 16:00:39 +0100

swh-storage (0.0.170-1~swh1) unstable-swh; urgency=medium

  * New upstream release 0.0.170     - (tagged by Antoine R. Dumont
    (@ardumont) <antoine.romain.dumont@gmail.com> on 2020-02-03 14:11:53
    +0100)
  * Upstream changes:     - v0.0.170     - swh.storage.cassandra: Add
    Cassandra backend implementation

 -- Software Heritage autobuilder (on jenkins-debian1) <jenkins@jenkins-debian1.internal.softwareheritage.org>  Mon, 03 Feb 2020 13:23:48 +0000

swh-storage (0.0.169-1~swh1) unstable-swh; urgency=medium

  * New upstream release 0.0.169     - (tagged by Antoine R. Dumont
    (@ardumont) <antoine.romain.dumont@gmail.com> on 2020-01-30 13:40:00
    +0100)
  * Upstream changes:     - v0.0.169     - retry: Add retry behavior on
    pipeline storage with flushing failure

 -- Software Heritage autobuilder (on jenkins-debian1) <jenkins@jenkins-debian1.internal.softwareheritage.org>  Thu, 30 Jan 2020 13:26:23 +0000

swh-storage (0.0.168-1~swh1) unstable-swh; urgency=medium

  * New upstream release 0.0.168     - (tagged by Valentin Lorentz
    <vlorentz@softwareheritage.org> on 2020-01-30 11:19:31 +0100)
  * Upstream changes:     - v0.0.168     - * Implement content_update
    for the in-mem storage.     - * Remove cur/db arguments from the in-
    mem storage.     - * Move Storage documentation and endpoint paths
    to a new StorageInterface class     - * Rename in_memory.Storage to
    in_memory.InMemoryStorage.     - * CONTRIBUTORS: add Daniele
    Serafini

 -- Software Heritage autobuilder (on jenkins-debian1) <jenkins@jenkins-debian1.internal.softwareheritage.org>  Thu, 30 Jan 2020 10:25:30 +0000

swh-storage (0.0.167-1~swh1) unstable-swh; urgency=medium

  * New upstream release 0.0.167     - (tagged by Antoine R. Dumont
    (@ardumont) <antoine.romain.dumont@gmail.com> on 2020-01-24 14:55:57
    +0100)
  * Upstream changes:     - v0.0.167     - pgstorage: Empty temp tables
    instead of dropping them

 -- Software Heritage autobuilder (on jenkins-debian1) <jenkins@jenkins-debian1.internal.softwareheritage.org>  Fri, 24 Jan 2020 14:01:57 +0000

swh-storage (0.0.166-1~swh1) unstable-swh; urgency=medium

  * New upstream release 0.0.166     - (tagged by Antoine R. Dumont
    (@ardumont) <antoine.romain.dumont@gmail.com> on 2020-01-24 09:51:52
    +0100)
  * Upstream changes:     - v0.0.166     - storage: Add endpoint to get
    missing content (by sha1_git) and missing snapshot     - Remove
    redundant config checks in load_and_check_config     - Remove 'id'
    and 'object_id' from the output of object_find_by_sha1_git     -
    Make origin_visit_get_random return None instead of {} if there are
    no results     - docs: Fix sphinx warnings

 -- Software Heritage autobuilder (on jenkins-debian1) <jenkins@jenkins-debian1.internal.softwareheritage.org>  Fri, 24 Jan 2020 09:00:12 +0000

swh-storage (0.0.165-1~swh1) unstable-swh; urgency=medium

  * New upstream release 0.0.165     - (tagged by Antoine R. Dumont
    (@ardumont) <antoine.romain.dumont@gmail.com> on 2020-01-17 14:04:53
    +0100)
  * Upstream changes:     - v0.0.165     - storage.retry: Fix objects
    loading when using generator parameters

 -- Software Heritage autobuilder (on jenkins-debian1) <jenkins@jenkins-debian1.internal.softwareheritage.org>  Fri, 17 Jan 2020 13:09:39 +0000

swh-storage (0.0.164-1~swh1) unstable-swh; urgency=medium

  * New upstream release 0.0.164     - (tagged by Antoine Lambert
    <antoine.lambert@inria.fr> on 2020-01-16 17:54:40 +0100)
  * Upstream changes:     - version 0.0.164

 -- Software Heritage autobuilder (on jenkins-debian1) <jenkins@jenkins-debian1.internal.softwareheritage.org>  Thu, 16 Jan 2020 17:05:02 +0000

swh-storage (0.0.163-1~swh2) unstable-swh; urgency=medium

  * Fix test dependency

 -- Antoine R. Dumont (@ardumont) <antoine.romain.dumont@gmail.com>  Tue, 14 Jan 2020 17:26:08 +0100

swh-storage (0.0.163-1~swh1) unstable-swh; urgency=medium

  * New upstream release 0.0.163     - (tagged by Antoine R. Dumont
    (@ardumont) <antoine.romain.dumont@gmail.com> on 2020-01-14 17:12:03
    +0100)
  * Upstream changes:     - v0.0.163     - retry: Improve proxy storage
    for add endpoints     - in_memory: Make directory_get_random return
    None when storage empty     - storage: Change content_get_metadata
    api to return Dict[bytes, List[Dict]]     - storage: Add
    content_get_partition endpoint to replace content_get_range     -
    storage: Add endpoint origin_list to replace origin_get_range

 -- Software Heritage autobuilder (on jenkins-debian1) <jenkins@jenkins-debian1.internal.softwareheritage.org>  Tue, 14 Jan 2020 16:17:45 +0000

swh-storage (0.0.162-1~swh1) unstable-swh; urgency=medium

  * New upstream release 0.0.162     - (tagged by Valentin Lorentz
    <vlorentz@softwareheritage.org> on 2019-12-16 14:37:44 +0100)
  * Upstream changes:     - v0.0.162     - Add
    {content,directory,revision,release,snapshot}_get_random.

 -- Software Heritage autobuilder (on jenkins-debian1) <jenkins@jenkins-debian1.internal.softwareheritage.org>  Mon, 16 Dec 2019 13:41:39 +0000

swh-storage (0.0.161-1~swh1) unstable-swh; urgency=medium

  * New upstream release 0.0.161     - (tagged by Antoine R. Dumont
    (@ardumont) <antoine.romain.dumont@gmail.com> on 2019-12-10 15:03:28
    +0100)
  * Upstream changes:     - v0.0.161     - storage: Add endpoint to
    randomly pick an origin

 -- Software Heritage autobuilder (on jenkins-debian1) <jenkins@jenkins-debian1.internal.softwareheritage.org>  Tue, 10 Dec 2019 14:08:15 +0000

swh-storage (0.0.160-1~swh1) unstable-swh; urgency=medium

  * New upstream release 0.0.160     - (tagged by Antoine R. Dumont
    (@ardumont) <antoine.romain.dumont@gmail.com> on 2019-12-06 11:15:48
    +0100)
  * Upstream changes:     - v0.0.160     - storage.buffer: Buffer
    release objects as well     - storage.tests: Unify tests sample data
    - Implement origin lookup by sha1

 -- Software Heritage autobuilder (on jenkins-debian1) <jenkins@jenkins-debian1.internal.softwareheritage.org>  Fri, 06 Dec 2019 10:23:44 +0000

swh-storage (0.0.159-1~swh2) unstable-swh; urgency=medium

  * Force fast hypothesis profile when running tests

 -- Antoine R. Dumont (@ardumont) <antoine.romain.dumont@gmail.com>  Tue, 26 Nov 2019 17:08:16 +0100

swh-storage (0.0.159-1~swh1) unstable-swh; urgency=medium

  * New upstream release 0.0.159     - (tagged by Antoine R. Dumont
    (@ardumont) <antoine.romain.dumont@gmail.com> on 2019-11-22 11:05:41
    +0100)
  * Upstream changes:     - v0.0.159     - Add 'pipeline' storage
    "class" for more readable configurations.     - tests: Improve tests
    environments configuration     - Fix a few typos reported by
    codespell     - Add a pre-commit-hooks.yaml config file     - Remove
    utils/(dump|fix)_revisions scripts

 -- Software Heritage autobuilder (on jenkins-debian1) <jenkins@jenkins-debian1.internal.softwareheritage.org>  Fri, 22 Nov 2019 10:10:31 +0000

swh-storage (0.0.158-1~swh1) unstable-swh; urgency=medium

  * New upstream release 0.0.158     - (tagged by Antoine R. Dumont
    (@ardumont) <antoine.romain.dumont@gmail.com> on 2019-11-14 13:33:00
    +0100)
  * Upstream changes:     - v0.0.158     - Drop schemata module
    (migrated back to swh-lister)

 -- Software Heritage autobuilder (on jenkins-debian1) <jenkins@jenkins-debian1.internal.softwareheritage.org>  Thu, 14 Nov 2019 12:37:18 +0000

swh-storage (0.0.157-1~swh1) unstable-swh; urgency=medium

  * New upstream release 0.0.157     - (tagged by Nicolas Dandrimont
    <nicolas@dandrimont.eu> on 2019-11-13 13:22:39 +0100)
  * Upstream changes:     - Release swh.storage 0.0.157     -
    schemata.distribution: Fix bogus NotImplementedError on
    Area.index_uris

 -- Software Heritage autobuilder (on jenkins-debian1) <jenkins@jenkins-debian1.internal.softwareheritage.org>  Wed, 13 Nov 2019 12:27:07 +0000

swh-storage (0.0.156-1~swh2) unstable-swh; urgency=medium

  * Add version constraint on psycopg2

 -- Nicolas Dandrimont <olasd@debian.org>  Wed, 30 Oct 2019 18:21:34 +0100

swh-storage (0.0.156-1~swh1) unstable-swh; urgency=medium

  * New upstream release 0.0.156     - (tagged by Valentin Lorentz
    <vlorentz@softwareheritage.org> on 2019-10-30 15:12:10 +0100)
  * Upstream changes:     - v0.0.156     - * Stop supporting origin ids
    in API (except in origin_get_range).     - * Make visit['origin'] a
    string everywhere (instead of a dict).

 -- Software Heritage autobuilder (on jenkins-debian1) <jenkins@jenkins-debian1.internal.softwareheritage.org>  Wed, 30 Oct 2019 14:29:28 +0000

swh-storage (0.0.155-1~swh1) unstable-swh; urgency=medium

  * New upstream release 0.0.155     - (tagged by David Douard
    <david.douard@sdfa3.org> on 2019-10-30 12:14:14 +0100)
  * Upstream changes:     - v0.0.155

 -- Software Heritage autobuilder (on jenkins-debian1) <jenkins@jenkins-debian1.internal.softwareheritage.org>  Wed, 30 Oct 2019 11:18:37 +0000

swh-storage (0.0.154-1~swh1) unstable-swh; urgency=medium

  * New upstream release 0.0.154     - (tagged by Antoine R. Dumont
    (@ardumont) <antoine.romain.dumont@gmail.com> on 2019-10-17 13:47:57
    +0200)
  * Upstream changes:     - v0.0.154     - Fix tests in debian build

 -- Software Heritage autobuilder (on jenkins-debian1) <jenkins@jenkins-debian1.internal.softwareheritage.org>  Thu, 17 Oct 2019 11:52:46 +0000

swh-storage (0.0.153-1~swh1) unstable-swh; urgency=medium

  * New upstream release 0.0.153     - (tagged by Antoine R. Dumont
    (@ardumont) <antoine.romain.dumont@gmail.com> on 2019-10-17 13:21:00
    +0200)
  * Upstream changes:     - v0.0.153     - Deploy new test fixture

 -- Software Heritage autobuilder (on jenkins-debian1) <jenkins@jenkins-debian1.internal.softwareheritage.org>  Thu, 17 Oct 2019 11:26:12 +0000

swh-storage (0.0.152-1~swh1) unstable-swh; urgency=medium

  * New upstream release 0.0.152     - (tagged by Antoine R. Dumont
    (@ardumont) <antoine.romain.dumont@gmail.com> on 2019-10-08 16:55:43
    +0200)
  * Upstream changes:     - v0.0.152     - swh.storage.buffer: Add
    buffering proxy storage implementation     - swh.storage.filter: Add
    filtering storage implementation     - swh.storage.tests: Improve db
    transaction handling     - swh.storage.tests: Add more tests     -
    swh.storage.storage: introduce a db() context manager

 -- Software Heritage autobuilder (on jenkins-debian1) <jenkins@jenkins-debian1.internal.softwareheritage.org>  Tue, 08 Oct 2019 15:03:16 +0000

swh-storage (0.0.151-1~swh2) unstable-swh; urgency=medium

  * Add missing build-dependency on python3-swh.journal

 -- Nicolas Dandrimont <olasd@debian.org>  Tue, 01 Oct 2019 18:28:19 +0200

swh-storage (0.0.151-1~swh1) unstable-swh; urgency=medium

  * New upstream release 0.0.151     - (tagged by Stefano Zacchiroli
    <zack@upsilon.cc> on 2019-10-01 10:04:36 +0200)
  * Upstream changes:     - v0.0.151     - * tox: anticipate mypy run to
    just after flake8     - * mypy.ini: be less flaky w.r.t. the
    packages installed in tox     - * storage.py: ignore typing of
    optional get_journal_writer import     - * mypy: ignore swh.journal
    to work-around dependency loop     - * init.py: switch to documented
    way of extending path     - * typing: minimal changes to make a no-
    op mypy run pass     - * Write objects to the journal only if they
    don't exist yet.     - * Use origin URLs for
    skipped_content['origin'] instead of origin ids.     - * Properly
    mock get_journal_writer for the remote-pg-storage tests.     - *
    journal_writer: use journal writer from swh.journal     - * fix
    typos in docstrings and sample paths     - *
    storage.origin_visit_add: Remove deprecated 'ts' parameter     - *
    click "required" param wants bool, not int

 -- Software Heritage autobuilder (on jenkins-debian1) <jenkins@jenkins-debian1.internal.softwareheritage.org>  Tue, 01 Oct 2019 08:09:53 +0000

swh-storage (0.0.150-1~swh1) unstable-swh; urgency=medium

  * New upstream release 0.0.150     - (tagged by Antoine R. Dumont
    (@ardumont) <antoine.romain.dumont@gmail.com> on 2019-09-04 16:09:59
    +0200)
  * Upstream changes:     - v0.0.150     - tests/test_storage: Remove
    failing assertion after swh-model update     - tests/test_storage:
    Fix tests execution with psycopg2 < 2.8

 -- Software Heritage autobuilder (on jenkins-debian1) <jenkins@jenkins-debian1.internal.softwareheritage.org>  Wed, 04 Sep 2019 14:16:09 +0000

swh-storage (0.0.149-1~swh1) unstable-swh; urgency=medium

  * New upstream release 0.0.149     - (tagged by Antoine R. Dumont
    (@ardumont) <antoine.romain.dumont@gmail.com> on 2019-09-03 14:00:57
    +0200)
  * Upstream changes:     - v0.0.149     - Add support for origin_url in
    origin_metadata_*     - Make origin_add/origin_visit_update validate
    their input     - Make snapshot_add validate its input     - Make
    revision_add and release_add validate their input     - Make
    directory_add validate its input     - Make content_add validate its
    input using swh-model

 -- Software Heritage autobuilder (on jenkins-debian1) <jenkins@jenkins-debian1.internal.softwareheritage.org>  Tue, 03 Sep 2019 12:27:51 +0000

swh-storage (0.0.148-1~swh1) unstable-swh; urgency=medium

  * New upstream release 0.0.148     - (tagged by Valentin Lorentz
    <vlorentz@softwareheritage.org> on 2019-08-23 10:33:02 +0200)
  * Upstream changes:     - v0.0.148     - Tests improvements:     - *
    Remove 'next_branch' from test input data.     - * Fix off-by-one
    error when using origin_visit_upsert on with an unknown visit id.
    - * Use explicit arguments for origin_visit_add.     - * Remove
    test_content_missing__marked_missing, it makes no sense.     - Drop
    person ids:     - * Stop leaking person ids.     - * Remove
    person_get endpoint.     - Logging fixes:     - * Enforce log level
    for the werkzeug logger.     - * Eliminate warnings about %TYPE.
    - * api: use RPCServerApp and RPCClient instead of deprecated
    classes     - Other:     - * Add support for skipped content in in-
    memory storage

 -- Software Heritage autobuilder (on jenkins-debian1) <jenkins@jenkins-debian1.internal.softwareheritage.org>  Fri, 23 Aug 2019 08:48:21 +0000

swh-storage (0.0.147-1~swh1) unstable-swh; urgency=medium

  * New upstream release 0.0.147     - (tagged by Valentin Lorentz
    <vlorentz@softwareheritage.org> on 2019-07-18 12:11:37 +0200)
  * Upstream changes:     - Make origin_get ignore the `type` argument

 -- Software Heritage autobuilder (on jenkins-debian1) <jenkins@jenkins-debian1.internal.softwareheritage.org>  Thu, 18 Jul 2019 10:16:16 +0000

swh-storage (0.0.146-1~swh1) unstable-swh; urgency=medium

  * New upstream release 0.0.146     - (tagged by Valentin Lorentz
    <vlorentz@softwareheritage.org> on 2019-07-18 10:46:21 +0200)
  * Upstream changes:     - Progress toward getting rid of origin ids
    - * Less dependency on origin ids in the in-mem storage     - * add
    the SWH_STORAGE_IN_MEMORY_ENABLE_ORIGIN_IDS env var     - * Remove
    legacy behavior of snapshot_add

 -- Software Heritage autobuilder (on jenkins-debian1) <jenkins@jenkins-debian1.internal.softwareheritage.org>  Thu, 18 Jul 2019 08:52:09 +0000

swh-storage (0.0.145-1~swh3) unstable-swh; urgency=medium

  * Properly rebuild for unstable-swh

 -- Nicolas Dandrimont <olasd@debian.org>  Thu, 11 Jul 2019 14:03:30 +0200

swh-storage (0.0.145-1~swh2) buster-swh; urgency=medium

  * Remove useless swh.scheduler dependency

 -- Nicolas Dandrimont <olasd@debian.org>  Thu, 11 Jul 2019 13:53:45 +0200

swh-storage (0.0.145-1~swh1) unstable-swh; urgency=medium

  * New upstream release 0.0.145     - (tagged by Valentin Lorentz
    <vlorentz@softwareheritage.org> on 2019-07-02 12:00:53 +0200)
  * Upstream changes:     - v0.0.145     - Add an
    'origin_visit_find_by_date' endpoint.     - Add support for origin
    urls in all endpoints

 -- Software Heritage autobuilder (on jenkins-debian1) <jenkins@jenkins-debian1.internal.softwareheritage.org>  Tue, 02 Jul 2019 10:19:19 +0000

swh-storage (0.0.143-1~swh1) unstable-swh; urgency=medium

  * New upstream release 0.0.143     - (tagged by Valentin Lorentz
    <vlorentz@softwareheritage.org> on 2019-06-05 13:18:14 +0200)
  * Upstream changes:     - Add test for snapshot/release counters.

 -- Software Heritage autobuilder (on jenkins-debian1) <jenkins@jenkins-debian1.internal.softwareheritage.org>  Mon, 01 Jul 2019 12:38:40 +0000

swh-storage (0.0.142-1~swh1) unstable-swh; urgency=medium

  * New upstream release 0.0.142     - (tagged by Valentin Lorentz
    <vlorentz@softwareheritage.org> on 2019-06-11 15:24:49 +0200)
  * Upstream changes:     - Mark network tests, so they can be disabled.

 -- Software Heritage autobuilder (on jenkins-debian1) <jenkins@jenkins-debian1.internal.softwareheritage.org>  Tue, 11 Jun 2019 13:44:19 +0000

swh-storage (0.0.141-1~swh1) unstable-swh; urgency=medium

  * New upstream release 0.0.141     - (tagged by Valentin Lorentz
    <vlorentz@softwareheritage.org> on 2019-06-06 17:05:03 +0200)
  * Upstream changes:     - Add support for using URL instead of ID in
    snapshot_get_latest.

 -- Software Heritage autobuilder (on jenkins-debian1) <jenkins@jenkins-debian1.internal.softwareheritage.org>  Tue, 11 Jun 2019 10:36:32 +0000

swh-storage (0.0.140-1~swh1) unstable-swh; urgency=medium

  * New upstream release 0.0.140     - (tagged by mihir(faux__)
    <karbelkar.mihir@gmail.com> on 2019-03-24 21:47:31 +0530)
  * Upstream changes:     - Changes the output of content_find method to
    a list in case of hash collisions and makes the sql query on python
    side and added test duplicate input, colliding sha256 and colliding
    blake2s256

 -- Software Heritage autobuilder (on jenkins-debian1) <jenkins@jenkins-debian1.internal.softwareheritage.org>  Thu, 16 May 2019 12:09:04 +0000

swh-storage (0.0.139-1~swh1) unstable-swh; urgency=medium

  * New upstream release 0.0.139     - (tagged by Nicolas Dandrimont
    <nicolas@dandrimont.eu> on 2019-04-18 17:57:57 +0200)
  * Upstream changes:     - Release swh.storage v0.0.139     - Backwards-
    compatibility improvements for snapshot_add     - Better
    transactionality in revision_add/release_add     - Fix backwards
    metric names     - Handle shallow histories properly

 -- Software Heritage autobuilder (on jenkins-debian1) <jenkins@jenkins-debian1.internal.softwareheritage.org>  Thu, 18 Apr 2019 16:08:28 +0000

swh-storage (0.0.138-1~swh1) unstable-swh; urgency=medium

  * New upstream release 0.0.138     - (tagged by Valentin Lorentz
    <vlorentz@softwareheritage.org> on 2019-04-09 16:40:49 +0200)
  * Upstream changes:     - Use the db_transaction decorator on all
    _add() methods.     - So they gracefully release the connection on
    error instead     - of relying on reference-counting to call the
    Db's `__del__`     - (which does not happen in Hypothesis tests)
    because a ref     - to it is kept via the traceback object.

 -- Software Heritage autobuilder (on jenkins-debian1) <jenkins@jenkins-debian1.internal.softwareheritage.org>  Tue, 09 Apr 2019 16:50:48 +0000

swh-storage (0.0.137-1~swh1) unstable-swh; urgency=medium

  * New upstream release 0.0.137     - (tagged by Valentin Lorentz
    <vlorentz@softwareheritage.org> on 2019-04-08 15:40:24 +0200)
  * Upstream changes:     - Make test_origin_get_range run faster.

 -- Software Heritage autobuilder (on jenkins-debian1) <jenkins@jenkins-debian1.internal.softwareheritage.org>  Mon, 08 Apr 2019 13:56:16 +0000

swh-storage (0.0.135-1~swh1) unstable-swh; urgency=medium

  * New upstream release 0.0.135     - (tagged by Valentin Lorentz
    <vlorentz@softwareheritage.org> on 2019-04-04 20:42:32 +0200)
  * Upstream changes:     - Make content_add_metadata require a ctime
    argument.     - This makes Python set the ctime instead of pgsql.

 -- Software Heritage autobuilder (on jenkins-debian1) <jenkins@jenkins-debian1.internal.softwareheritage.org>  Fri, 05 Apr 2019 14:43:28 +0000

swh-storage (0.0.134-1~swh1) unstable-swh; urgency=medium

  * New upstream release 0.0.134     - (tagged by Valentin Lorentz
    <vlorentz@softwareheritage.org> on 2019-04-03 13:38:58 +0200)
  * Upstream changes:     - Don't leak origin ids to the journal.

 -- Software Heritage autobuilder (on jenkins-debian1) <jenkins@jenkins-debian1.internal.softwareheritage.org>  Thu, 04 Apr 2019 10:16:09 +0000

swh-storage (0.0.132-1~swh1) unstable-swh; urgency=medium

  * New upstream release 0.0.132     - (tagged by Valentin Lorentz
    <vlorentz@softwareheritage.org> on 2019-04-01 11:50:30 +0200)
  * Upstream changes:     - Use sha1 instead of bigint as FK from
    origin_visit to snapshot (part 1: add new column)

 -- Software Heritage autobuilder (on jenkins-debian1) <jenkins@jenkins-debian1.internal.softwareheritage.org>  Mon, 01 Apr 2019 13:30:48 +0000

swh-storage (0.0.131-1~swh1) unstable-swh; urgency=medium

  * New upstream release 0.0.131     - (tagged by Nicolas Dandrimont
    <nicolas@dandrimont.eu> on 2019-03-28 17:24:44 +0100)
  * Upstream changes:     - Release swh.storage v0.0.131     - Add
    statsd metrics to storage RPC backend     - Clean up
    snapshot_add/origin_visit_update     - Uniformize RPC backend to use
    POSTs everywhere

 -- Software Heritage autobuilder (on jenkins-debian1) <jenkins@jenkins-debian1.internal.softwareheritage.org>  Thu, 28 Mar 2019 16:34:07 +0000

swh-storage (0.0.130-1~swh1) unstable-swh; urgency=medium

  * New upstream release 0.0.130     - (tagged by Valentin Lorentz
    <vlorentz@softwareheritage.org> on 2019-02-26 10:50:44 +0100)
  * Upstream changes:     - Add an helper function to list all origins
    in the storage.

 -- Software Heritage autobuilder (on jenkins-debian1) <jenkins@jenkins-debian1.internal.softwareheritage.org>  Wed, 13 Mar 2019 14:01:04 +0000

swh-storage (0.0.129-1~swh1) unstable-swh; urgency=medium

  * New upstream release 0.0.129     - (tagged by Valentin Lorentz
    <vlorentz@softwareheritage.org> on 2019-02-27 10:42:29 +0100)
  * Upstream changes:     - Double the timeout of revision_get.     -
    Metadata indexers often hit the limit.

 -- Software Heritage autobuilder (on jenkins-debian1) <jenkins@jenkins-debian1.internal.softwareheritage.org>  Fri, 01 Mar 2019 10:11:28 +0000

swh-storage (0.0.128-1~swh1) unstable-swh; urgency=medium

  * New upstream release 0.0.128     - (tagged by Antoine R. Dumont
    (@ardumont) <antoine.romain.dumont@gmail.com> on 2019-02-21 14:59:22
    +0100)
  * Upstream changes:     - v0.0.128     - api.server: Fix wrong
    exception type     - storage.cli: Fix cli entry point name to the
    expected name (setup.py)

 -- Software Heritage autobuilder (on jenkins-debian1) <jenkins@jenkins-debian1.internal.softwareheritage.org>  Thu, 21 Feb 2019 14:07:23 +0000

swh-storage (0.0.127-1~swh1) unstable-swh; urgency=medium

  * New upstream release 0.0.127     - (tagged by Antoine R. Dumont
    (@ardumont) <antoine.romain.dumont@gmail.com> on 2019-02-21 13:34:19
    +0100)
  * Upstream changes:     - v0.0.127     - api.wsgi: Open wsgi
    entrypoint and check config at startup time     - api.server: Make
    the api server load and check its configuration     -
    swh.storage.cli: Migrate the api server startup in swh.storage.cli

 -- Software Heritage autobuilder (on jenkins-debian1) <jenkins@jenkins-debian1.internal.softwareheritage.org>  Thu, 21 Feb 2019 12:59:48 +0000

swh-storage (0.0.126-1~swh1) unstable-swh; urgency=medium

  * New upstream release 0.0.126     - (tagged by Valentin Lorentz
    <vlorentz@softwareheritage.org> on 2019-02-21 10:18:26 +0100)
  * Upstream changes:     - Double the timeout of snapshot_get_latest.
    - Metadata indexers often hit the limit.

 -- Software Heritage autobuilder (on jenkins-debian1) <jenkins@jenkins-debian1.internal.softwareheritage.org>  Thu, 21 Feb 2019 11:24:52 +0000

swh-storage (0.0.125-1~swh1) unstable-swh; urgency=medium

  * New upstream release 0.0.125     - (tagged by Antoine R. Dumont
    (@ardumont) <antoine.romain.dumont@gmail.com> on 2019-02-14 10:13:31
    +0100)
  * Upstream changes:     - v0.0.125     - api/server: Do not read
    configuration at each request

 -- Software Heritage autobuilder (on jenkins-debian1) <jenkins@jenkins-debian1.internal.softwareheritage.org>  Thu, 14 Feb 2019 16:57:01 +0000

swh-storage (0.0.124-1~swh3) unstable-swh; urgency=low

  * New upstream release, fixing the distribution this time

 -- Antoine R. Dumont (@ardumont) <antoine.romain.dumont@gmail.com>  Thu, 14 Feb 2019 17:51:29 +0100

swh-storage (0.0.124-1~swh2) unstable; urgency=medium

  * New upstream release for dependency fix reasons

 -- Antoine R. Dumont (@ardumont) <antoine.romain.dumont@gmail.com>  Thu, 14 Feb 2019 09:27:55 +0100

swh-storage (0.0.124-1~swh1) unstable-swh; urgency=medium

  * New upstream release 0.0.124     - (tagged by Antoine Lambert
    <antoine.lambert@inria.fr> on 2019-02-12 14:40:53 +0100)
  * Upstream changes:     - version 0.0.124

 -- Software Heritage autobuilder (on jenkins-debian1) <jenkins@jenkins-debian1.internal.softwareheritage.org>  Tue, 12 Feb 2019 13:46:08 +0000

swh-storage (0.0.123-1~swh1) unstable-swh; urgency=medium

  * New upstream release 0.0.123     - (tagged by Antoine R. Dumont
    (@ardumont) <antoine.romain.dumont@gmail.com> on 2019-02-08 15:06:49
    +0100)
  * Upstream changes:     - v0.0.123     - Make Storage.origin_get
    support a list of origins, like other     - Storage.*_get methods.
    - Stop using _to_bytes functions.     - Use the BaseDb (and friends)
    from swh-core

 -- Software Heritage autobuilder (on jenkins-debian1) <jenkins@jenkins-debian1.internal.softwareheritage.org>  Fri, 08 Feb 2019 14:14:18 +0000

swh-storage (0.0.122-1~swh1) unstable-swh; urgency=medium

  * New upstream release 0.0.122     - (tagged by Antoine Lambert
    <antoine.lambert@inria.fr> on 2019-01-28 11:57:27 +0100)
  * Upstream changes:     - version 0.0.122

 -- Software Heritage autobuilder (on jenkins-debian1) <jenkins@jenkins-debian1.internal.softwareheritage.org>  Mon, 28 Jan 2019 11:02:45 +0000

swh-storage (0.0.121-1~swh1) unstable-swh; urgency=medium

  * New upstream release 0.0.121     - (tagged by Antoine Lambert
    <antoine.lambert@inria.fr> on 2019-01-28 11:31:48 +0100)
  * Upstream changes:     - version 0.0.121

 -- Software Heritage autobuilder (on jenkins-debian1) <jenkins@jenkins-debian1.internal.softwareheritage.org>  Mon, 28 Jan 2019 10:36:40 +0000

swh-storage (0.0.120-1~swh1) unstable-swh; urgency=medium

  * New upstream release 0.0.120     - (tagged by Antoine Lambert
    <antoine.lambert@inria.fr> on 2019-01-17 12:04:27 +0100)
  * Upstream changes:     - version 0.0.120

 -- Software Heritage autobuilder (on jenkins-debian1) <jenkins@jenkins-debian1.internal.softwareheritage.org>  Thu, 17 Jan 2019 11:12:47 +0000

swh-storage (0.0.119-1~swh1) unstable-swh; urgency=medium

  * New upstream release 0.0.119     - (tagged by Antoine R. Dumont
    (@ardumont) <antoine.romain.dumont@gmail.com> on 2019-01-11 11:57:13
    +0100)
  * Upstream changes:     - v0.0.119     - listener: Notify Kafka when
    an origin visit is updated

 -- Software Heritage autobuilder (on jenkins-debian1) <jenkins@jenkins-debian1.internal.softwareheritage.org>  Fri, 11 Jan 2019 11:02:07 +0000

swh-storage (0.0.118-1~swh1) unstable-swh; urgency=medium

  * New upstream release 0.0.118     - (tagged by Antoine Lambert
    <antoine.lambert@inria.fr> on 2019-01-09 16:59:15 +0100)
  * Upstream changes:     - version 0.0.118

 -- Software Heritage autobuilder (on jenkins-debian1) <jenkins@jenkins-debian1.internal.softwareheritage.org>  Wed, 09 Jan 2019 18:51:34 +0000

swh-storage (0.0.117-1~swh1) unstable-swh; urgency=medium

  * v0.0.117
  * listener: Adapt decoding behavior depending on the object type

 -- Antoine R. Dumont (@ardumont) <antoine.romain.dumont@gmail.com>  Thu, 20 Dec 2018 14:48:44 +0100

swh-storage (0.0.116-1~swh1) unstable-swh; urgency=medium

  * v0.0.116
  * Update requirements to latest swh.core

 -- Antoine R. Dumont (@ardumont) <antoine.romain.dumont@gmail.com>  Fri, 14 Dec 2018 15:57:04 +0100

swh-storage (0.0.115-1~swh1) unstable-swh; urgency=medium

  * version 0.0.115

 -- Antoine Lambert <antoine.lambert@inria.fr>  Fri, 14 Dec 2018 15:47:52 +0100

swh-storage (0.0.114-1~swh1) unstable-swh; urgency=medium

  * version 0.0.114

 -- Antoine Lambert <antoine.lambert@inria.fr>  Wed, 05 Dec 2018 10:59:49 +0100

swh-storage (0.0.113-1~swh1) unstable-swh; urgency=medium

  * v0.0.113
  * in-memory storage: Add recursive argument to directory_ls endpoint

 -- Antoine R. Dumont (@ardumont) <antoine.romain.dumont@gmail.com>  Fri, 30 Nov 2018 11:56:44 +0100

swh-storage (0.0.112-1~swh1) unstable-swh; urgency=medium

  * v0.0.112
  * in-memory storage: Align with existing storage
  * docstring: Improvments and adapt according to api
  * doc: update index to match new swh-doc format
  * Increase test coverage for stat_counters + fix its bugs.

 -- Antoine R. Dumont (@ardumont) <antoine.romain.dumont@gmail.com>  Fri, 30 Nov 2018 10:28:02 +0100

swh-storage (0.0.111-1~swh1) unstable-swh; urgency=medium

  * v0.0.111
  * Move generative tests in their own module
  * Open in-memory storage implementation

 -- Antoine R. Dumont (@ardumont) <antoine.romain.dumont@gmail.com>  Wed, 21 Nov 2018 08:55:14 +0100

swh-storage (0.0.110-1~swh1) unstable-swh; urgency=medium

  * v0.0.110
  * storage: Open content_get_range endpoint
  * tests: Start using hypothesis for tests generation
  * Improvments: Remove SQLisms from the tests and API
  * docs: Document metadata providers

 -- Antoine R. Dumont (@ardumont) <antoine.romain.dumont@gmail.com>  Fri, 16 Nov 2018 11:53:14 +0100

swh-storage (0.0.109-1~swh1) unstable-swh; urgency=medium

  * version 0.0.109

 -- Antoine Lambert <antoine.lambert@inria.fr>  Mon, 12 Nov 2018 14:11:09 +0100

swh-storage (0.0.108-1~swh1) unstable-swh; urgency=medium

  * Release swh.storage v0.0.108
  * Add a function to get a full snapshot from the paginated view

 -- Nicolas Dandrimont <nicolas@dandrimont.eu>  Thu, 18 Oct 2018 18:32:10 +0200

swh-storage (0.0.107-1~swh1) unstable-swh; urgency=medium

  * Release swh.storage v0.0.107
  * Enable pagination of snapshot branches
  * Drop occurrence-related tables
  * Drop entity-related tables

 -- Nicolas Dandrimont <nicolas@dandrimont.eu>  Wed, 17 Oct 2018 15:06:07 +0200

swh-storage (0.0.106-1~swh1) unstable-swh; urgency=medium

  * Release swh.storage v0.0.106
  * Fix origin_visit_get_latest_snapshot logic
  * Improve directory iterator
  * Drop backwards compatibility between snapshots and occurrences
  * Drop the occurrence table

 -- Nicolas Dandrimont <nicolas@dandrimont.eu>  Mon, 08 Oct 2018 17:03:54 +0200

swh-storage (0.0.105-1~swh1) unstable-swh; urgency=medium

  * v0.0.105
  * Increase directory_ls endpoint to 20 seconds
  * Add snapshot to the stats endpoint
  * Improve documentation

 -- Antoine R. Dumont (@ardumont) <antoine.romain.dumont@gmail.com>  Mon, 10 Sep 2018 11:36:27 +0200

swh-storage (0.0.104-1~swh1) unstable-swh; urgency=medium

  * version 0.0.104

 -- Antoine Lambert <antoine.lambert@inria.fr>  Wed, 29 Aug 2018 15:55:37 +0200

swh-storage (0.0.103-1~swh1) unstable-swh; urgency=medium

  * v0.0.103
  * swh.storage.storage: origin_add returns updated list of dict with id

 -- Antoine R. Dumont (@ardumont) <antoine.romain.dumont@gmail.com>  Mon, 30 Jul 2018 11:47:53 +0200

swh-storage (0.0.102-1~swh1) unstable-swh; urgency=medium

  * Release swh-storage v0.0.102
  * Stop using temporary tables for read-only queries
  * Add timeouts for some read-only queries

 -- Nicolas Dandrimont <nicolas@dandrimont.eu>  Tue, 05 Jun 2018 14:06:54 +0200

swh-storage (0.0.101-1~swh1) unstable-swh; urgency=medium

  * v0.0.101
  * swh.storage.api.client: Permit to specify the query timeout option

 -- Antoine R. Dumont (@ardumont) <antoine.romain.dumont@gmail.com>  Thu, 24 May 2018 12:13:51 +0200

swh-storage (0.0.100-1~swh1) unstable-swh; urgency=medium

  * Release swh.storage v0.0.100
  * remote api: only instantiate storage once per import
  * add thread-awareness to the storage implementation
  * properly cleanup after tests
  * parallelize objstorage and storage additions

 -- Nicolas Dandrimont <nicolas@dandrimont.eu>  Sat, 12 May 2018 18:12:40 +0200

swh-storage (0.0.99-1~swh1) unstable-swh; urgency=medium

  * v0.0.99
  * storage: Add methods to compute directories/revisions diff
  * Add a new table for "bucketed" object counts
  * doc: update table clusters in SQL diagram
  * swh.storage.content_missing: Improve docstring

 -- Antoine R. Dumont (@ardumont) <antoine.romain.dumont@gmail.com>  Tue, 20 Feb 2018 13:32:25 +0100

swh-storage (0.0.98-1~swh1) unstable-swh; urgency=medium

  * Release swh.storage v0.0.98
  * Switch backwards compatibility for snapshots off

 -- Nicolas Dandrimont <nicolas@dandrimont.eu>  Tue, 06 Feb 2018 15:27:15 +0100

swh-storage (0.0.97-1~swh1) unstable-swh; urgency=medium

  * Release swh.storage v0.0.97
  * refactor database initialization
  * use a separate thread instead of a temporary file for COPY
    operations
  * add more snapshot-related endpoints

 -- Nicolas Dandrimont <nicolas@dandrimont.eu>  Tue, 06 Feb 2018 14:07:07 +0100

swh-storage (0.0.96-1~swh1) unstable-swh; urgency=medium

  * Release swh.storage v0.0.96
  * Add snapshot models
  * Add support for hg revision type

 -- Nicolas Dandrimont <nicolas@dandrimont.eu>  Tue, 19 Dec 2017 16:25:57 +0100

swh-storage (0.0.95-1~swh1) unstable-swh; urgency=medium

  * v0.0.95
  * swh.storage: Rename indexer_configuration to tool
  * swh.storage: Migrate indexer model to its own model

 -- Antoine R. Dumont (@ardumont) <antoine.romain.dumont@gmail.com>  Thu, 07 Dec 2017 09:56:31 +0100

swh-storage (0.0.94-1~swh1) unstable-swh; urgency=medium

  * v0.0.94
  * Open searching origins methods to storage

 -- Antoine R. Dumont (@ardumont) <antoine.romain.dumont@gmail.com>  Tue, 05 Dec 2017 12:32:57 +0100

swh-storage (0.0.93-1~swh1) unstable-swh; urgency=medium

  * v0.0.93
  * swh.storage: Open indexer_configuration_add endpoint
  * swh-data: Update content mimetype indexer configuration
  * origin_visit_get: make order repeatable
  * db: Make unique indices actually unique and vice versa
  * Add origin_metadata endpoints (add, get, etc...)
  * cleanup: Remove unused content provenance cache tables

 -- Antoine R. Dumont (@ardumont) <antoine.romain.dumont@gmail.com>  Fri, 24 Nov 2017 11:14:11 +0100

swh-storage (0.0.92-1~swh1) unstable-swh; urgency=medium

  * Release swh.storage v0.0.92
  * make swh.storage.schemata work on SQLAlchemy 1.0

 -- Nicolas Dandrimont <nicolas@dandrimont.eu>  Thu, 12 Oct 2017 19:51:24 +0200

swh-storage (0.0.91-1~swh1) unstable-swh; urgency=medium

  * Release swh.storage version 0.0.91
  * Update packaging runes

 -- Nicolas Dandrimont <nicolas@dandrimont.eu>  Thu, 12 Oct 2017 18:41:46 +0200

swh-storage (0.0.90-1~swh1) unstable-swh; urgency=medium

  * Release swh.storage v0.0.90
  * Remove leaky dependency on python3-kafka

 -- Nicolas Dandrimont <nicolas@dandrimont.eu>  Wed, 11 Oct 2017 18:53:22 +0200

swh-storage (0.0.89-1~swh1) unstable-swh; urgency=medium

  * Release swh.storage v0.0.89
  * Add new package for ancillary schemata
  * Add new metadata-related entry points
  * Update for new swh.model

 -- Nicolas Dandrimont <nicolas@dandrimont.eu>  Wed, 11 Oct 2017 17:39:29 +0200

swh-storage (0.0.88-1~swh1) unstable-swh; urgency=medium

  * Release swh.storage v0.0.88
  * Move the archiver to its own module
  * Prepare building for stretch

 -- Nicolas Dandrimont <nicolas@dandrimont.eu>  Fri, 30 Jun 2017 14:52:12 +0200

swh-storage (0.0.87-1~swh1) unstable-swh; urgency=medium

  * Release swh.storage v0.0.87
  * update tasks to new swh.scheduler api

 -- Nicolas Dandrimont <nicolas@dandrimont.eu>  Mon, 12 Jun 2017 17:54:11 +0200

swh-storage (0.0.86-1~swh1) unstable-swh; urgency=medium

  * Release swh.storage v0.0.86
  * archiver updates

 -- Nicolas Dandrimont <nicolas@dandrimont.eu>  Tue, 06 Jun 2017 18:43:43 +0200

swh-storage (0.0.85-1~swh1) unstable-swh; urgency=medium

  * v0.0.85
  * Improve license endpoint's unknown license policy

 -- Antoine R. Dumont (@ardumont) <antoine.romain.dumont@gmail.com>  Tue, 06 Jun 2017 17:55:40 +0200

swh-storage (0.0.84-1~swh1) unstable-swh; urgency=medium

  * v0.0.84
  * Update indexer endpoints to use indexer configuration id
  * Add indexer configuration endpoint

 -- Antoine R. Dumont (@ardumont) <antoine.romain.dumont@gmail.com>  Fri, 02 Jun 2017 16:16:47 +0200

swh-storage (0.0.83-1~swh1) unstable-swh; urgency=medium

  * v0.0.83
  * Add blake2s256 new hash computation on content

 -- Antoine R. Dumont (@ardumont) <antoine.romain.dumont@gmail.com>  Fri, 31 Mar 2017 12:27:09 +0200

swh-storage (0.0.82-1~swh1) unstable-swh; urgency=medium

  * v0.0.82
  * swh.storage.listener: Subscribe to new origin notifications
  * sql/swh-func: improve equality check on the three columns for
    swh_content_missing
  * swh.storage: add length to directory listing primitives
  * refactoring: Migrate from swh.core.hashutil to swh.model.hashutil
  * swh.storage.archiver.updater: Create a content updater journal
    client
  * vault: add a git fast-import cooker
  * vault: generic cache to allow multiple cooker types and formats

 -- Antoine R. Dumont (@ardumont) <antoine.romain.dumont@gmail.com>  Tue, 21 Mar 2017 14:50:16 +0100

swh-storage (0.0.81-1~swh1) unstable-swh; urgency=medium

  * Release swh.storage v0.0.81
  * archiver improvements for mass injection in azure

 -- Nicolas Dandrimont <nicolas@dandrimont.eu>  Thu, 09 Mar 2017 11:15:28 +0100

swh-storage (0.0.80-1~swh1) unstable-swh; urgency=medium

  * Release swh.storage v0.0.80
  * archiver improvements related to the mass injection of contents in
    azure
  * updates to the vault cooker

 -- Nicolas Dandrimont <nicolas@dandrimont.eu>  Tue, 07 Mar 2017 15:12:35 +0100

swh-storage (0.0.79-1~swh1) unstable-swh; urgency=medium

  * Release swh.storage v0.0.79
  * archiver: keep counts of objects in each archive
  * converters: normalize timestamps using swh.model

 -- Nicolas Dandrimont <nicolas@dandrimont.eu>  Tue, 14 Feb 2017 19:37:36 +0100

swh-storage (0.0.78-1~swh1) unstable-swh; urgency=medium

  * v0.0.78
  * Refactoring some common code into swh.core + adaptation api calls in
  * swh.objstorage and swh.storage (storage and vault)

 -- Antoine R. Dumont (@ardumont) <antoine.romain.dumont@gmail.com>  Thu, 26 Jan 2017 15:08:03 +0100

swh-storage (0.0.77-1~swh1) unstable-swh; urgency=medium

  * v0.0.77
  * Paginate results for origin_visits endpoint

 -- Antoine R. Dumont (@ardumont) <antoine.romain.dumont@gmail.com>  Thu, 19 Jan 2017 14:41:49 +0100

swh-storage (0.0.76-1~swh1) unstable-swh; urgency=medium

  * v0.0.76
  * Unify storage and objstorage configuration and instantiation
    functions

 -- Antoine R. Dumont (@ardumont) <antoine.romain.dumont@gmail.com>  Thu, 15 Dec 2016 18:25:58 +0100

swh-storage (0.0.75-1~swh1) unstable-swh; urgency=medium

  * v0.0.75
  * Add information on indexer tools (T610)

 -- Antoine R. Dumont (@ardumont) <antoine.romain.dumont@gmail.com>  Fri, 02 Dec 2016 18:21:36 +0100

swh-storage (0.0.74-1~swh1) unstable-swh; urgency=medium

  * v0.0.74
  * Use strict equality for content ctags' symbols search

 -- Antoine R. Dumont (@ardumont) <antoine.romain.dumont@gmail.com>  Tue, 29 Nov 2016 17:25:29 +0100

swh-storage (0.0.73-1~swh1) unstable-swh; urgency=medium

  * v0.0.73
  * Improve ctags search query for edge cases

 -- Antoine R. Dumont (@ardumont) <antoine.romain.dumont@gmail.com>  Mon, 28 Nov 2016 16:34:55 +0100

swh-storage (0.0.72-1~swh1) unstable-swh; urgency=medium

  * v0.0.72
  * Permit pagination on content_ctags_search api endpoint

 -- Antoine R. Dumont (@ardumont) <antoine.romain.dumont@gmail.com>  Thu, 24 Nov 2016 14:19:29 +0100

swh-storage (0.0.71-1~swh1) unstable-swh; urgency=medium

  * v0.0.71
  * Open full-text search endpoint on ctags

 -- Antoine R. Dumont (@ardumont) <antoine.romain.dumont@gmail.com>  Wed, 23 Nov 2016 17:33:51 +0100

swh-storage (0.0.70-1~swh1) unstable-swh; urgency=medium

  * v0.0.70
  * Add new license endpoints (add/get)
  * Update ctags endpoints to align update conflict policy

 -- Antoine R. Dumont (@ardumont) <antoine.romain.dumont@gmail.com>  Thu, 10 Nov 2016 17:27:49 +0100

swh-storage (0.0.69-1~swh1) unstable-swh; urgency=medium

  * v0.0.69
  * storage: Open ctags entry points (missing, add, get)
  * storage: allow adding several origins at once

 -- Antoine R. Dumont (@ardumont) <antoine.romain.dumont@gmail.com>  Thu, 20 Oct 2016 16:07:07 +0200

swh-storage (0.0.68-1~swh1) unstable-swh; urgency=medium

  * v0.0.68
  * indexer: Open mimetype/language get endpoints
  * indexer: Add the mimetype/language add function with conflict_update
    flag
  * archiver: Extend worker-to-backend to transmit messages to another
  * queue (once done)

 -- Antoine R. Dumont (@ardumont) <antoine.romain.dumont@gmail.com>  Thu, 13 Oct 2016 15:30:21 +0200

swh-storage (0.0.67-1~swh1) unstable-swh; urgency=medium

  * v0.0.67
  * Fix provenance storage init function

 -- Antoine R. Dumont (@ardumont) <antoine.romain.dumont@gmail.com>  Wed, 12 Oct 2016 02:24:12 +0200

swh-storage (0.0.66-1~swh1) unstable-swh; urgency=medium

  * v0.0.66
  * Improve provenance configuration format

 -- Antoine R. Dumont (@ardumont) <antoine.romain.dumont@gmail.com>  Wed, 12 Oct 2016 01:39:26 +0200

swh-storage (0.0.65-1~swh1) unstable-swh; urgency=medium

  * v0.0.65
  * Open api entry points for swh.indexer about content mimetype and
  * language
  * Update schema graph to latest version

 -- Antoine R. Dumont (@ardumont) <antoine.romain.dumont@gmail.com>  Sat, 08 Oct 2016 10:00:30 +0200

swh-storage (0.0.64-1~swh1) unstable-swh; urgency=medium

  * v0.0.64
  * Fix: Missing incremented version 5 for archiver.dbversion
  * Retrieve information on a content cached
  * sql/swh-func: content cache populates lines in deterministic order

 -- Antoine R. Dumont (@ardumont) <antoine.romain.dumont@gmail.com>  Thu, 29 Sep 2016 21:50:59 +0200

swh-storage (0.0.63-1~swh1) unstable-swh; urgency=medium

  * v0.0.63
  * Make the 'worker to backend' destination agnostic (message
    parameter)
  * Improve 'unknown sha1' policy (archiver db can lag behind swh db)
  * Improve 'force copy' policy

 -- Antoine R. Dumont (@ardumont) <antoine.romain.dumont@gmail.com>  Fri, 23 Sep 2016 12:29:50 +0200

swh-storage (0.0.62-1~swh1) unstable-swh; urgency=medium

  * Release swh.storage v0.0.62
  * Updates to the provenance cache to reduce churn on the main tables

 -- Nicolas Dandrimont <nicolas@dandrimont.eu>  Thu, 22 Sep 2016 18:54:52 +0200

swh-storage (0.0.61-1~swh1) unstable-swh; urgency=medium

  * v0.0.61
  * Handle copies of unregistered sha1 in archiver db
  * Fix copy to only the targeted destination
  * Update to latest python3-swh.core dependency

 -- Antoine R. Dumont (@ardumont) <antoine.romain.dumont@gmail.com>  Thu, 22 Sep 2016 13:44:05 +0200

swh-storage (0.0.60-1~swh1) unstable-swh; urgency=medium

  * v0.0.60
  * Update archiver dependencies

 -- Antoine R. Dumont (@ardumont) <antoine.romain.dumont@gmail.com>  Tue, 20 Sep 2016 16:46:48 +0200

swh-storage (0.0.59-1~swh1) unstable-swh; urgency=medium

  * v0.0.59
  * Unify configuration property between director/worker
  * Deal with potential missing contents in the archiver db
  * Improve get_contents_error implementation
  * Remove dead code in swh.storage.db about archiver

 -- Antoine R. Dumont (@ardumont) <antoine.romain.dumont@gmail.com>  Sat, 17 Sep 2016 12:50:14 +0200

swh-storage (0.0.58-1~swh1) unstable-swh; urgency=medium

  * v0.0.58
  * ArchiverDirectorToBackend reads sha1 from stdin and sends chunks of
    sha1
  * for archival.

 -- Antoine R. Dumont (@ardumont) <antoine.romain.dumont@gmail.com>  Fri, 16 Sep 2016 22:17:14 +0200

swh-storage (0.0.57-1~swh1) unstable-swh; urgency=medium

  * v0.0.57
  * Update swh.storage.archiver

 -- Antoine R. Dumont (@ardumont) <antoine.romain.dumont@gmail.com>  Thu, 15 Sep 2016 16:30:11 +0200

swh-storage (0.0.56-1~swh1) unstable-swh; urgency=medium

  * v0.0.56
  * Vault: Add vault implementation (directory cooker & cache
  * implementation + its api)
  * Archiver: Add another archiver implementation (direct to backend)

 -- Antoine R. Dumont (@ardumont) <antoine.romain.dumont@gmail.com>  Thu, 15 Sep 2016 10:56:35 +0200

swh-storage (0.0.55-1~swh1) unstable-swh; urgency=medium

  * v0.0.55
  * Fix origin_visit endpoint

 -- Antoine R. Dumont (@ardumont) <antoine.romain.dumont@gmail.com>  Thu, 08 Sep 2016 15:21:28 +0200

swh-storage (0.0.54-1~swh1) unstable-swh; urgency=medium

  * v0.0.54
  * Open origin_visit_get_by entry point

 -- Antoine R. Dumont (@ardumont) <antoine.romain.dumont@gmail.com>  Mon, 05 Sep 2016 12:36:34 +0200

swh-storage (0.0.53-1~swh1) unstable-swh; urgency=medium

  * v0.0.53
  * Add cache about content provenance
  * debian: fix python3-swh.storage.archiver runtime dependency
  * debian: create new package python3-swh.storage.provenance

 -- Antoine R. Dumont (@ardumont) <antoine.romain.dumont@gmail.com>  Fri, 02 Sep 2016 11:14:09 +0200

swh-storage (0.0.52-1~swh1) unstable-swh; urgency=medium

  * v0.0.52
  * Package python3-swh.storage.archiver

 -- Antoine R. Dumont (@ardumont) <antoine.romain.dumont@gmail.com>  Thu, 25 Aug 2016 14:55:23 +0200

swh-storage (0.0.51-1~swh1) unstable-swh; urgency=medium

  * Release swh.storage v0.0.51
  * Add new metadata column to origin_visit
  * Update swh-add-directory script for updated API

 -- Nicolas Dandrimont <nicolas@dandrimont.eu>  Wed, 24 Aug 2016 14:36:03 +0200

swh-storage (0.0.50-1~swh1) unstable-swh; urgency=medium

  * v0.0.50
  * Add a function to pull (only) metadata for a list of contents
  * Update occurrence_add api entry point to properly deal with
    origin_visit
  * Add origin_visit api entry points to create/update origin_visit

 -- Antoine R. Dumont (@ardumont) <antoine.romain.dumont@gmail.com>  Tue, 23 Aug 2016 16:29:26 +0200

swh-storage (0.0.49-1~swh1) unstable-swh; urgency=medium

  * Release swh.storage v0.0.49
  * Proper dependency on python3-kafka

 -- Nicolas Dandrimont <nicolas@dandrimont.eu>  Fri, 19 Aug 2016 13:45:52 +0200

swh-storage (0.0.48-1~swh1) unstable-swh; urgency=medium

  * Release swh.storage v0.0.48
  * Updates to the archiver
  * Notification support for new object creations

 -- Nicolas Dandrimont <nicolas@dandrimont.eu>  Fri, 19 Aug 2016 12:13:50 +0200

swh-storage (0.0.47-1~swh1) unstable-swh; urgency=medium

  * Release swh.storage v0.0.47
  * Update storage archiver to new schemaless schema

 -- Nicolas Dandrimont <nicolas@dandrimont.eu>  Fri, 22 Jul 2016 16:59:19 +0200

swh-storage (0.0.46-1~swh1) unstable-swh; urgency=medium

  * v0.0.46
  * Update archiver bootstrap

 -- Antoine R. Dumont (@ardumont) <antoine.romain.dumont@gmail.com>  Wed, 20 Jul 2016 19:04:42 +0200

swh-storage (0.0.45-1~swh1) unstable-swh; urgency=medium

  * v0.0.45
  * Separate swh.storage.archiver's db from swh.storage.storage

 -- Antoine R. Dumont (@ardumont) <antoine.romain.dumont@gmail.com>  Tue, 19 Jul 2016 15:05:36 +0200

swh-storage (0.0.44-1~swh1) unstable-swh; urgency=medium

  * v0.0.44
  * Open listing visits per origin api

 -- Quentin Campos <qcampos@etud.u-pem.fr>  Fri, 08 Jul 2016 11:27:10 +0200

swh-storage (0.0.43-1~swh1) unstable-swh; urgency=medium

  * v0.0.43
  * Extract objstorage to its own package swh.objstorage

 -- Quentin Campos <qcampos@etud.u-pem.fr>  Mon, 27 Jun 2016 14:57:12 +0200

swh-storage (0.0.42-1~swh1) unstable-swh; urgency=medium

  * Add an object storage multiplexer to allow transition between
    multiple versions of objet storages.

 -- Quentin Campos <qcampos@etud.u-pem.fr>  Tue, 21 Jun 2016 15:03:52 +0200

swh-storage (0.0.41-1~swh1) unstable-swh; urgency=medium

  * Refactoring of the object storage in order to allow multiple
    versions of it, as well as a multiplexer for version transition.

 -- Quentin Campos <qcampos@etud.u-pem.fr>  Thu, 16 Jun 2016 15:54:16 +0200

swh-storage (0.0.40-1~swh1) unstable-swh; urgency=medium

  * Release swh.storage v0.0.40:
  * Refactor objstorage to allow for different implementations
  * Updates to the checker functionality
  * Bump swh.core dependency to v0.0.20

 -- Nicolas Dandrimont <nicolas@dandrimont.eu>  Tue, 14 Jun 2016 17:25:42 +0200

swh-storage (0.0.39-1~swh1) unstable-swh; urgency=medium

  * v0.0.39
  * Add run_from_webserver function for objstorage api server
  * Add unique identifier message on default api server route endpoints

 -- Antoine R. Dumont (@ardumont) <antoine.romain.dumont@gmail.com>  Fri, 20 May 2016 15:27:34 +0200

swh-storage (0.0.38-1~swh1) unstable-swh; urgency=medium

  * v0.0.38
  * Add an http api for object storage
  * Implement an archiver to perform backup copies

 -- Quentin Campos <qcampos@etud.u-pem.fr>  Fri, 20 May 2016 14:40:14 +0200

swh-storage (0.0.37-1~swh1) unstable-swh; urgency=medium

  * Release swh.storage v0.0.37
  * Add fullname to person table
  * Add svn as a revision type

 -- Nicolas Dandrimont <nicolas@dandrimont.eu>  Fri, 08 Apr 2016 16:44:24 +0200

swh-storage (0.0.36-1~swh1) unstable-swh; urgency=medium

  * Release swh.storage v0.0.36
  * Add json-schema documentation for the jsonb fields
  * Overhaul entity handling

 -- Nicolas Dandrimont <nicolas@dandrimont.eu>  Wed, 16 Mar 2016 17:27:17 +0100

swh-storage (0.0.35-1~swh1) unstable-swh; urgency=medium

  * Release swh-storage v0.0.35
  * Factor in temporary tables with only an id (db v059)
  * Allow generic object search by sha1_git (db v060)

 -- Nicolas Dandrimont <nicolas@dandrimont.eu>  Thu, 25 Feb 2016 16:21:01 +0100

swh-storage (0.0.34-1~swh1) unstable-swh; urgency=medium

  * Release swh.storage version 0.0.34
  * occurrence improvements
  * commit metadata improvements

 -- Nicolas Dandrimont <nicolas@dandrimont.eu>  Fri, 19 Feb 2016 18:20:07 +0100

swh-storage (0.0.33-1~swh1) unstable-swh; urgency=medium

  * Bump swh.storage to version 0.0.33

 -- Nicolas Dandrimont <nicolas@dandrimont.eu>  Fri, 05 Feb 2016 11:17:00 +0100

swh-storage (0.0.32-1~swh1) unstable-swh; urgency=medium

  * v0.0.32
  * Let the person's id flow
  * sql/upgrades/051: 050->051 schema change
  * sql/upgrades/050: 049->050 schema change - Clean up obsolete
    functions
  * sql/upgrades/049: Final take for 048->049 schema change.
  * sql: Use a new schema for occurrences

 -- Antoine R. Dumont (@ardumont) <antoine.romain.dumont@gmail.com>  Fri, 29 Jan 2016 17:44:27 +0100

swh-storage (0.0.31-1~swh1) unstable-swh; urgency=medium

  * v0.0.31
  * Deal with occurrence_history.branch, occurrence.branch, release.name
    as bytes

 -- Antoine R. Dumont (@ardumont) <antoine.romain.dumont@gmail.com>  Wed, 27 Jan 2016 15:45:53 +0100

swh-storage (0.0.30-1~swh1) unstable-swh; urgency=medium

  * Prepare swh.storage v0.0.30 release
  * type-agnostic occurrences and revisions

 -- Nicolas Dandrimont <nicolas@dandrimont.eu>  Tue, 26 Jan 2016 07:36:43 +0100

swh-storage (0.0.29-1~swh1) unstable-swh; urgency=medium

  * v0.0.29
  * New:
  * Upgrade sql schema to 041→043
  * Deal with communication downtime between clients and storage
  * Open occurrence_get(origin_id) to retrieve latest occurrences per
    origin
  * Open release_get_by to retrieve a release by origin
  * Open directory_get to retrieve information on directory by id
  * Open entity_get to retrieve information on entity + hierarchy from
    its uuid
  * Open directory_get that retrieve information on directory per id
  * Update:
  * directory_get/directory_ls: Rename to directory_ls
  * revision_log: update to retrieve logs from multiple root revisions
  * revision_get_by: branch name filtering is now optional

 -- Antoine R. Dumont (@ardumont) <antoine.romain.dumont@gmail.com>  Wed, 20 Jan 2016 16:15:50 +0100

swh-storage (0.0.28-1~swh1) unstable-swh; urgency=medium

  * v0.0.28
  * Open entity_get api

 -- Antoine R. Dumont (@ardumont) <antoine.romain.dumont@gmail.com>  Fri, 15 Jan 2016 16:37:27 +0100

swh-storage (0.0.27-1~swh1) unstable-swh; urgency=medium

  * v0.0.27
  * Open directory_entry_get_by_path api
  * Improve get_revision_by api performance
  * sql/swh-schema: add index on origin(type, url) --> improve origin
    lookup api
  * Bump to 039 db version

 -- Antoine R. Dumont (@ardumont) <antoine.romain.dumont@gmail.com>  Fri, 15 Jan 2016 12:42:47 +0100

swh-storage (0.0.26-1~swh1) unstable-swh; urgency=medium

  * v0.0.26
  * Open revision_get_by to retrieve a revision by occurrence criterion
    filtering
  * sql/upgrades/036: add 035→036 upgrade script

 -- Antoine R. Dumont (@ardumont) <antoine.romain.dumont@gmail.com>  Wed, 13 Jan 2016 12:46:44 +0100

swh-storage (0.0.25-1~swh1) unstable-swh; urgency=medium

  * v0.0.25
  * Limit results in swh_revision_list*
  * Create the package to align the current db production version on
    https://archive.softwareheritage.org/

 -- Antoine R. Dumont (@ardumont) <antoine.romain.dumont@gmail.com>  Fri, 08 Jan 2016 11:33:08 +0100

swh-storage (0.0.24-1~swh1) unstable-swh; urgency=medium

  * Prepare swh.storage release v0.0.24
  * Add a limit argument to revision_log

 -- Nicolas Dandrimont <nicolas@dandrimont.eu>  Wed, 06 Jan 2016 15:12:53 +0100

swh-storage (0.0.23-1~swh1) unstable-swh; urgency=medium

  * v0.0.23
  * Protect against overflow, wrapped in ValueError for client
  * Fix relative path import for remote storage.
  * api to retrieve revision_log is now 'parents' aware

 -- Antoine R. Dumont (@ardumont) <antoine.romain.dumont@gmail.com>  Wed, 06 Jan 2016 11:30:58 +0100

swh-storage (0.0.22-1~swh1) unstable-swh; urgency=medium

  * Release v0.0.22
  * Fix relative import for remote storage

 -- Nicolas Dandrimont <nicolas@dandrimont.eu>  Wed, 16 Dec 2015 16:04:48 +0100

swh-storage (0.0.21-1~swh1) unstable-swh; urgency=medium

  * Prepare release v0.0.21
  * Protect the storage api client from overflows
  * Add a get_storage function mapping to local or remote storage

 -- Nicolas Dandrimont <nicolas@dandrimont.eu>  Wed, 16 Dec 2015 13:34:46 +0100

swh-storage (0.0.20-1~swh1) unstable-swh; urgency=medium

  * v0.0.20
  * allow numeric timestamps with offset
  * Open revision_log api
  * start migration to swh.model

 -- Antoine R. Dumont (@ardumont) <antoine.romain.dumont@gmail.com>  Mon, 07 Dec 2015 15:20:36 +0100

swh-storage (0.0.19-1~swh1) unstable-swh; urgency=medium

  * v0.0.19
  * Improve directory listing with content data
  * Open person_get
  * Open release_get data reading
  * Improve origin_get api
  * Effort to unify api output on dict (for read)
  * Migrate backend to 032

 -- Antoine R. Dumont (@ardumont) <antoine.romain.dumont@gmail.com>  Fri, 27 Nov 2015 13:33:34 +0100

swh-storage (0.0.18-1~swh1) unstable-swh; urgency=medium

  * v0.0.18
  * Improve origin_get to permit retrieval per id
  * Update directory_get implementation (add join from
  * directory_entry_file to content)
  * Open release_get : [sha1] -> [Release]

 -- Antoine R. Dumont (@ardumont) <antoine.romain.dumont@gmail.com>  Thu, 19 Nov 2015 11:18:35 +0100

swh-storage (0.0.17-1~swh1) unstable-swh; urgency=medium

  * Prepare deployment of swh.storage v0.0.17
  * Add some entity related entry points

 -- Nicolas Dandrimont <nicolas@dandrimont.eu>  Tue, 03 Nov 2015 16:40:59 +0100

swh-storage (0.0.16-1~swh1) unstable-swh; urgency=medium

  * v0.0.16
  * Add metadata column in revision (db version 29)
  * cache http connection for remote storage client

 -- Antoine R. Dumont (@ardumont) <antoine.romain.dumont@gmail.com>  Thu, 29 Oct 2015 10:29:00 +0100

swh-storage (0.0.15-1~swh1) unstable-swh; urgency=medium

  * Prepare deployment of swh.storage v0.0.15
  * Allow population of fetch_history
  * Update organizations / projects as entities
  * Use schema v028 for directory addition

 -- Nicolas Dandrimont <nicolas@dandrimont.eu>  Tue, 27 Oct 2015 11:43:39 +0100

swh-storage (0.0.14-1~swh1) unstable-swh; urgency=medium

  * Prepare swh.storage v0.0.14 deployment

 -- Nicolas Dandrimont <nicolas@dandrimont.eu>  Fri, 16 Oct 2015 15:34:08 +0200

swh-storage (0.0.13-1~swh1) unstable-swh; urgency=medium

  * Prepare deploying swh.storage v0.0.13

 -- Nicolas Dandrimont <nicolas@dandrimont.eu>  Fri, 16 Oct 2015 14:51:44 +0200

swh-storage (0.0.12-1~swh1) unstable-swh; urgency=medium

  * Prepare deploying swh.storage v0.0.12

 -- Nicolas Dandrimont <nicolas@dandrimont.eu>  Tue, 13 Oct 2015 12:39:18 +0200

swh-storage (0.0.11-1~swh1) unstable-swh; urgency=medium

  * Preparing deployment of swh.storage v0.0.11

 -- Nicolas Dandrimont <nicolas@dandrimont.eu>  Fri, 09 Oct 2015 17:44:51 +0200

swh-storage (0.0.10-1~swh1) unstable-swh; urgency=medium

  * Prepare deployment of swh.storage v0.0.10

 -- Nicolas Dandrimont <nicolas@dandrimont.eu>  Tue, 06 Oct 2015 17:37:00 +0200

swh-storage (0.0.9-1~swh1) unstable-swh; urgency=medium

  * Prepare deployment of swh.storage v0.0.9

 -- Nicolas Dandrimont <nicolas@dandrimont.eu>  Thu, 01 Oct 2015 19:03:00 +0200

swh-storage (0.0.8-1~swh1) unstable-swh; urgency=medium

  * Prepare deployment of swh.storage v0.0.8

 -- Nicolas Dandrimont <nicolas@dandrimont.eu>  Thu, 01 Oct 2015 11:32:46 +0200

swh-storage (0.0.7-1~swh1) unstable-swh; urgency=medium

  * Prepare deployment of swh.storage v0.0.7

 -- Nicolas Dandrimont <nicolas@dandrimont.eu>  Tue, 29 Sep 2015 16:52:54 +0200

swh-storage (0.0.6-1~swh1) unstable-swh; urgency=medium

  * Prepare deployment of swh.storage v0.0.6

 -- Nicolas Dandrimont <nicolas@dandrimont.eu>  Tue, 29 Sep 2015 16:43:24 +0200

swh-storage (0.0.5-1~swh1) unstable-swh; urgency=medium

  * Prepare deploying swh.storage v0.0.5

 -- Nicolas Dandrimont <nicolas@dandrimont.eu>  Tue, 29 Sep 2015 16:27:00 +0200

swh-storage (0.0.1-1~swh1) unstable-swh; urgency=medium

  * Initial release
  * swh.storage.api: Properly escape arbitrary byte sequences in
    arguments

 -- Nicolas Dandrimont <nicolas@dandrimont.eu>  Tue, 22 Sep 2015 17:02:34 +0200<|MERGE_RESOLUTION|>--- conflicted
+++ resolved
@@ -1,10 +1,3 @@
-<<<<<<< HEAD
-swh-storage (0.0.188-1~swh1~bpo10+1) buster-swh; urgency=medium
-
-  * Rebuild for buster-swh
-
- -- Software Heritage autobuilder (on jenkins-debian1) <jenkins@jenkins-debian1.internal.softwareheritage.org>  Mon, 04 May 2020 11:22:30 +0000
-=======
 swh-storage (0.0.189-1~swh1) unstable-swh; urgency=medium
 
   * New upstream release 0.0.189     - (tagged by Antoine R. Dumont
@@ -19,7 +12,6 @@
     implementations to use origin visit status
 
  -- Software Heritage autobuilder (on jenkins-debian1) <jenkins@jenkins-debian1.internal.softwareheritage.org>  Thu, 30 Apr 2020 12:58:57 +0000
->>>>>>> 7d9bbfef
 
 swh-storage (0.0.188-1~swh1) unstable-swh; urgency=medium
 
