--- conflicted
+++ resolved
@@ -1,10 +1,3 @@
-<<<<<<< HEAD
-swh-storage (0.0.15-1~swh1~bpo9+1) stretch-swh; urgency=medium
-
-  * Rebuild for stretch-backports.
-
- -- Nicolas Dandrimont <nicolas@dandrimont.eu>  Tue, 27 Oct 2015 11:43:39 +0100
-=======
 swh-storage (0.0.16-1~swh1) unstable-swh; urgency=medium
 
   * v0.0.16
@@ -12,7 +5,6 @@
   * cache http connection for remote storage client
 
  -- Antoine R. Dumont (@ardumont) <antoine.romain.dumont@gmail.com>  Thu, 29 Oct 2015 10:29:00 +0100
->>>>>>> b4ea7338
 
 swh-storage (0.0.15-1~swh1) unstable-swh; urgency=medium
 
