--- conflicted
+++ resolved
@@ -1,10 +1,3 @@
-<<<<<<< HEAD
-swh-storage (0.2.0-1~swh1~bpo10+1) buster-swh; urgency=medium
-
-  * Rebuild for buster-swh
-
- -- Software Heritage autobuilder (on jenkins-debian1) <jenkins@jenkins-debian1.internal.softwareheritage.org>  Wed, 10 Jun 2020 10:08:16 +0000
-=======
 swh-storage (0.3.0-1~swh1) unstable-swh; urgency=medium
 
   * New upstream release 0.3.0     - (tagged by Antoine R. Dumont
@@ -14,7 +7,6 @@
     Align origin-visit-add to take iterable of OriginVisit objects
 
  -- Software Heritage autobuilder (on jenkins-debian1) <jenkins@jenkins-debian1.internal.softwareheritage.org>  Fri, 12 Jun 2020 07:22:03 +0000
->>>>>>> a6a22586
 
 swh-storage (0.2.0-1~swh1) unstable-swh; urgency=medium
 
