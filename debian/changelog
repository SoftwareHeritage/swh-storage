--- conflicted
+++ resolved
@@ -1,10 +1,3 @@
-<<<<<<< HEAD
-swh-storage (0.5.0-1~swh1~bpo10+1) buster-swh; urgency=medium
-
-  * Rebuild for buster-swh
-
- -- Software Heritage autobuilder (on jenkins-debian1) <jenkins@jenkins-debian1.internal.softwareheritage.org>  Wed, 17 Jun 2020 14:26:27 +0000
-=======
 swh-storage (0.6.0-1~swh1) unstable-swh; urgency=medium
 
   * New upstream release 0.6.0     - (tagged by Antoine R. Dumont
@@ -17,7 +10,6 @@
     storage initialization within tests
 
  -- Software Heritage autobuilder (on jenkins-debian1) <jenkins@jenkins-debian1.internal.softwareheritage.org>  Fri, 19 Jun 2020 12:45:32 +0000
->>>>>>> 63e03ce2
 
 swh-storage (0.5.0-1~swh1) unstable-swh; urgency=medium
 
