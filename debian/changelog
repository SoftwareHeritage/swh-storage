<<<<<<< HEAD
swh-storage (0.0.148-1~swh1~bpo9+1) stretch-swh; urgency=medium

  * Rebuild for stretch-swh

 -- Software Heritage autobuilder (on jenkins-debian1) <jenkins@jenkins-debian1.internal.softwareheritage.org>  Fri, 23 Aug 2019 08:49:53 +0000
=======
swh-storage (0.0.150-1~swh1) unstable-swh; urgency=medium

  * New upstream release 0.0.150     - (tagged by Antoine R. Dumont
    (@ardumont) <antoine.romain.dumont@gmail.com> on 2019-09-04 16:09:59
    +0200)
  * Upstream changes:     - v0.0.150     - tests/test_storage: Remove
    failing assertion after swh-model update     - tests/test_storage:
    Fix tests execution with psycopg2 < 2.8

 -- Software Heritage autobuilder (on jenkins-debian1) <jenkins@jenkins-debian1.internal.softwareheritage.org>  Wed, 04 Sep 2019 14:16:09 +0000

swh-storage (0.0.149-1~swh1) unstable-swh; urgency=medium

  * New upstream release 0.0.149     - (tagged by Antoine R. Dumont
    (@ardumont) <antoine.romain.dumont@gmail.com> on 2019-09-03 14:00:57
    +0200)
  * Upstream changes:     - v0.0.149     - Add support for origin_url in
    origin_metadata_*     - Make origin_add/origin_visit_update validate
    their input     - Make snapshot_add validate its input     - Make
    revision_add and release_add validate their input     - Make
    directory_add validate its input     - Make content_add validate its
    input using swh-model

 -- Software Heritage autobuilder (on jenkins-debian1) <jenkins@jenkins-debian1.internal.softwareheritage.org>  Tue, 03 Sep 2019 12:27:51 +0000
>>>>>>> ed0a8ab9

swh-storage (0.0.148-1~swh1) unstable-swh; urgency=medium

  * New upstream release 0.0.148     - (tagged by Valentin Lorentz
    <vlorentz@softwareheritage.org> on 2019-08-23 10:33:02 +0200)
  * Upstream changes:     - v0.0.148     - Tests improvements:     - *
    Remove 'next_branch' from test input data.     - * Fix off-by-one
    error when using origin_visit_upsert on with an unknown visit id.
    - * Use explicit arguments for origin_visit_add.     - * Remove
    test_content_missing__marked_missing, it makes no sense.     - Drop
    person ids:     - * Stop leaking person ids.     - * Remove
    person_get endpoint.     - Logging fixes:     - * Enforce log level
    for the werkzeug logger.     - * Eliminate warnings about %TYPE.
    - * api: use RPCServerApp and RPCClient instead of deprecated
    classes     - Other:     - * Add support for skipped content in in-
    memory storage

 -- Software Heritage autobuilder (on jenkins-debian1) <jenkins@jenkins-debian1.internal.softwareheritage.org>  Fri, 23 Aug 2019 08:48:21 +0000

swh-storage (0.0.147-1~swh1) unstable-swh; urgency=medium

  * New upstream release 0.0.147     - (tagged by Valentin Lorentz
    <vlorentz@softwareheritage.org> on 2019-07-18 12:11:37 +0200)
  * Upstream changes:     - Make origin_get ignore the `type` argument

 -- Software Heritage autobuilder (on jenkins-debian1) <jenkins@jenkins-debian1.internal.softwareheritage.org>  Thu, 18 Jul 2019 10:16:16 +0000

swh-storage (0.0.146-1~swh1) unstable-swh; urgency=medium

  * New upstream release 0.0.146     - (tagged by Valentin Lorentz
    <vlorentz@softwareheritage.org> on 2019-07-18 10:46:21 +0200)
  * Upstream changes:     - Progress toward getting rid of origin ids
    - * Less dependency on origin ids in the in-mem storage     - * add
    the SWH_STORAGE_IN_MEMORY_ENABLE_ORIGIN_IDS env var     - * Remove
    legacy behavior of snapshot_add

 -- Software Heritage autobuilder (on jenkins-debian1) <jenkins@jenkins-debian1.internal.softwareheritage.org>  Thu, 18 Jul 2019 08:52:09 +0000

swh-storage (0.0.145-1~swh3) unstable-swh; urgency=medium

  * Properly rebuild for unstable-swh

 -- Nicolas Dandrimont <olasd@debian.org>  Thu, 11 Jul 2019 14:03:30 +0200

swh-storage (0.0.145-1~swh2) buster-swh; urgency=medium

  * Remove useless swh.scheduler dependency

 -- Nicolas Dandrimont <olasd@debian.org>  Thu, 11 Jul 2019 13:53:45 +0200

swh-storage (0.0.145-1~swh1) unstable-swh; urgency=medium

  * New upstream release 0.0.145     - (tagged by Valentin Lorentz
    <vlorentz@softwareheritage.org> on 2019-07-02 12:00:53 +0200)
  * Upstream changes:     - v0.0.145     - Add an
    'origin_visit_find_by_date' endpoint.     - Add support for origin
    urls in all endpoints

 -- Software Heritage autobuilder (on jenkins-debian1) <jenkins@jenkins-debian1.internal.softwareheritage.org>  Tue, 02 Jul 2019 10:19:19 +0000

swh-storage (0.0.143-1~swh1) unstable-swh; urgency=medium

  * New upstream release 0.0.143     - (tagged by Valentin Lorentz
    <vlorentz@softwareheritage.org> on 2019-06-05 13:18:14 +0200)
  * Upstream changes:     - Add test for snapshot/release counters.

 -- Software Heritage autobuilder (on jenkins-debian1) <jenkins@jenkins-debian1.internal.softwareheritage.org>  Mon, 01 Jul 2019 12:38:40 +0000

swh-storage (0.0.142-1~swh1) unstable-swh; urgency=medium

  * New upstream release 0.0.142     - (tagged by Valentin Lorentz
    <vlorentz@softwareheritage.org> on 2019-06-11 15:24:49 +0200)
  * Upstream changes:     - Mark network tests, so they can be disabled.

 -- Software Heritage autobuilder (on jenkins-debian1) <jenkins@jenkins-debian1.internal.softwareheritage.org>  Tue, 11 Jun 2019 13:44:19 +0000

swh-storage (0.0.141-1~swh1) unstable-swh; urgency=medium

  * New upstream release 0.0.141     - (tagged by Valentin Lorentz
    <vlorentz@softwareheritage.org> on 2019-06-06 17:05:03 +0200)
  * Upstream changes:     - Add support for using URL instead of ID in
    snapshot_get_latest.

 -- Software Heritage autobuilder (on jenkins-debian1) <jenkins@jenkins-debian1.internal.softwareheritage.org>  Tue, 11 Jun 2019 10:36:32 +0000

swh-storage (0.0.140-1~swh1) unstable-swh; urgency=medium

  * New upstream release 0.0.140     - (tagged by mihir(faux__)
    <karbelkar.mihir@gmail.com> on 2019-03-24 21:47:31 +0530)
  * Upstream changes:     - Changes the output of content_find method to
    a list in case of hash collisions and makes the sql query on python
    side and added test duplicate input, colliding sha256 and colliding
    blake2s256

 -- Software Heritage autobuilder (on jenkins-debian1) <jenkins@jenkins-debian1.internal.softwareheritage.org>  Thu, 16 May 2019 12:09:04 +0000

swh-storage (0.0.139-1~swh1) unstable-swh; urgency=medium

  * New upstream release 0.0.139     - (tagged by Nicolas Dandrimont
    <nicolas@dandrimont.eu> on 2019-04-18 17:57:57 +0200)
  * Upstream changes:     - Release swh.storage v0.0.139     - Backwards-
    compatibility improvements for snapshot_add     - Better
    transactionality in revision_add/release_add     - Fix backwards
    metric names     - Handle shallow histories properly

 -- Software Heritage autobuilder (on jenkins-debian1) <jenkins@jenkins-debian1.internal.softwareheritage.org>  Thu, 18 Apr 2019 16:08:28 +0000

swh-storage (0.0.138-1~swh1) unstable-swh; urgency=medium

  * New upstream release 0.0.138     - (tagged by Valentin Lorentz
    <vlorentz@softwareheritage.org> on 2019-04-09 16:40:49 +0200)
  * Upstream changes:     - Use the db_transaction decorator on all
    _add() methods.     - So they gracefully release the connection on
    error instead     - of relying on reference-counting to call the
    Db's `__del__`     - (which does not happen in Hypothesis tests)
    because a ref     - to it is kept via the traceback object.

 -- Software Heritage autobuilder (on jenkins-debian1) <jenkins@jenkins-debian1.internal.softwareheritage.org>  Tue, 09 Apr 2019 16:50:48 +0000

swh-storage (0.0.137-1~swh1) unstable-swh; urgency=medium

  * New upstream release 0.0.137     - (tagged by Valentin Lorentz
    <vlorentz@softwareheritage.org> on 2019-04-08 15:40:24 +0200)
  * Upstream changes:     - Make test_origin_get_range run faster.

 -- Software Heritage autobuilder (on jenkins-debian1) <jenkins@jenkins-debian1.internal.softwareheritage.org>  Mon, 08 Apr 2019 13:56:16 +0000

swh-storage (0.0.135-1~swh1) unstable-swh; urgency=medium

  * New upstream release 0.0.135     - (tagged by Valentin Lorentz
    <vlorentz@softwareheritage.org> on 2019-04-04 20:42:32 +0200)
  * Upstream changes:     - Make content_add_metadata require a ctime
    argument.     - This makes Python set the ctime instead of pgsql.

 -- Software Heritage autobuilder (on jenkins-debian1) <jenkins@jenkins-debian1.internal.softwareheritage.org>  Fri, 05 Apr 2019 14:43:28 +0000

swh-storage (0.0.134-1~swh1) unstable-swh; urgency=medium

  * New upstream release 0.0.134     - (tagged by Valentin Lorentz
    <vlorentz@softwareheritage.org> on 2019-04-03 13:38:58 +0200)
  * Upstream changes:     - Don't leak origin ids to the journal.

 -- Software Heritage autobuilder (on jenkins-debian1) <jenkins@jenkins-debian1.internal.softwareheritage.org>  Thu, 04 Apr 2019 10:16:09 +0000

swh-storage (0.0.132-1~swh1) unstable-swh; urgency=medium

  * New upstream release 0.0.132     - (tagged by Valentin Lorentz
    <vlorentz@softwareheritage.org> on 2019-04-01 11:50:30 +0200)
  * Upstream changes:     - Use sha1 instead of bigint as FK from
    origin_visit to snapshot (part 1: add new column)

 -- Software Heritage autobuilder (on jenkins-debian1) <jenkins@jenkins-debian1.internal.softwareheritage.org>  Mon, 01 Apr 2019 13:30:48 +0000

swh-storage (0.0.131-1~swh1) unstable-swh; urgency=medium

  * New upstream release 0.0.131     - (tagged by Nicolas Dandrimont
    <nicolas@dandrimont.eu> on 2019-03-28 17:24:44 +0100)
  * Upstream changes:     - Release swh.storage v0.0.131     - Add
    statsd metrics to storage RPC backend     - Clean up
    snapshot_add/origin_visit_update     - Uniformize RPC backend to use
    POSTs everywhere

 -- Software Heritage autobuilder (on jenkins-debian1) <jenkins@jenkins-debian1.internal.softwareheritage.org>  Thu, 28 Mar 2019 16:34:07 +0000

swh-storage (0.0.130-1~swh1) unstable-swh; urgency=medium

  * New upstream release 0.0.130     - (tagged by Valentin Lorentz
    <vlorentz@softwareheritage.org> on 2019-02-26 10:50:44 +0100)
  * Upstream changes:     - Add an helper function to list all origins
    in the storage.

 -- Software Heritage autobuilder (on jenkins-debian1) <jenkins@jenkins-debian1.internal.softwareheritage.org>  Wed, 13 Mar 2019 14:01:04 +0000

swh-storage (0.0.129-1~swh1) unstable-swh; urgency=medium

  * New upstream release 0.0.129     - (tagged by Valentin Lorentz
    <vlorentz@softwareheritage.org> on 2019-02-27 10:42:29 +0100)
  * Upstream changes:     - Double the timeout of revision_get.     -
    Metadata indexers often hit the limit.

 -- Software Heritage autobuilder (on jenkins-debian1) <jenkins@jenkins-debian1.internal.softwareheritage.org>  Fri, 01 Mar 2019 10:11:28 +0000

swh-storage (0.0.128-1~swh1) unstable-swh; urgency=medium

  * New upstream release 0.0.128     - (tagged by Antoine R. Dumont
    (@ardumont) <antoine.romain.dumont@gmail.com> on 2019-02-21 14:59:22
    +0100)
  * Upstream changes:     - v0.0.128     - api.server: Fix wrong
    exception type     - storage.cli: Fix cli entry point name to the
    expected name (setup.py)

 -- Software Heritage autobuilder (on jenkins-debian1) <jenkins@jenkins-debian1.internal.softwareheritage.org>  Thu, 21 Feb 2019 14:07:23 +0000

swh-storage (0.0.127-1~swh1) unstable-swh; urgency=medium

  * New upstream release 0.0.127     - (tagged by Antoine R. Dumont
    (@ardumont) <antoine.romain.dumont@gmail.com> on 2019-02-21 13:34:19
    +0100)
  * Upstream changes:     - v0.0.127     - api.wsgi: Open wsgi
    entrypoint and check config at startup time     - api.server: Make
    the api server load and check its configuration     -
    swh.storage.cli: Migrate the api server startup in swh.storage.cli

 -- Software Heritage autobuilder (on jenkins-debian1) <jenkins@jenkins-debian1.internal.softwareheritage.org>  Thu, 21 Feb 2019 12:59:48 +0000

swh-storage (0.0.126-1~swh1) unstable-swh; urgency=medium

  * New upstream release 0.0.126     - (tagged by Valentin Lorentz
    <vlorentz@softwareheritage.org> on 2019-02-21 10:18:26 +0100)
  * Upstream changes:     - Double the timeout of snapshot_get_latest.
    - Metadata indexers often hit the limit.

 -- Software Heritage autobuilder (on jenkins-debian1) <jenkins@jenkins-debian1.internal.softwareheritage.org>  Thu, 21 Feb 2019 11:24:52 +0000

swh-storage (0.0.125-1~swh1) unstable-swh; urgency=medium

  * New upstream release 0.0.125     - (tagged by Antoine R. Dumont
    (@ardumont) <antoine.romain.dumont@gmail.com> on 2019-02-14 10:13:31
    +0100)
  * Upstream changes:     - v0.0.125     - api/server: Do not read
    configuration at each request

 -- Software Heritage autobuilder (on jenkins-debian1) <jenkins@jenkins-debian1.internal.softwareheritage.org>  Thu, 14 Feb 2019 16:57:01 +0000

swh-storage (0.0.124-1~swh3) unstable-swh; urgency=low

  * New upstream release, fixing the distribution this time

 -- Antoine R. Dumont (@ardumont) <antoine.romain.dumont@gmail.com>  Thu, 14 Feb 2019 17:51:29 +0100

swh-storage (0.0.124-1~swh2) unstable; urgency=medium

  * New upstream release for dependency fix reasons

 -- Antoine R. Dumont (@ardumont) <antoine.romain.dumont@gmail.com>  Thu, 14 Feb 2019 09:27:55 +0100

swh-storage (0.0.124-1~swh1) unstable-swh; urgency=medium

  * New upstream release 0.0.124     - (tagged by Antoine Lambert
    <antoine.lambert@inria.fr> on 2019-02-12 14:40:53 +0100)
  * Upstream changes:     - version 0.0.124

 -- Software Heritage autobuilder (on jenkins-debian1) <jenkins@jenkins-debian1.internal.softwareheritage.org>  Tue, 12 Feb 2019 13:46:08 +0000

swh-storage (0.0.123-1~swh1) unstable-swh; urgency=medium

  * New upstream release 0.0.123     - (tagged by Antoine R. Dumont
    (@ardumont) <antoine.romain.dumont@gmail.com> on 2019-02-08 15:06:49
    +0100)
  * Upstream changes:     - v0.0.123     - Make Storage.origin_get
    support a list of origins, like other     - Storage.*_get methods.
    - Stop using _to_bytes functions.     - Use the BaseDb (and friends)
    from swh-core

 -- Software Heritage autobuilder (on jenkins-debian1) <jenkins@jenkins-debian1.internal.softwareheritage.org>  Fri, 08 Feb 2019 14:14:18 +0000

swh-storage (0.0.122-1~swh1) unstable-swh; urgency=medium

  * New upstream release 0.0.122     - (tagged by Antoine Lambert
    <antoine.lambert@inria.fr> on 2019-01-28 11:57:27 +0100)
  * Upstream changes:     - version 0.0.122

 -- Software Heritage autobuilder (on jenkins-debian1) <jenkins@jenkins-debian1.internal.softwareheritage.org>  Mon, 28 Jan 2019 11:02:45 +0000

swh-storage (0.0.121-1~swh1) unstable-swh; urgency=medium

  * New upstream release 0.0.121     - (tagged by Antoine Lambert
    <antoine.lambert@inria.fr> on 2019-01-28 11:31:48 +0100)
  * Upstream changes:     - version 0.0.121

 -- Software Heritage autobuilder (on jenkins-debian1) <jenkins@jenkins-debian1.internal.softwareheritage.org>  Mon, 28 Jan 2019 10:36:40 +0000

swh-storage (0.0.120-1~swh1) unstable-swh; urgency=medium

  * New upstream release 0.0.120     - (tagged by Antoine Lambert
    <antoine.lambert@inria.fr> on 2019-01-17 12:04:27 +0100)
  * Upstream changes:     - version 0.0.120

 -- Software Heritage autobuilder (on jenkins-debian1) <jenkins@jenkins-debian1.internal.softwareheritage.org>  Thu, 17 Jan 2019 11:12:47 +0000

swh-storage (0.0.119-1~swh1) unstable-swh; urgency=medium

  * New upstream release 0.0.119     - (tagged by Antoine R. Dumont
    (@ardumont) <antoine.romain.dumont@gmail.com> on 2019-01-11 11:57:13
    +0100)
  * Upstream changes:     - v0.0.119     - listener: Notify Kafka when
    an origin visit is updated

 -- Software Heritage autobuilder (on jenkins-debian1) <jenkins@jenkins-debian1.internal.softwareheritage.org>  Fri, 11 Jan 2019 11:02:07 +0000

swh-storage (0.0.118-1~swh1) unstable-swh; urgency=medium

  * New upstream release 0.0.118     - (tagged by Antoine Lambert
    <antoine.lambert@inria.fr> on 2019-01-09 16:59:15 +0100)
  * Upstream changes:     - version 0.0.118

 -- Software Heritage autobuilder (on jenkins-debian1) <jenkins@jenkins-debian1.internal.softwareheritage.org>  Wed, 09 Jan 2019 18:51:34 +0000

swh-storage (0.0.117-1~swh1) unstable-swh; urgency=medium

  * v0.0.117
  * listener: Adapt decoding behavior depending on the object type

 -- Antoine R. Dumont (@ardumont) <antoine.romain.dumont@gmail.com>  Thu, 20 Dec 2018 14:48:44 +0100

swh-storage (0.0.116-1~swh1) unstable-swh; urgency=medium

  * v0.0.116
  * Update requirements to latest swh.core

 -- Antoine R. Dumont (@ardumont) <antoine.romain.dumont@gmail.com>  Fri, 14 Dec 2018 15:57:04 +0100

swh-storage (0.0.115-1~swh1) unstable-swh; urgency=medium

  * version 0.0.115

 -- Antoine Lambert <antoine.lambert@inria.fr>  Fri, 14 Dec 2018 15:47:52 +0100

swh-storage (0.0.114-1~swh1) unstable-swh; urgency=medium

  * version 0.0.114

 -- Antoine Lambert <antoine.lambert@inria.fr>  Wed, 05 Dec 2018 10:59:49 +0100

swh-storage (0.0.113-1~swh1) unstable-swh; urgency=medium

  * v0.0.113
  * in-memory storage: Add recursive argument to directory_ls endpoint

 -- Antoine R. Dumont (@ardumont) <antoine.romain.dumont@gmail.com>  Fri, 30 Nov 2018 11:56:44 +0100

swh-storage (0.0.112-1~swh1) unstable-swh; urgency=medium

  * v0.0.112
  * in-memory storage: Align with existing storage
  * docstring: Improvments and adapt according to api
  * doc: update index to match new swh-doc format
  * Increase test coverage for stat_counters + fix its bugs.

 -- Antoine R. Dumont (@ardumont) <antoine.romain.dumont@gmail.com>  Fri, 30 Nov 2018 10:28:02 +0100

swh-storage (0.0.111-1~swh1) unstable-swh; urgency=medium

  * v0.0.111
  * Move generative tests in their own module
  * Open in-memory storage implementation

 -- Antoine R. Dumont (@ardumont) <antoine.romain.dumont@gmail.com>  Wed, 21 Nov 2018 08:55:14 +0100

swh-storage (0.0.110-1~swh1) unstable-swh; urgency=medium

  * v0.0.110
  * storage: Open content_get_range endpoint
  * tests: Start using hypothesis for tests generation
  * Improvments: Remove SQLisms from the tests and API
  * docs: Document metadata providers

 -- Antoine R. Dumont (@ardumont) <antoine.romain.dumont@gmail.com>  Fri, 16 Nov 2018 11:53:14 +0100

swh-storage (0.0.109-1~swh1) unstable-swh; urgency=medium

  * version 0.0.109

 -- Antoine Lambert <antoine.lambert@inria.fr>  Mon, 12 Nov 2018 14:11:09 +0100

swh-storage (0.0.108-1~swh1) unstable-swh; urgency=medium

  * Release swh.storage v0.0.108
  * Add a function to get a full snapshot from the paginated view

 -- Nicolas Dandrimont <nicolas@dandrimont.eu>  Thu, 18 Oct 2018 18:32:10 +0200

swh-storage (0.0.107-1~swh1) unstable-swh; urgency=medium

  * Release swh.storage v0.0.107
  * Enable pagination of snapshot branches
  * Drop occurrence-related tables
  * Drop entity-related tables

 -- Nicolas Dandrimont <nicolas@dandrimont.eu>  Wed, 17 Oct 2018 15:06:07 +0200

swh-storage (0.0.106-1~swh1) unstable-swh; urgency=medium

  * Release swh.storage v0.0.106
  * Fix origin_visit_get_latest_snapshot logic
  * Improve directory iterator
  * Drop backwards compatibility between snapshots and occurrences
  * Drop the occurrence table

 -- Nicolas Dandrimont <nicolas@dandrimont.eu>  Mon, 08 Oct 2018 17:03:54 +0200

swh-storage (0.0.105-1~swh1) unstable-swh; urgency=medium

  * v0.0.105
  * Increase directory_ls endpoint to 20 seconds
  * Add snapshot to the stats endpoint
  * Improve documentation

 -- Antoine R. Dumont (@ardumont) <antoine.romain.dumont@gmail.com>  Mon, 10 Sep 2018 11:36:27 +0200

swh-storage (0.0.104-1~swh1) unstable-swh; urgency=medium

  * version 0.0.104

 -- Antoine Lambert <antoine.lambert@inria.fr>  Wed, 29 Aug 2018 15:55:37 +0200

swh-storage (0.0.103-1~swh1) unstable-swh; urgency=medium

  * v0.0.103
  * swh.storage.storage: origin_add returns updated list of dict with id

 -- Antoine R. Dumont (@ardumont) <antoine.romain.dumont@gmail.com>  Mon, 30 Jul 2018 11:47:53 +0200

swh-storage (0.0.102-1~swh1) unstable-swh; urgency=medium

  * Release swh-storage v0.0.102
  * Stop using temporary tables for read-only queries
  * Add timeouts for some read-only queries

 -- Nicolas Dandrimont <nicolas@dandrimont.eu>  Tue, 05 Jun 2018 14:06:54 +0200

swh-storage (0.0.101-1~swh1) unstable-swh; urgency=medium

  * v0.0.101
  * swh.storage.api.client: Permit to specify the query timeout option

 -- Antoine R. Dumont (@ardumont) <antoine.romain.dumont@gmail.com>  Thu, 24 May 2018 12:13:51 +0200

swh-storage (0.0.100-1~swh1) unstable-swh; urgency=medium

  * Release swh.storage v0.0.100
  * remote api: only instantiate storage once per import
  * add thread-awareness to the storage implementation
  * properly cleanup after tests
  * parallelize objstorage and storage additions

 -- Nicolas Dandrimont <nicolas@dandrimont.eu>  Sat, 12 May 2018 18:12:40 +0200

swh-storage (0.0.99-1~swh1) unstable-swh; urgency=medium

  * v0.0.99
  * storage: Add methods to compute directories/revisions diff
  * Add a new table for "bucketed" object counts
  * doc: update table clusters in SQL diagram
  * swh.storage.content_missing: Improve docstring

 -- Antoine R. Dumont (@ardumont) <antoine.romain.dumont@gmail.com>  Tue, 20 Feb 2018 13:32:25 +0100

swh-storage (0.0.98-1~swh1) unstable-swh; urgency=medium

  * Release swh.storage v0.0.98
  * Switch backwards compatibility for snapshots off

 -- Nicolas Dandrimont <nicolas@dandrimont.eu>  Tue, 06 Feb 2018 15:27:15 +0100

swh-storage (0.0.97-1~swh1) unstable-swh; urgency=medium

  * Release swh.storage v0.0.97
  * refactor database initialization
  * use a separate thread instead of a temporary file for COPY
    operations
  * add more snapshot-related endpoints

 -- Nicolas Dandrimont <nicolas@dandrimont.eu>  Tue, 06 Feb 2018 14:07:07 +0100

swh-storage (0.0.96-1~swh1) unstable-swh; urgency=medium

  * Release swh.storage v0.0.96
  * Add snapshot models
  * Add support for hg revision type

 -- Nicolas Dandrimont <nicolas@dandrimont.eu>  Tue, 19 Dec 2017 16:25:57 +0100

swh-storage (0.0.95-1~swh1) unstable-swh; urgency=medium

  * v0.0.95
  * swh.storage: Rename indexer_configuration to tool
  * swh.storage: Migrate indexer model to its own model

 -- Antoine R. Dumont (@ardumont) <antoine.romain.dumont@gmail.com>  Thu, 07 Dec 2017 09:56:31 +0100

swh-storage (0.0.94-1~swh1) unstable-swh; urgency=medium

  * v0.0.94
  * Open searching origins methods to storage

 -- Antoine R. Dumont (@ardumont) <antoine.romain.dumont@gmail.com>  Tue, 05 Dec 2017 12:32:57 +0100

swh-storage (0.0.93-1~swh1) unstable-swh; urgency=medium

  * v0.0.93
  * swh.storage: Open indexer_configuration_add endpoint
  * swh-data: Update content mimetype indexer configuration
  * origin_visit_get: make order repeatable
  * db: Make unique indices actually unique and vice versa
  * Add origin_metadata endpoints (add, get, etc...)
  * cleanup: Remove unused content provenance cache tables

 -- Antoine R. Dumont (@ardumont) <antoine.romain.dumont@gmail.com>  Fri, 24 Nov 2017 11:14:11 +0100

swh-storage (0.0.92-1~swh1) unstable-swh; urgency=medium

  * Release swh.storage v0.0.92
  * make swh.storage.schemata work on SQLAlchemy 1.0

 -- Nicolas Dandrimont <nicolas@dandrimont.eu>  Thu, 12 Oct 2017 19:51:24 +0200

swh-storage (0.0.91-1~swh1) unstable-swh; urgency=medium

  * Release swh.storage version 0.0.91
  * Update packaging runes

 -- Nicolas Dandrimont <nicolas@dandrimont.eu>  Thu, 12 Oct 2017 18:41:46 +0200

swh-storage (0.0.90-1~swh1) unstable-swh; urgency=medium

  * Release swh.storage v0.0.90
  * Remove leaky dependency on python3-kafka

 -- Nicolas Dandrimont <nicolas@dandrimont.eu>  Wed, 11 Oct 2017 18:53:22 +0200

swh-storage (0.0.89-1~swh1) unstable-swh; urgency=medium

  * Release swh.storage v0.0.89
  * Add new package for ancillary schemata
  * Add new metadata-related entry points
  * Update for new swh.model

 -- Nicolas Dandrimont <nicolas@dandrimont.eu>  Wed, 11 Oct 2017 17:39:29 +0200

swh-storage (0.0.88-1~swh1) unstable-swh; urgency=medium

  * Release swh.storage v0.0.88
  * Move the archiver to its own module
  * Prepare building for stretch

 -- Nicolas Dandrimont <nicolas@dandrimont.eu>  Fri, 30 Jun 2017 14:52:12 +0200

swh-storage (0.0.87-1~swh1) unstable-swh; urgency=medium

  * Release swh.storage v0.0.87
  * update tasks to new swh.scheduler api

 -- Nicolas Dandrimont <nicolas@dandrimont.eu>  Mon, 12 Jun 2017 17:54:11 +0200

swh-storage (0.0.86-1~swh1) unstable-swh; urgency=medium

  * Release swh.storage v0.0.86
  * archiver updates

 -- Nicolas Dandrimont <nicolas@dandrimont.eu>  Tue, 06 Jun 2017 18:43:43 +0200

swh-storage (0.0.85-1~swh1) unstable-swh; urgency=medium

  * v0.0.85
  * Improve license endpoint's unknown license policy

 -- Antoine R. Dumont (@ardumont) <antoine.romain.dumont@gmail.com>  Tue, 06 Jun 2017 17:55:40 +0200

swh-storage (0.0.84-1~swh1) unstable-swh; urgency=medium

  * v0.0.84
  * Update indexer endpoints to use indexer configuration id
  * Add indexer configuration endpoint

 -- Antoine R. Dumont (@ardumont) <antoine.romain.dumont@gmail.com>  Fri, 02 Jun 2017 16:16:47 +0200

swh-storage (0.0.83-1~swh1) unstable-swh; urgency=medium

  * v0.0.83
  * Add blake2s256 new hash computation on content

 -- Antoine R. Dumont (@ardumont) <antoine.romain.dumont@gmail.com>  Fri, 31 Mar 2017 12:27:09 +0200

swh-storage (0.0.82-1~swh1) unstable-swh; urgency=medium

  * v0.0.82
  * swh.storage.listener: Subscribe to new origin notifications
  * sql/swh-func: improve equality check on the three columns for
    swh_content_missing
  * swh.storage: add length to directory listing primitives
  * refactoring: Migrate from swh.core.hashutil to swh.model.hashutil
  * swh.storage.archiver.updater: Create a content updater journal
    client
  * vault: add a git fast-import cooker
  * vault: generic cache to allow multiple cooker types and formats

 -- Antoine R. Dumont (@ardumont) <antoine.romain.dumont@gmail.com>  Tue, 21 Mar 2017 14:50:16 +0100

swh-storage (0.0.81-1~swh1) unstable-swh; urgency=medium

  * Release swh.storage v0.0.81
  * archiver improvements for mass injection in azure

 -- Nicolas Dandrimont <nicolas@dandrimont.eu>  Thu, 09 Mar 2017 11:15:28 +0100

swh-storage (0.0.80-1~swh1) unstable-swh; urgency=medium

  * Release swh.storage v0.0.80
  * archiver improvements related to the mass injection of contents in
    azure
  * updates to the vault cooker

 -- Nicolas Dandrimont <nicolas@dandrimont.eu>  Tue, 07 Mar 2017 15:12:35 +0100

swh-storage (0.0.79-1~swh1) unstable-swh; urgency=medium

  * Release swh.storage v0.0.79
  * archiver: keep counts of objects in each archive
  * converters: normalize timestamps using swh.model

 -- Nicolas Dandrimont <nicolas@dandrimont.eu>  Tue, 14 Feb 2017 19:37:36 +0100

swh-storage (0.0.78-1~swh1) unstable-swh; urgency=medium

  * v0.0.78
  * Refactoring some common code into swh.core + adaptation api calls in
  * swh.objstorage and swh.storage (storage and vault)

 -- Antoine R. Dumont (@ardumont) <antoine.romain.dumont@gmail.com>  Thu, 26 Jan 2017 15:08:03 +0100

swh-storage (0.0.77-1~swh1) unstable-swh; urgency=medium

  * v0.0.77
  * Paginate results for origin_visits endpoint

 -- Antoine R. Dumont (@ardumont) <antoine.romain.dumont@gmail.com>  Thu, 19 Jan 2017 14:41:49 +0100

swh-storage (0.0.76-1~swh1) unstable-swh; urgency=medium

  * v0.0.76
  * Unify storage and objstorage configuration and instantiation
    functions

 -- Antoine R. Dumont (@ardumont) <antoine.romain.dumont@gmail.com>  Thu, 15 Dec 2016 18:25:58 +0100

swh-storage (0.0.75-1~swh1) unstable-swh; urgency=medium

  * v0.0.75
  * Add information on indexer tools (T610)

 -- Antoine R. Dumont (@ardumont) <antoine.romain.dumont@gmail.com>  Fri, 02 Dec 2016 18:21:36 +0100

swh-storage (0.0.74-1~swh1) unstable-swh; urgency=medium

  * v0.0.74
  * Use strict equality for content ctags' symbols search

 -- Antoine R. Dumont (@ardumont) <antoine.romain.dumont@gmail.com>  Tue, 29 Nov 2016 17:25:29 +0100

swh-storage (0.0.73-1~swh1) unstable-swh; urgency=medium

  * v0.0.73
  * Improve ctags search query for edge cases

 -- Antoine R. Dumont (@ardumont) <antoine.romain.dumont@gmail.com>  Mon, 28 Nov 2016 16:34:55 +0100

swh-storage (0.0.72-1~swh1) unstable-swh; urgency=medium

  * v0.0.72
  * Permit pagination on content_ctags_search api endpoint

 -- Antoine R. Dumont (@ardumont) <antoine.romain.dumont@gmail.com>  Thu, 24 Nov 2016 14:19:29 +0100

swh-storage (0.0.71-1~swh1) unstable-swh; urgency=medium

  * v0.0.71
  * Open full-text search endpoint on ctags

 -- Antoine R. Dumont (@ardumont) <antoine.romain.dumont@gmail.com>  Wed, 23 Nov 2016 17:33:51 +0100

swh-storage (0.0.70-1~swh1) unstable-swh; urgency=medium

  * v0.0.70
  * Add new license endpoints (add/get)
  * Update ctags endpoints to align update conflict policy

 -- Antoine R. Dumont (@ardumont) <antoine.romain.dumont@gmail.com>  Thu, 10 Nov 2016 17:27:49 +0100

swh-storage (0.0.69-1~swh1) unstable-swh; urgency=medium

  * v0.0.69
  * storage: Open ctags entry points (missing, add, get)
  * storage: allow adding several origins at once

 -- Antoine R. Dumont (@ardumont) <antoine.romain.dumont@gmail.com>  Thu, 20 Oct 2016 16:07:07 +0200

swh-storage (0.0.68-1~swh1) unstable-swh; urgency=medium

  * v0.0.68
  * indexer: Open mimetype/language get endpoints
  * indexer: Add the mimetype/language add function with conflict_update
    flag
  * archiver: Extend worker-to-backend to transmit messages to another
  * queue (once done)

 -- Antoine R. Dumont (@ardumont) <antoine.romain.dumont@gmail.com>  Thu, 13 Oct 2016 15:30:21 +0200

swh-storage (0.0.67-1~swh1) unstable-swh; urgency=medium

  * v0.0.67
  * Fix provenance storage init function

 -- Antoine R. Dumont (@ardumont) <antoine.romain.dumont@gmail.com>  Wed, 12 Oct 2016 02:24:12 +0200

swh-storage (0.0.66-1~swh1) unstable-swh; urgency=medium

  * v0.0.66
  * Improve provenance configuration format

 -- Antoine R. Dumont (@ardumont) <antoine.romain.dumont@gmail.com>  Wed, 12 Oct 2016 01:39:26 +0200

swh-storage (0.0.65-1~swh1) unstable-swh; urgency=medium

  * v0.0.65
  * Open api entry points for swh.indexer about content mimetype and
  * language
  * Update schema graph to latest version

 -- Antoine R. Dumont (@ardumont) <antoine.romain.dumont@gmail.com>  Sat, 08 Oct 2016 10:00:30 +0200

swh-storage (0.0.64-1~swh1) unstable-swh; urgency=medium

  * v0.0.64
  * Fix: Missing incremented version 5 for archiver.dbversion
  * Retrieve information on a content cached
  * sql/swh-func: content cache populates lines in deterministic order

 -- Antoine R. Dumont (@ardumont) <antoine.romain.dumont@gmail.com>  Thu, 29 Sep 2016 21:50:59 +0200

swh-storage (0.0.63-1~swh1) unstable-swh; urgency=medium

  * v0.0.63
  * Make the 'worker to backend' destination agnostic (message
    parameter)
  * Improve 'unknown sha1' policy (archiver db can lag behind swh db)
  * Improve 'force copy' policy

 -- Antoine R. Dumont (@ardumont) <antoine.romain.dumont@gmail.com>  Fri, 23 Sep 2016 12:29:50 +0200

swh-storage (0.0.62-1~swh1) unstable-swh; urgency=medium

  * Release swh.storage v0.0.62
  * Updates to the provenance cache to reduce churn on the main tables

 -- Nicolas Dandrimont <nicolas@dandrimont.eu>  Thu, 22 Sep 2016 18:54:52 +0200

swh-storage (0.0.61-1~swh1) unstable-swh; urgency=medium

  * v0.0.61
  * Handle copies of unregistered sha1 in archiver db
  * Fix copy to only the targeted destination
  * Update to latest python3-swh.core dependency

 -- Antoine R. Dumont (@ardumont) <antoine.romain.dumont@gmail.com>  Thu, 22 Sep 2016 13:44:05 +0200

swh-storage (0.0.60-1~swh1) unstable-swh; urgency=medium

  * v0.0.60
  * Update archiver dependencies

 -- Antoine R. Dumont (@ardumont) <antoine.romain.dumont@gmail.com>  Tue, 20 Sep 2016 16:46:48 +0200

swh-storage (0.0.59-1~swh1) unstable-swh; urgency=medium

  * v0.0.59
  * Unify configuration property between director/worker
  * Deal with potential missing contents in the archiver db
  * Improve get_contents_error implementation
  * Remove dead code in swh.storage.db about archiver

 -- Antoine R. Dumont (@ardumont) <antoine.romain.dumont@gmail.com>  Sat, 17 Sep 2016 12:50:14 +0200

swh-storage (0.0.58-1~swh1) unstable-swh; urgency=medium

  * v0.0.58
  * ArchiverDirectorToBackend reads sha1 from stdin and sends chunks of
    sha1
  * for archival.

 -- Antoine R. Dumont (@ardumont) <antoine.romain.dumont@gmail.com>  Fri, 16 Sep 2016 22:17:14 +0200

swh-storage (0.0.57-1~swh1) unstable-swh; urgency=medium

  * v0.0.57
  * Update swh.storage.archiver

 -- Antoine R. Dumont (@ardumont) <antoine.romain.dumont@gmail.com>  Thu, 15 Sep 2016 16:30:11 +0200

swh-storage (0.0.56-1~swh1) unstable-swh; urgency=medium

  * v0.0.56
  * Vault: Add vault implementation (directory cooker & cache
  * implementation + its api)
  * Archiver: Add another archiver implementation (direct to backend)

 -- Antoine R. Dumont (@ardumont) <antoine.romain.dumont@gmail.com>  Thu, 15 Sep 2016 10:56:35 +0200

swh-storage (0.0.55-1~swh1) unstable-swh; urgency=medium

  * v0.0.55
  * Fix origin_visit endpoint

 -- Antoine R. Dumont (@ardumont) <antoine.romain.dumont@gmail.com>  Thu, 08 Sep 2016 15:21:28 +0200

swh-storage (0.0.54-1~swh1) unstable-swh; urgency=medium

  * v0.0.54
  * Open origin_visit_get_by entry point

 -- Antoine R. Dumont (@ardumont) <antoine.romain.dumont@gmail.com>  Mon, 05 Sep 2016 12:36:34 +0200

swh-storage (0.0.53-1~swh1) unstable-swh; urgency=medium

  * v0.0.53
  * Add cache about content provenance
  * debian: fix python3-swh.storage.archiver runtime dependency
  * debian: create new package python3-swh.storage.provenance

 -- Antoine R. Dumont (@ardumont) <antoine.romain.dumont@gmail.com>  Fri, 02 Sep 2016 11:14:09 +0200

swh-storage (0.0.52-1~swh1) unstable-swh; urgency=medium

  * v0.0.52
  * Package python3-swh.storage.archiver

 -- Antoine R. Dumont (@ardumont) <antoine.romain.dumont@gmail.com>  Thu, 25 Aug 2016 14:55:23 +0200

swh-storage (0.0.51-1~swh1) unstable-swh; urgency=medium

  * Release swh.storage v0.0.51
  * Add new metadata column to origin_visit
  * Update swh-add-directory script for updated API

 -- Nicolas Dandrimont <nicolas@dandrimont.eu>  Wed, 24 Aug 2016 14:36:03 +0200

swh-storage (0.0.50-1~swh1) unstable-swh; urgency=medium

  * v0.0.50
  * Add a function to pull (only) metadata for a list of contents
  * Update occurrence_add api entry point to properly deal with
    origin_visit
  * Add origin_visit api entry points to create/update origin_visit

 -- Antoine R. Dumont (@ardumont) <antoine.romain.dumont@gmail.com>  Tue, 23 Aug 2016 16:29:26 +0200

swh-storage (0.0.49-1~swh1) unstable-swh; urgency=medium

  * Release swh.storage v0.0.49
  * Proper dependency on python3-kafka

 -- Nicolas Dandrimont <nicolas@dandrimont.eu>  Fri, 19 Aug 2016 13:45:52 +0200

swh-storage (0.0.48-1~swh1) unstable-swh; urgency=medium

  * Release swh.storage v0.0.48
  * Updates to the archiver
  * Notification support for new object creations

 -- Nicolas Dandrimont <nicolas@dandrimont.eu>  Fri, 19 Aug 2016 12:13:50 +0200

swh-storage (0.0.47-1~swh1) unstable-swh; urgency=medium

  * Release swh.storage v0.0.47
  * Update storage archiver to new schemaless schema

 -- Nicolas Dandrimont <nicolas@dandrimont.eu>  Fri, 22 Jul 2016 16:59:19 +0200

swh-storage (0.0.46-1~swh1) unstable-swh; urgency=medium

  * v0.0.46
  * Update archiver bootstrap

 -- Antoine R. Dumont (@ardumont) <antoine.romain.dumont@gmail.com>  Wed, 20 Jul 2016 19:04:42 +0200

swh-storage (0.0.45-1~swh1) unstable-swh; urgency=medium

  * v0.0.45
  * Separate swh.storage.archiver's db from swh.storage.storage

 -- Antoine R. Dumont (@ardumont) <antoine.romain.dumont@gmail.com>  Tue, 19 Jul 2016 15:05:36 +0200

swh-storage (0.0.44-1~swh1) unstable-swh; urgency=medium

  * v0.0.44
  * Open listing visits per origin api

 -- Quentin Campos <qcampos@etud.u-pem.fr>  Fri, 08 Jul 2016 11:27:10 +0200

swh-storage (0.0.43-1~swh1) unstable-swh; urgency=medium

  * v0.0.43
  * Extract objstorage to its own package swh.objstorage

 -- Quentin Campos <qcampos@etud.u-pem.fr>  Mon, 27 Jun 2016 14:57:12 +0200

swh-storage (0.0.42-1~swh1) unstable-swh; urgency=medium

  * Add an object storage multiplexer to allow transition between
    multiple versions of objet storages.

 -- Quentin Campos <qcampos@etud.u-pem.fr>  Tue, 21 Jun 2016 15:03:52 +0200

swh-storage (0.0.41-1~swh1) unstable-swh; urgency=medium

  * Refactoring of the object storage in order to allow multiple
    versions of it, as well as a multiplexer for version transition.

 -- Quentin Campos <qcampos@etud.u-pem.fr>  Thu, 16 Jun 2016 15:54:16 +0200

swh-storage (0.0.40-1~swh1) unstable-swh; urgency=medium

  * Release swh.storage v0.0.40:
  * Refactor objstorage to allow for different implementations
  * Updates to the checker functionality
  * Bump swh.core dependency to v0.0.20

 -- Nicolas Dandrimont <nicolas@dandrimont.eu>  Tue, 14 Jun 2016 17:25:42 +0200

swh-storage (0.0.39-1~swh1) unstable-swh; urgency=medium

  * v0.0.39
  * Add run_from_webserver function for objstorage api server
  * Add unique identifier message on default api server route endpoints

 -- Antoine R. Dumont (@ardumont) <antoine.romain.dumont@gmail.com>  Fri, 20 May 2016 15:27:34 +0200

swh-storage (0.0.38-1~swh1) unstable-swh; urgency=medium

  * v0.0.38
  * Add an http api for object storage
  * Implement an archiver to perform backup copies

 -- Quentin Campos <qcampos@etud.u-pem.fr>  Fri, 20 May 2016 14:40:14 +0200

swh-storage (0.0.37-1~swh1) unstable-swh; urgency=medium

  * Release swh.storage v0.0.37
  * Add fullname to person table
  * Add svn as a revision type

 -- Nicolas Dandrimont <nicolas@dandrimont.eu>  Fri, 08 Apr 2016 16:44:24 +0200

swh-storage (0.0.36-1~swh1) unstable-swh; urgency=medium

  * Release swh.storage v0.0.36
  * Add json-schema documentation for the jsonb fields
  * Overhaul entity handling

 -- Nicolas Dandrimont <nicolas@dandrimont.eu>  Wed, 16 Mar 2016 17:27:17 +0100

swh-storage (0.0.35-1~swh1) unstable-swh; urgency=medium

  * Release swh-storage v0.0.35
  * Factor in temporary tables with only an id (db v059)
  * Allow generic object search by sha1_git (db v060)

 -- Nicolas Dandrimont <nicolas@dandrimont.eu>  Thu, 25 Feb 2016 16:21:01 +0100

swh-storage (0.0.34-1~swh1) unstable-swh; urgency=medium

  * Release swh.storage version 0.0.34
  * occurrence improvements
  * commit metadata improvements

 -- Nicolas Dandrimont <nicolas@dandrimont.eu>  Fri, 19 Feb 2016 18:20:07 +0100

swh-storage (0.0.33-1~swh1) unstable-swh; urgency=medium

  * Bump swh.storage to version 0.0.33

 -- Nicolas Dandrimont <nicolas@dandrimont.eu>  Fri, 05 Feb 2016 11:17:00 +0100

swh-storage (0.0.32-1~swh1) unstable-swh; urgency=medium

  * v0.0.32
  * Let the person's id flow
  * sql/upgrades/051: 050->051 schema change
  * sql/upgrades/050: 049->050 schema change - Clean up obsolete
    functions
  * sql/upgrades/049: Final take for 048->049 schema change.
  * sql: Use a new schema for occurrences

 -- Antoine R. Dumont (@ardumont) <antoine.romain.dumont@gmail.com>  Fri, 29 Jan 2016 17:44:27 +0100

swh-storage (0.0.31-1~swh1) unstable-swh; urgency=medium

  * v0.0.31
  * Deal with occurrence_history.branch, occurrence.branch, release.name
    as bytes

 -- Antoine R. Dumont (@ardumont) <antoine.romain.dumont@gmail.com>  Wed, 27 Jan 2016 15:45:53 +0100

swh-storage (0.0.30-1~swh1) unstable-swh; urgency=medium

  * Prepare swh.storage v0.0.30 release
  * type-agnostic occurrences and revisions

 -- Nicolas Dandrimont <nicolas@dandrimont.eu>  Tue, 26 Jan 2016 07:36:43 +0100

swh-storage (0.0.29-1~swh1) unstable-swh; urgency=medium

  * v0.0.29
  * New:
  * Upgrade sql schema to 041→043
  * Deal with communication downtime between clients and storage
  * Open occurrence_get(origin_id) to retrieve latest occurrences per
    origin
  * Open release_get_by to retrieve a release by origin
  * Open directory_get to retrieve information on directory by id
  * Open entity_get to retrieve information on entity + hierarchy from
    its uuid
  * Open directory_get that retrieve information on directory per id
  * Update:
  * directory_get/directory_ls: Rename to directory_ls
  * revision_log: update to retrieve logs from multiple root revisions
  * revision_get_by: branch name filtering is now optional

 -- Antoine R. Dumont (@ardumont) <antoine.romain.dumont@gmail.com>  Wed, 20 Jan 2016 16:15:50 +0100

swh-storage (0.0.28-1~swh1) unstable-swh; urgency=medium

  * v0.0.28
  * Open entity_get api

 -- Antoine R. Dumont (@ardumont) <antoine.romain.dumont@gmail.com>  Fri, 15 Jan 2016 16:37:27 +0100

swh-storage (0.0.27-1~swh1) unstable-swh; urgency=medium

  * v0.0.27
  * Open directory_entry_get_by_path api
  * Improve get_revision_by api performance
  * sql/swh-schema: add index on origin(type, url) --> improve origin
    lookup api
  * Bump to 039 db version

 -- Antoine R. Dumont (@ardumont) <antoine.romain.dumont@gmail.com>  Fri, 15 Jan 2016 12:42:47 +0100

swh-storage (0.0.26-1~swh1) unstable-swh; urgency=medium

  * v0.0.26
  * Open revision_get_by to retrieve a revision by occurrence criterion
    filtering
  * sql/upgrades/036: add 035→036 upgrade script

 -- Antoine R. Dumont (@ardumont) <antoine.romain.dumont@gmail.com>  Wed, 13 Jan 2016 12:46:44 +0100

swh-storage (0.0.25-1~swh1) unstable-swh; urgency=medium

  * v0.0.25
  * Limit results in swh_revision_list*
  * Create the package to align the current db production version on
    https://archive.softwareheritage.org/

 -- Antoine R. Dumont (@ardumont) <antoine.romain.dumont@gmail.com>  Fri, 08 Jan 2016 11:33:08 +0100

swh-storage (0.0.24-1~swh1) unstable-swh; urgency=medium

  * Prepare swh.storage release v0.0.24
  * Add a limit argument to revision_log

 -- Nicolas Dandrimont <nicolas@dandrimont.eu>  Wed, 06 Jan 2016 15:12:53 +0100

swh-storage (0.0.23-1~swh1) unstable-swh; urgency=medium

  * v0.0.23
  * Protect against overflow, wrapped in ValueError for client
  * Fix relative path import for remote storage.
  * api to retrieve revision_log is now 'parents' aware

 -- Antoine R. Dumont (@ardumont) <antoine.romain.dumont@gmail.com>  Wed, 06 Jan 2016 11:30:58 +0100

swh-storage (0.0.22-1~swh1) unstable-swh; urgency=medium

  * Release v0.0.22
  * Fix relative import for remote storage

 -- Nicolas Dandrimont <nicolas@dandrimont.eu>  Wed, 16 Dec 2015 16:04:48 +0100

swh-storage (0.0.21-1~swh1) unstable-swh; urgency=medium

  * Prepare release v0.0.21
  * Protect the storage api client from overflows
  * Add a get_storage function mapping to local or remote storage

 -- Nicolas Dandrimont <nicolas@dandrimont.eu>  Wed, 16 Dec 2015 13:34:46 +0100

swh-storage (0.0.20-1~swh1) unstable-swh; urgency=medium

  * v0.0.20
  * allow numeric timestamps with offset
  * Open revision_log api
  * start migration to swh.model

 -- Antoine R. Dumont (@ardumont) <antoine.romain.dumont@gmail.com>  Mon, 07 Dec 2015 15:20:36 +0100

swh-storage (0.0.19-1~swh1) unstable-swh; urgency=medium

  * v0.0.19
  * Improve directory listing with content data
  * Open person_get
  * Open release_get data reading
  * Improve origin_get api
  * Effort to unify api output on dict (for read)
  * Migrate backend to 032

 -- Antoine R. Dumont (@ardumont) <antoine.romain.dumont@gmail.com>  Fri, 27 Nov 2015 13:33:34 +0100

swh-storage (0.0.18-1~swh1) unstable-swh; urgency=medium

  * v0.0.18
  * Improve origin_get to permit retrieval per id
  * Update directory_get implementation (add join from
  * directory_entry_file to content)
  * Open release_get : [sha1] -> [Release]

 -- Antoine R. Dumont (@ardumont) <antoine.romain.dumont@gmail.com>  Thu, 19 Nov 2015 11:18:35 +0100

swh-storage (0.0.17-1~swh1) unstable-swh; urgency=medium

  * Prepare deployment of swh.storage v0.0.17
  * Add some entity related entry points

 -- Nicolas Dandrimont <nicolas@dandrimont.eu>  Tue, 03 Nov 2015 16:40:59 +0100

swh-storage (0.0.16-1~swh1) unstable-swh; urgency=medium

  * v0.0.16
  * Add metadata column in revision (db version 29)
  * cache http connection for remote storage client

 -- Antoine R. Dumont (@ardumont) <antoine.romain.dumont@gmail.com>  Thu, 29 Oct 2015 10:29:00 +0100

swh-storage (0.0.15-1~swh1) unstable-swh; urgency=medium

  * Prepare deployment of swh.storage v0.0.15
  * Allow population of fetch_history
  * Update organizations / projects as entities
  * Use schema v028 for directory addition

 -- Nicolas Dandrimont <nicolas@dandrimont.eu>  Tue, 27 Oct 2015 11:43:39 +0100

swh-storage (0.0.14-1~swh1) unstable-swh; urgency=medium

  * Prepare swh.storage v0.0.14 deployment

 -- Nicolas Dandrimont <nicolas@dandrimont.eu>  Fri, 16 Oct 2015 15:34:08 +0200

swh-storage (0.0.13-1~swh1) unstable-swh; urgency=medium

  * Prepare deploying swh.storage v0.0.13

 -- Nicolas Dandrimont <nicolas@dandrimont.eu>  Fri, 16 Oct 2015 14:51:44 +0200

swh-storage (0.0.12-1~swh1) unstable-swh; urgency=medium

  * Prepare deploying swh.storage v0.0.12

 -- Nicolas Dandrimont <nicolas@dandrimont.eu>  Tue, 13 Oct 2015 12:39:18 +0200

swh-storage (0.0.11-1~swh1) unstable-swh; urgency=medium

  * Preparing deployment of swh.storage v0.0.11

 -- Nicolas Dandrimont <nicolas@dandrimont.eu>  Fri, 09 Oct 2015 17:44:51 +0200

swh-storage (0.0.10-1~swh1) unstable-swh; urgency=medium

  * Prepare deployment of swh.storage v0.0.10

 -- Nicolas Dandrimont <nicolas@dandrimont.eu>  Tue, 06 Oct 2015 17:37:00 +0200

swh-storage (0.0.9-1~swh1) unstable-swh; urgency=medium

  * Prepare deployment of swh.storage v0.0.9

 -- Nicolas Dandrimont <nicolas@dandrimont.eu>  Thu, 01 Oct 2015 19:03:00 +0200

swh-storage (0.0.8-1~swh1) unstable-swh; urgency=medium

  * Prepare deployment of swh.storage v0.0.8

 -- Nicolas Dandrimont <nicolas@dandrimont.eu>  Thu, 01 Oct 2015 11:32:46 +0200

swh-storage (0.0.7-1~swh1) unstable-swh; urgency=medium

  * Prepare deployment of swh.storage v0.0.7

 -- Nicolas Dandrimont <nicolas@dandrimont.eu>  Tue, 29 Sep 2015 16:52:54 +0200

swh-storage (0.0.6-1~swh1) unstable-swh; urgency=medium

  * Prepare deployment of swh.storage v0.0.6

 -- Nicolas Dandrimont <nicolas@dandrimont.eu>  Tue, 29 Sep 2015 16:43:24 +0200

swh-storage (0.0.5-1~swh1) unstable-swh; urgency=medium

  * Prepare deploying swh.storage v0.0.5

 -- Nicolas Dandrimont <nicolas@dandrimont.eu>  Tue, 29 Sep 2015 16:27:00 +0200

swh-storage (0.0.1-1~swh1) unstable-swh; urgency=medium

  * Initial release
  * swh.storage.api: Properly escape arbitrary byte sequences in
    arguments

 -- Nicolas Dandrimont <nicolas@dandrimont.eu>  Tue, 22 Sep 2015 17:02:34 +0200<|MERGE_RESOLUTION|>--- conflicted
+++ resolved
@@ -1,10 +1,3 @@
-<<<<<<< HEAD
-swh-storage (0.0.148-1~swh1~bpo9+1) stretch-swh; urgency=medium
-
-  * Rebuild for stretch-swh
-
- -- Software Heritage autobuilder (on jenkins-debian1) <jenkins@jenkins-debian1.internal.softwareheritage.org>  Fri, 23 Aug 2019 08:49:53 +0000
-=======
 swh-storage (0.0.150-1~swh1) unstable-swh; urgency=medium
 
   * New upstream release 0.0.150     - (tagged by Antoine R. Dumont
@@ -29,7 +22,6 @@
     input using swh-model
 
  -- Software Heritage autobuilder (on jenkins-debian1) <jenkins@jenkins-debian1.internal.softwareheritage.org>  Tue, 03 Sep 2019 12:27:51 +0000
->>>>>>> ed0a8ab9
 
 swh-storage (0.0.148-1~swh1) unstable-swh; urgency=medium
 
