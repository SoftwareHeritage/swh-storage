--- conflicted
+++ resolved
@@ -1,10 +1,3 @@
-<<<<<<< HEAD
-swh-storage (1.2.0-1~swh1~bpo10+1) buster-swh; urgency=medium
-
-  * Rebuild for buster-swh
-
- -- Software Heritage autobuilder (on jenkins-debian1) <jenkins@jenkins-debian1.internal.softwareheritage.org>  Wed, 23 Mar 2022 16:14:20 +0000
-=======
 swh-storage (1.3.0-1~swh1) unstable-swh; urgency=medium
 
   * New upstream release 1.3.0     - (tagged by Antoine R. Dumont
@@ -19,7 +12,6 @@
     22.3.0
 
  -- Software Heritage autobuilder (on jenkins-debian1) <jenkins@jenkins-debian1.internal.softwareheritage.org>  Mon, 11 Apr 2022 12:37:01 +0000
->>>>>>> 034c0d27
 
 swh-storage (1.2.0-1~swh1) unstable-swh; urgency=medium
 
