<<<<<<< HEAD
swh-storage (0.37.0-1~swh2~bpo10+1) buster-swh; urgency=medium

  * Rebuild for buster-swh

 -- Software Heritage autobuilder (on jenkins-debian1) <jenkins@jenkins-debian1.internal.softwareheritage.org>  Thu, 16 Sep 2021 08:00:40 +0000
=======
swh-storage (0.37.1-1~swh1) unstable-swh; urgency=medium

  * New upstream release 0.37.1     - (tagged by David Douard
    <david.douard@sdfa3.org> on 2021-09-29 11:31:33 +0200)
  * Upstream changes:     - v0.37.1

 -- Software Heritage autobuilder (on jenkins-debian1) <jenkins@jenkins-debian1.internal.softwareheritage.org>  Wed, 29 Sep 2021 10:12:31 +0000
>>>>>>> 91091fe7

swh-storage (0.37.0-1~swh2) unstable-swh; urgency=medium

  * Bump new release

 -- Antoine R. Dumont (@ardumont) <ardumont@softwareheritage.org>  Thu, 16 Sep 2021 09:51:51 +0200

swh-storage (0.37.0-1~swh1) unstable-swh; urgency=medium

  * New upstream release 0.37.0     - (tagged by Antoine R. Dumont
    (@ardumont) <ardumont@softwareheritage.org> on 2021-09-15 18:44:19
    +0200)
  * Upstream changes:     - v0.37.0     - Allow filtering extids per
    extid_version/extid_type when reading     -
    migrate_extrinsic_metadata: Fix edge cases (missing f-
    stringification, remaining pypi     - issues, ...)     - cassandra:
    Make directory_ls fetch contents in batch instead of one-by-one     -
    cassandra: Add option to select (hopefully) more efficient batch
    insertion algos     - cassandra: Remove stat_counters.     -
    cassandra: generate statsd metrics on method calls     -
    content_get: Fetch rows concurrently     -
    directory_entry_add_batch: Remove the temporary prepared statement
    entirely     - directory_entry_add_batch: Reduce churn of prepared
    statements     - postgresql: Fix a column order mismatch between the
    query and object builder     - Add counting storage proxy

 -- Software Heritage autobuilder (on jenkins-debian1) <jenkins@jenkins-debian1.internal.softwareheritage.org>  Thu, 16 Sep 2021 06:42:23 +0000

swh-storage (0.36.0-1~swh1) unstable-swh; urgency=medium

  * New upstream release 0.36.0     - (tagged by Vincent SELLIER
    <vincent.sellier@softwareheritage.org> on 2021-08-24 16:51:07 +0200)
  * Upstream changes:     - v0.36.0     - changelog:     - Add cvs as
    supported revision_type     - Add test for origin_visit_get_latest
    in presence of mismatched id and date orders     - cassandra: Bump
    next_visit_id when origin_visit_add is called by a replayer     -
    cassandra: Make content_missing query in batches     - backfill: add
    extra where clause to use the right index for extid requests

 -- Software Heritage autobuilder (on jenkins-debian1) <jenkins@jenkins-debian1.internal.softwareheritage.org>  Tue, 24 Aug 2021 15:01:32 +0000

swh-storage (0.35.1-1~swh1) unstable-swh; urgency=medium

  * New upstream release 0.35.1     - (tagged by Valentin Lorentz
    <vlorentz@softwareheritage.org> on 2021-08-20 11:53:33 +0200)
  * Upstream changes:     - v0.35.1     - * cassandra: Fix crash when
    using _missing() functions with more than 100 ids with ScyllaDB.

 -- Software Heritage autobuilder (on jenkins-debian1) <jenkins@jenkins-debian1.internal.softwareheritage.org>  Fri, 20 Aug 2021 10:01:16 +0000

swh-storage (0.35.0-1~swh1) unstable-swh; urgency=medium

  * New upstream release 0.35.0     - (tagged by Antoine R. Dumont
    (@ardumont) <ardumont@softwareheritage.org> on 2021-07-28 10:36:09
    +0200)
  * Upstream changes:     - v0.35.0     - Implement storage of the
    ExtID.extid_version field

 -- Software Heritage autobuilder (on jenkins-debian1) <jenkins@jenkins-debian1.internal.softwareheritage.org>  Wed, 28 Jul 2021 08:43:06 +0000

swh-storage (0.34.0-1~swh1) unstable-swh; urgency=medium

  * New upstream release 0.34.0     - (tagged by Vincent SELLIER
    <vincent.sellier@softwareheritage.org> on 2021-07-07 18:22:00 +0200)
  * Upstream changes:     - v0.34.0     - cassandra: allow to configure
    the consistency level

 -- Software Heritage autobuilder (on jenkins-debian1) <jenkins@jenkins-debian1.internal.softwareheritage.org>  Wed, 07 Jul 2021 16:58:42 +0000

swh-storage (0.33.0-1~swh1) unstable-swh; urgency=medium

  * New upstream release 0.33.0     - (tagged by Valentin Lorentz
    <vlorentz@softwareheritage.org> on 2021-07-05 16:48:16 +0200)
  * Upstream changes:     - v0.33.0     - * Add endpoint
    raw_extrinsic_metadata_get_authorities

 -- Software Heritage autobuilder (on jenkins-debian1) <jenkins@jenkins-debian1.internal.softwareheritage.org>  Mon, 05 Jul 2021 15:00:12 +0000

swh-storage (0.32.0-1~swh1) unstable-swh; urgency=medium

  * New upstream release 0.32.0     - (tagged by Vincent SELLIER
    <vincent.sellier@softwareheritage.org> on 2021-06-28 15:35:44 +0200)
  * Upstream changes:     - v0.32.0     - * cassandra: Add support for
    non-ASCII origin 'URLs'.

 -- Software Heritage autobuilder (on jenkins-debian1) <jenkins@jenkins-debian1.internal.softwareheritage.org>  Mon, 28 Jun 2021 16:20:21 +0000

swh-storage (0.31.0-1~swh1) unstable-swh; urgency=medium

  * New upstream release 0.31.0     - (tagged by Valentin Lorentz
    <vlorentz@softwareheritage.org> on 2021-06-25 11:17:50 +0200)
  * Upstream changes:     - v0.31.0     - * cassandra: Add partial
    support for ScyllaDB     - * mypy: Fix errors with release >= v0.900
    (but breaks older mypy versions)     - * Add endpoints to access
    REMD by id

 -- Software Heritage autobuilder (on jenkins-debian1) <jenkins@jenkins-debian1.internal.softwareheritage.org>  Fri, 25 Jun 2021 09:26:09 +0000

swh-storage (0.30.1-1~swh1) unstable-swh; urgency=medium

  * New upstream release 0.30.1     - (tagged by Antoine R. Dumont
    (@ardumont) <ardumont@softwareheritage.org> on 2021-05-21 10:09:02
    +0200)
  * Upstream changes:     - v0.30.1     - Finalize the config "local"
    deprecation in favor of "postgresql"     - tests: Make test
    parameters order deterministic, so they don't crash pytest-xdist
    - test_cassandra: Improve error when the process is started but not
    listening

 -- Software Heritage autobuilder (on jenkins-debian1) <jenkins@jenkins-debian1.internal.softwareheritage.org>  Fri, 21 May 2021 08:22:33 +0000

swh-storage (0.30.0-1~swh1) unstable-swh; urgency=medium

  * New upstream release 0.30.0     - (tagged by David Douard
    <david.douard@sdfa3.org> on 2021-05-18 16:34:25 +0200)
  * Upstream changes:     - v0.30.0

 -- Software Heritage autobuilder (on jenkins-debian1) <jenkins@jenkins-debian1.internal.softwareheritage.org>  Tue, 18 May 2021 14:45:21 +0000

swh-storage (0.29.1-1~swh1) unstable-swh; urgency=medium

  * New upstream release 0.29.1     - (tagged by Nicolas Dandrimont
    <nicolas@dandrimont.eu> on 2021-05-14 18:31:52 +0200)
  * Upstream changes:     - Release swh.storage 0.29.1     - Add missing
    db migration

 -- Software Heritage autobuilder (on jenkins-debian1) <jenkins@jenkins-debian1.internal.softwareheritage.org>  Fri, 14 May 2021 16:59:42 +0000

swh-storage (0.29.0-1~swh1) unstable-swh; urgency=medium

  * New upstream release 0.29.0     - (tagged by Valentin Lorentz
    <vlorentz@softwareheritage.org> on 2021-05-11 15:04:58 +0200)
  * Upstream changes:     - v0.29.0     - * Make the
    TenaciousProxyStorage retry when a single object add fails     - *
    Move all proxy storages in swh/storage/proxies/     - * Deprecate
    the "local" storage cls in favor of "postgresql"     - * cassandra:
    Add tests checking directory_add and snapshot_add are atomic.     -
    * Add endpoint directory_get_entries, to quickly list a directory's
    entries     - * content_get: Add support for queries by sha1_git

 -- Software Heritage autobuilder (on jenkins-debian1) <jenkins@jenkins-debian1.internal.softwareheritage.org>  Tue, 11 May 2021 13:12:42 +0000

swh-storage (0.28.0-1~swh1) unstable-swh; urgency=medium

  * New upstream release 0.28.0     - (tagged by Valentin Lorentz
    <vlorentz@softwareheritage.org> on 2021-05-06 15:52:03 +0200)
  * Upstream changes:     - v0.28.0     - * Normalize all
    Storage.xxx_add() methods to return a summary     - * cassandra: Add
    'check_missing' option, to allow updating objects     - * cassandra:
    Add a test of a 'complex' migration, with a PK update     - * Add a
    new TenaciousProxyStorage     - * Make postgresql's origin_add not
    raise an error in case of conflict     - * Stop storing
    authority/fetcher metadata.     - * tenacious: Document potential
    issues about objects being dropped     - * Use swh.core 0.14

 -- Software Heritage autobuilder (on jenkins-debian1) <jenkins@jenkins-debian1.internal.softwareheritage.org>  Thu, 06 May 2021 14:06:51 +0000

swh-storage (0.27.4-1~swh1) unstable-swh; urgency=medium

  * New upstream release 0.27.4     - (tagged by Antoine Lambert
    <antoine.lambert@inria.fr> on 2021-04-29 14:38:49 +0200)
  * Upstream changes:     - version 0.27.4

 -- Software Heritage autobuilder (on jenkins-debian1) <jenkins@jenkins-debian1.internal.softwareheritage.org>  Thu, 29 Apr 2021 13:04:46 +0000

swh-storage (0.27.3-1~swh1) unstable-swh; urgency=medium

  * New upstream release 0.27.3     - (tagged by Antoine Lambert
    <antoine.lambert@inria.fr> on 2021-04-09 14:59:36 +0200)
  * Upstream changes:     - version 0.27.3

 -- Software Heritage autobuilder (on jenkins-debian1) <jenkins@jenkins-debian1.internal.softwareheritage.org>  Fri, 09 Apr 2021 13:06:58 +0000

swh-storage (0.27.2-1~swh1) unstable-swh; urgency=medium

  * New upstream release 0.27.2     - (tagged by David Douard
    <david.douard@sdfa3.org> on 2021-04-07 15:06:41 +0200)
  * Upstream changes:     - v0.27.2

 -- Software Heritage autobuilder (on jenkins-debian1) <jenkins@jenkins-debian1.internal.softwareheritage.org>  Thu, 08 Apr 2021 08:05:43 +0000

swh-storage (0.27.1-1~swh1) unstable-swh; urgency=medium

  * New upstream release 0.27.1     - (tagged by Valentin Lorentz
    <vlorentz@softwareheritage.org> on 2021-03-30 17:47:03 +0200)
  * Upstream changes:     - v0.27.1     - * buffer: Add support for
    'extid'

 -- Software Heritage autobuilder (on jenkins-debian1) <jenkins@jenkins-debian1.internal.softwareheritage.org>  Tue, 30 Mar 2021 15:59:01 +0000

swh-storage (0.27.0-1~swh1) unstable-swh; urgency=medium

  * New upstream release 0.27.0     - (tagged by Valentin Lorentz
    <vlorentz@softwareheritage.org> on 2021-03-29 14:33:24 +0200)
  * Upstream changes:     - v0.27.0     - * origin_visit_status_add: Fix
    inconsistent/incorrect errors when type is None and visit is
    missing.     - * extid: remove unicity on (extid_type, extid) and
    (target_type, target)

 -- Software Heritage autobuilder (on jenkins-debian1) <jenkins@jenkins-debian1.internal.softwareheritage.org>  Mon, 29 Mar 2021 12:44:14 +0000

swh-storage (0.26.0-1~swh1) unstable-swh; urgency=medium

  * New upstream release 0.26.0     - (tagged by Nicolas Dandrimont
    <nicolas@dandrimont.eu> on 2021-03-22 14:44:35 +0100)
  * Upstream changes:     - Release swh.storage v0.26.0     - Move
    raw_extrinsic_metadata deduplication to use a new id column.

 -- Software Heritage autobuilder (on jenkins-debian1) <jenkins@jenkins-debian1.internal.softwareheritage.org>  Mon, 22 Mar 2021 21:53:39 +0000

swh-storage (0.25.0-1~swh1) unstable-swh; urgency=medium

  * New upstream release 0.25.0     - (tagged by Antoine Lambert
    <antoine.lambert@inria.fr> on 2021-03-18 13:55:10 +0100)
  * Upstream changes:     - version 0.25.0

 -- Software Heritage autobuilder (on jenkins-debian1) <jenkins@jenkins-debian1.internal.softwareheritage.org>  Thu, 18 Mar 2021 13:02:02 +0000

swh-storage (0.24.1-1~swh1) unstable-swh; urgency=medium

  * New upstream release 0.24.1     - (tagged by Valentin Lorentz
    <vlorentz@softwareheritage.org> on 2021-03-04 23:32:36 +0100)
  * Upstream changes:     - v0.24.1     - * tests: Drop hypothesis < 6
    requirement     - * Remove the remaining references to the
    deprecated SWHID class     - * postgresql: Ensure a minimum limit
    for the snapshot branches query

 -- Software Heritage autobuilder (on jenkins-debian1) <jenkins@jenkins-debian1.internal.softwareheritage.org>  Thu, 04 Mar 2021 22:39:03 +0000

swh-storage (0.24.0-1~swh1) unstable-swh; urgency=medium

  * New upstream release 0.24.0     - (tagged by Valentin Lorentz
    <vlorentz@softwareheritage.org> on 2021-03-02 10:00:23 +0100)
  * Upstream changes:     - v0.24.0     - * storage_tests: recompute ids
    when evolving RawExtrinsicMetadata objects.     - *
    RawExtrinsicMetadata: update to use the API in swh-model 1.0.0

 -- Software Heritage autobuilder (on jenkins-debian1) <jenkins@jenkins-debian1.internal.softwareheritage.org>  Tue, 02 Mar 2021 09:11:15 +0000

swh-storage (0.23.2-1~swh1) unstable-swh; urgency=medium

  * New upstream release 0.23.2     - (tagged by Antoine Lambert
    <antoine.lambert@inria.fr> on 2021-02-19 11:47:03 +0100)
  * Upstream changes:     - version 0.23.2

 -- Software Heritage autobuilder (on jenkins-debian1) <jenkins@jenkins-debian1.internal.softwareheritage.org>  Fri, 19 Feb 2021 10:58:50 +0000

swh-storage (0.23.1-1~swh1) unstable-swh; urgency=medium

  * New upstream release 0.23.1     - (tagged by Antoine R. Dumont
    (@ardumont) <ardumont@softwareheritage.org> on 2021-02-16 17:19:00
    +0100)
  * Upstream changes:     - v0.23.1     - Switch anonymized replayer
    test to use pytest parametrization

 -- Software Heritage autobuilder (on jenkins-debian1) <jenkins@jenkins-debian1.internal.softwareheritage.org>  Tue, 16 Feb 2021 16:28:25 +0000

swh-storage (0.23.0-1~swh2) unstable-swh; urgency=medium

  * Fix dependency issue

 -- Antoine R. Dumont (@ardumont) <ardumont@softwareheritage.org>  Tue, 16 Feb 2021 14:34:57 +0100

swh-storage (0.23.0-1~swh1) unstable-swh; urgency=medium

  * New upstream release 0.23.0     - (tagged by Antoine R. Dumont
    (@ardumont) <ardumont@softwareheritage.org> on 2021-02-15 15:20:21
    +0100)
  * Upstream changes:     - v0.23.0     - storage: Refactor
    OriginVisitStatus instantiation     - db: Unify sql joins on
    origin_visit_status using "USING"     - storage.postgresql: Use
    origin_visit_status.type value as source     - test_replay: Fix hang
    since confluent-kafka 1.6 release     - postgresql: Fix dbversion()
    to return the max version instead of a random one.     - buffer:
    ensure objects are flushed in topological order     - Return an
    accurate summary from buffer's flush() method     - buffer: add
    support for snapshots     - buffer: add type annotations for tests

 -- Software Heritage autobuilder (on jenkins-debian1) <jenkins@jenkins-debian1.internal.softwareheritage.org>  Mon, 15 Feb 2021 14:39:04 +0000

swh-storage (0.22.0-1~swh1) unstable-swh; urgency=medium

  * New upstream release 0.22.0     - (tagged by Antoine R. Dumont
    (@ardumont) <ardumont@softwareheritage.org> on 2021-02-03 12:09:29
    +0100)
  * Upstream changes:     - v0.22.0     - storage: Make
    origin_get_latest_visit_status return OriginVisitStatus     -
    storage: Change origin_visit_status_get_random interface to return
    visit_status     - Write introduction to swh-storage

 -- Software Heritage autobuilder (on jenkins-debian1) <jenkins@jenkins-debian1.internal.softwareheritage.org>  Wed, 03 Feb 2021 11:15:27 +0000

swh-storage (0.21.1-1~swh1) unstable-swh; urgency=medium

  * New upstream release 0.21.1     - (tagged by Vincent SELLIER
    <vincent.sellier@softwareheritage.org> on 2021-01-28 14:11:26 +0100)
  * Upstream changes:     - v0.21.1     - * Correctly return
    origin_visit_status.type value everywhere

 -- Software Heritage autobuilder (on jenkins-debian1) <jenkins@jenkins-debian1.internal.softwareheritage.org>  Thu, 28 Jan 2021 13:19:24 +0000

swh-storage (0.21.0-1~swh1) unstable-swh; urgency=medium

  * New upstream release 0.21.0     - (tagged by Antoine R. Dumont
    (@ardumont) <ardumont@softwareheritage.org> on 2021-01-20 15:42:40
    +0100)
  * Upstream changes:     - v0.21.0     - db: Allow new status values
    not_found, failed to OriginVisitStatus

 -- Software Heritage autobuilder (on jenkins-debian1) <jenkins@jenkins-debian1.internal.softwareheritage.org>  Wed, 20 Jan 2021 14:52:20 +0000

swh-storage (0.20.0-1~swh1) unstable-swh; urgency=medium

  * New upstream release 0.20.0     - (tagged by Antoine R. Dumont
    (@ardumont) <ardumont@softwareheritage.org> on 2021-01-20 10:24:00
    +0100)
  * Upstream changes:     - v0.20.0     - storage: Add persistence of
    the field OriginVisitStatus.type     - backfiller: Add type to the
    origin_visit_status topic     - tests: Make test_content_add_race
    fail for the right reason.

 -- Software Heritage autobuilder (on jenkins-debian1) <jenkins@jenkins-debian1.internal.softwareheritage.org>  Wed, 20 Jan 2021 09:29:54 +0000

swh-storage (0.19.0-1~swh1) unstable-swh; urgency=medium

  * New upstream release 0.19.0     - (tagged by Vincent SELLIER
    <vincent.sellier@softwareheritage.org> on 2021-01-14 11:09:17 +0100)
  * Upstream changes:     - v0.19.0     - * 2021-01-12 Adapt cassandra
    storage to ignore the new OriginVisitStatus.type field     - * 2021-
    01-08 Allow to use the JAVA_HOME environment for cassandra tests
    - * 2021-01-13 Enforce hypothesis <6 to prevent test breakage     -
    * 2021-01-08 Make the CREATE_TABLES_QUERIES in cassandra/schema.py
    an explicit list     - * 2020-12-18 Add a cli section in the doc
    - * 2020-11-24 storage.backfill: Allow cli run for
    origin_visit_status as well     - * 2020-11-24 conftest: Reference
    swh.core.db.pytest_plugin

 -- Software Heritage autobuilder (on jenkins-debian1) <jenkins@jenkins-debian1.internal.softwareheritage.org>  Thu, 14 Jan 2021 10:18:31 +0000

swh-storage (0.18.0-1~swh1) unstable-swh; urgency=medium

  * New upstream release 0.18.0     - (tagged by Antoine R. Dumont
    (@ardumont) <ardumont@softwareheritage.org> on 2020-11-23 14:46:41
    +0100)
  * Upstream changes:     - v0.18.0     - requirements-test.txt: Drop no
    longer needed pytest-postgresql requirement     - backfill: Reverse
    flawed logic in SnapshotBranch generation     -
    migrate_extrinsic_metadata: don't crash when deb revisions aren't
    referenced by any snapshot

 -- Software Heritage autobuilder (on jenkins-debian1) <jenkins@jenkins-debian1.internal.softwareheritage.org>  Mon, 23 Nov 2020 13:52:32 +0000

swh-storage (0.17.2-1~swh1) unstable-swh; urgency=medium

  * New upstream release 0.17.2     - (tagged by Nicolas Dandrimont
    <nicolas@dandrimont.eu> on 2020-11-13 11:56:37 +0100)
  * Upstream changes:     - Release swh.storage 0.17.2     - Future-
    proof get_journal_writer by setting the value_sanitizer argument
    - migrate_extrinsic_metadata improvements     - backfill: only flush
    on every batch

 -- Software Heritage autobuilder (on jenkins-debian1) <jenkins@jenkins-debian1.internal.softwareheritage.org>  Fri, 13 Nov 2020 11:05:35 +0000

swh-storage (0.17.1-1~swh1) unstable-swh; urgency=medium

  * New upstream release 0.17.1     - (tagged by Antoine Lambert
    <antoine.lambert@inria.fr> on 2020-11-05 13:50:35 +0100)
  * Upstream changes:     - version 0.17.1

 -- Software Heritage autobuilder (on jenkins-debian1) <jenkins@jenkins-debian1.internal.softwareheritage.org>  Thu, 05 Nov 2020 12:56:53 +0000

swh-storage (0.17.0-1~swh1) unstable-swh; urgency=medium

  * New upstream release 0.17.0     - (tagged by Nicolas Dandrimont
    <nicolas@dandrimont.eu> on 2020-11-03 18:09:53 +0100)
  * Upstream changes:     - Release swh.storage v0.17.0     - Migrate
    all raw extrinsic metadata attributes from id to target     - Add an
    `algos` function to resolve branch aliases     - Prepare updates to
    make swh.journal more generic     - Improve api server
    initialization     - Various updates to the
    migrate_extrinsic_metadata script, notably writing     - most
    metadata on directories instead of revisions

 -- Software Heritage autobuilder (on jenkins-debian1) <jenkins@jenkins-debian1.internal.softwareheritage.org>  Tue, 03 Nov 2020 17:20:45 +0000

swh-storage (0.16.0-1~swh1) unstable-swh; urgency=medium

  * New upstream release 0.16.0     - (tagged by Nicolas Dandrimont
    <nicolas@dandrimont.eu> on 2020-10-09 18:23:24 +0200)
  * Upstream changes:     - Release swh.storage v0.16.0     - Updates to
    the intrinsic metadata migration script     - Various improvements
    to the buffer storage     - Update swh storage backfill to use
    common configuration keys

 -- Software Heritage autobuilder (on jenkins-debian1) <jenkins@jenkins-debian1.internal.softwareheritage.org>  Fri, 09 Oct 2020 16:33:11 +0000

swh-storage (0.15.3-1~swh1) unstable-swh; urgency=medium

  * New upstream release 0.15.3     - (tagged by Nicolas Dandrimont
    <nicolas@dandrimont.eu> on 2020-09-24 20:14:39 +0200)
  * Upstream changes:     - Release swh.storage v0.15.3     - hopefully
    fix the documentation build

 -- Software Heritage autobuilder (on jenkins-debian1) <jenkins@jenkins-debian1.internal.softwareheritage.org>  Thu, 24 Sep 2020 18:24:14 +0000

swh-storage (0.15.2-1~swh1) unstable-swh; urgency=medium

  * New upstream release 0.15.2     - (tagged by Nicolas Dandrimont
    <nicolas@dandrimont.eu> on 2020-09-24 19:22:11 +0200)
  * Upstream changes:     - Release swh.storage v0.15.2     - no change
    rebuild to clean up jenkins fsckup accumulating old files.

 -- Software Heritage autobuilder (on jenkins-debian1) <jenkins@jenkins-debian1.internal.softwareheritage.org>  Thu, 24 Sep 2020 17:28:22 +0000

swh-storage (0.15.1-1~swh1) unstable-swh; urgency=medium

  * New upstream release 0.15.1     - (tagged by Nicolas Dandrimont
    <nicolas@dandrimont.eu> on 2020-09-24 18:34:54 +0200)
  * Upstream changes:     - Release swh.storage v0.15.1     - Restore
    buffer proxy behavior with default arguments

 -- Software Heritage autobuilder (on jenkins-debian1) <jenkins@jenkins-debian1.internal.softwareheritage.org>  Thu, 24 Sep 2020 16:44:22 +0000

swh-storage (0.15.0-1~swh1) unstable-swh; urgency=medium

  * New upstream release 0.15.0     - (tagged by Antoine R. Dumont
    (@ardumont) <ardumont@softwareheritage.org> on 2020-09-24 16:54:07
    +0200)
  * Upstream changes:     - v0.15.0     - Support different database
    flavors in the SQL scripts     - Add the SQL commands used to set up
    the logical replication publication     - Output a warning when the
    version of the database is different than expected     - Improve
    code quality and doc in BufferedProxyStorage     - Adapt cli
    declaration entrypoint to swh.core 0.3     - Add warning about
    skipped_content (sneaking into the 'content' topics)     - graph-
    replayer: fix to prevent wrong warning     - pre-commit: Add isort
    hook and reorder imports with isort     - pytest_plugin: Change
    dbname to storage to avoid clash in tests     - pytest_plugin: Use
    psql to load SQL files instead of connecting with psycopg2

 -- Software Heritage autobuilder (on jenkins-debian1) <jenkins@jenkins-debian1.internal.softwareheritage.org>  Thu, 24 Sep 2020 15:03:58 +0000

swh-storage (0.14.3-1~swh1) unstable-swh; urgency=medium

  * New upstream release 0.14.3     - (tagged by David Douard
    <david.douard@sdfa3.org> on 2020-09-17 16:58:59 +0200)
  * Upstream changes:     - v0.14.3

 -- Software Heritage autobuilder (on jenkins-debian1) <jenkins@jenkins-debian1.internal.softwareheritage.org>  Thu, 17 Sep 2020 16:53:56 +0000

swh-storage (0.14.2-1~swh1) unstable-swh; urgency=medium

  * New upstream release 0.14.2     - (tagged by David Douard
    <david.douard@sdfa3.org> on 2020-09-11 15:31:22 +0200)
  * Upstream changes:     - v0.14.2

 -- Software Heritage autobuilder (on jenkins-debian1) <jenkins@jenkins-debian1.internal.softwareheritage.org>  Fri, 11 Sep 2020 13:37:11 +0000

swh-storage (0.14.1-1~swh1) unstable-swh; urgency=medium

  * New upstream release 0.14.1     - (tagged by Antoine R. Dumont
    (@ardumont) <ardumont@softwareheritage.org> on 2020-09-04 15:43:51
    +0200)
  * Upstream changes:     - v0.14.1     - algos.diff: Add missed
    revision_get conversion

 -- Software Heritage autobuilder (on jenkins-debian1) <jenkins@jenkins-debian1.internal.softwareheritage.org>  Fri, 04 Sep 2020 13:52:17 +0000

swh-storage (0.14.0-1~swh1) unstable-swh; urgency=medium

  * New upstream release 0.14.0     - (tagged by Antoine R. Dumont
    (@ardumont) <ardumont@softwareheritage.org> on 2020-09-04 12:23:52
    +0200)
  * Upstream changes:     - v0.14.0     - Refactor revision_get storage
    API to return Revision objects     - cassandra: Discard Content
    ctime field in content_get_partition

 -- Software Heritage autobuilder (on jenkins-debian1) <jenkins@jenkins-debian1.internal.softwareheritage.org>  Fri, 04 Sep 2020 10:59:54 +0000

swh-storage (0.13.3-1~swh1) unstable-swh; urgency=medium

  * New upstream release 0.13.3     - (tagged by Antoine R. Dumont
    (@ardumont) <ardumont@softwareheritage.org> on 2020-09-01 14:34:57
    +0200)
  * Upstream changes:     - v0.13.3     - storage*: release_get(...) ->
    List[Optional[Release]]     - Make StorageInterface a Protocol.     -
    Add a validating storage proxy, to check ids before insertion.     -
    Add a --check-config option for cli commands     - Remove the
    deprecated config-path option from `swh storage rpc-serve` command
    - Add support for a new "check_config" config option in
    get_storage()     - Check for db version mismatch in
    PgStorage.check_config()     - Add a check_dbversion() method to the
    Db class     - Fix pytest_plugin's database janitor: do not truncate
    the dbversion table     - algos.snapshot: Add
    visits_and_snapshots_get_from_revision     - storage/interface:
    Remove deprecated diff endpoints     - storage_tests: Remove
    duplicated postgresql-specific tests.     - Move postgresql-related
    files to swh/storage/postgresql/

 -- Software Heritage autobuilder (on jenkins-debian1) <jenkins@jenkins-debian1.internal.softwareheritage.org>  Tue, 01 Sep 2020 12:40:29 +0000

swh-storage (0.13.2-1~swh2) unstable-swh; urgency=medium

  * Add mypy-extensions to build-dependencies

 -- Nicolas Dandrimont <olasd@debian.org>  Fri, 21 Aug 2020 12:17:05 +0200

swh-storage (0.13.2-1~swh1) unstable-swh; urgency=medium

  * New upstream release 0.13.2     - (tagged by Valentin Lorentz
    <vlorentz@softwareheritage.org> on 2020-08-20 08:59:39 +0200)
  * Upstream changes:     - v0.13.2     - * pg: Fix crash in
    snapshot_get when the snapshot does not exist.     - * cassandra:
    fix signatures     - * in_memory: rewrite as a backend for the
    cassandra storage     - * remove endpoint
    snapshot_get_by_origin_visit.     - * pg: rewrite converters to work
    with model objects

 -- Software Heritage autobuilder (on jenkins-debian1) <jenkins@jenkins-debian1.internal.softwareheritage.org>  Thu, 20 Aug 2020 07:18:50 +0000

swh-storage (0.13.1-1~swh3) unstable-swh; urgency=medium

  * Update dependencies

 -- Antoine R. Dumont (@ardumont) <ardumont@softwareheritage.org>  Fri, 07 Aug 2020 21:17:01 +0000

swh-storage (0.13.1-1~swh2) unstable-swh; urgency=medium

  * Update dependencies

 -- Antoine R. Dumont (@ardumont) <ardumont@softwareheritage.org>  Fri, 07 Aug 2020 21:02:01 +0000

swh-storage (0.13.1-1~swh1) unstable-swh; urgency=medium

  * New upstream release 0.13.1     - (tagged by Valentin Lorentz
    <vlorentz@softwareheritage.org> on 2020-08-07 18:14:32 +0200)
  * Upstream changes:     - v0.13.1     - * Make snapshot_get_branches
    return a TypedDict containing SnapshotBranch objects.

 -- Software Heritage autobuilder (on jenkins-debian1) <jenkins@jenkins-debian1.internal.softwareheritage.org>  Fri, 07 Aug 2020 16:23:01 +0000

swh-storage (0.13.0-1~swh1) unstable-swh; urgency=medium

  * New upstream release 0.13.0     - (tagged by Antoine R. Dumont
    (@ardumont) <ardumont@softwareheritage.org> on 2020-08-07 12:38:47
    +0200)
  * Upstream changes:     - v0.13.0     - storage*: Rename and type
    content_get(List[Sha1]) -> List[Optional[Content]]     - storage*:
    Rename content_get_data(Sha1) -> Optional[bytes]     - Simplify as
    Content.ctime None is popped out of a to_dict call in recent model
    - cassandra.storage: Use next token for pagination instead of
    computing it

 -- Software Heritage autobuilder (on jenkins-debian1) <jenkins@jenkins-debian1.internal.softwareheritage.org>  Fri, 07 Aug 2020 10:49:28 +0000

swh-storage (0.12.0-1~swh1) unstable-swh; urgency=medium

  * New upstream release 0.12.0     - (tagged by Antoine R. Dumont
    (@ardumont) <ardumont@softwareheritage.org> on 2020-08-06 08:50:17
    +0200)
  * Upstream changes:     - v0.12.0     - Type storage endpoints     -
    Drop content_get_range endpoint in favor of content_get_partition

 -- Software Heritage autobuilder (on jenkins-debian1) <jenkins@jenkins-debian1.internal.softwareheritage.org>  Thu, 06 Aug 2020 06:55:26 +0000

swh-storage (0.11.10-1~swh1) unstable-swh; urgency=medium

  * New upstream release 0.11.10     - (tagged by Antoine R. Dumont
    (@ardumont) <ardumont@softwareheritage.org> on 2020-08-04 14:10:21
    +0200)
  * Upstream changes:     - v0.11.10     - tests: Improve coverage on
    directory_ls endpoints     - storage*: Type content_find(...) ->
    List[Content]     - storage*: Type
    {cnt,dir,rev,rel,snp}_get_random(...) -> Sha1Git

 -- Software Heritage autobuilder (on jenkins-debian1) <jenkins@jenkins-debian1.internal.softwareheritage.org>  Tue, 04 Aug 2020 12:15:21 +0000

swh-storage (0.11.9-1~swh1) unstable-swh; urgency=medium

  * New upstream release 0.11.9     - (tagged by Antoine R. Dumont
    (@ardumont) <ardumont@softwareheritage.org> on 2020-08-03 11:55:10
    +0200)
  * Upstream changes:     - v0.11.9     - storage*: Drop origin-get-
    range in favor of origin-list     - storage*: Do not allow unknown
    visit status in origin_visit*_get_latest     - storage*: Add type
    annotation to origin_count     - Reuse swh.core stream_results
    function

 -- Software Heritage autobuilder (on jenkins-debian1) <jenkins@jenkins-debian1.internal.softwareheritage.org>  Mon, 03 Aug 2020 10:02:56 +0000

swh-storage (0.11.8-1~swh1) unstable-swh; urgency=medium

  * New upstream release 0.11.8     - (tagged by Valentin Lorentz
    <vlorentz@softwareheritage.org> on 2020-07-31 14:57:09 +0200)
  * Upstream changes:     - v0.11.8     - * test_replay: update for
    swh.journal 0.4.1.     - * Add support for metadata-related object
    types to the backfiller and replayer.     - * pg: Rewrite
    _origin_query to force the query planner to filter on URLs before
    filtering on visits.     - * Make raw_extrinsic_metadata_get return
    PagedResult instead of Dict.     - * Rename argument 'object_type'
    of raw_extrinsic_metadata_get to 'type'.

 -- Software Heritage autobuilder (on jenkins-debian1) <jenkins@jenkins-debian1.internal.softwareheritage.org>  Fri, 31 Jul 2020 13:17:40 +0000

swh-storage (0.11.6-1~swh1) unstable-swh; urgency=medium

  * New upstream release 0.11.6     - (tagged by Antoine R. Dumont
    (@ardumont) <ardumont@softwareheritage.org> on 2020-07-30 16:20:48
    +0200)
  * Upstream changes:     - v0.11.6     - storage*: Adapt
    origin_list(...) -> PagedResult[Origin]     - algos.snapshot: Open
    snapshot_id_get_from_revision     - storage*: add
    origin_visit_status_get(...) -> PagedResult[OriginVisitStatus]     -
    Add type annotations on get_storage.     - buffer: Pass lists to
    backend functions, not iterables.     - storage*: Simplify next-page-
    token computation     - filter: Fix types passed to the proxied
    storage.     - Fix upcoming type warning with swh.core > v0.1.2.
    - Make API endpoints take Lists instead of Iterables as arguments
    - storage*: use an enum to explicit the order in origin_visit_get
    - storage*: origin_visit_get(...) -> PagedResult[OriginVisit]     -
    Write metadata + metadata authorities/fetchers to the journal.

 -- Software Heritage autobuilder (on jenkins-debian1) <jenkins@jenkins-debian1.internal.softwareheritage.org>  Thu, 30 Jul 2020 14:29:10 +0000

swh-storage (0.11.5-1~swh1) unstable-swh; urgency=medium

  * New upstream release 0.11.5     - (tagged by Valentin Lorentz
    <vlorentz@softwareheritage.org> on 2020-07-28 09:55:34 +0200)
  * Upstream changes:     - v0.11.5     - in_memory: fix tie-breaking
    when two visits have the same date.

 -- Software Heritage autobuilder (on jenkins-debian1) <jenkins@jenkins-debian1.internal.softwareheritage.org>  Tue, 28 Jul 2020 08:10:21 +0000

swh-storage (0.11.4-1~swh1) unstable-swh; urgency=medium

  * New upstream release 0.11.4     - (tagged by Antoine R. Dumont
    (@ardumont) <ardumont@softwareheritage.org> on 2020-07-27 16:08:42
    +0200)
  * Upstream changes:     - v0.11.4     - Rename object_metadata to
    raw_extrinsic_metadata     - metadata_{authority,fetcher}_add: Fix
    crash when the iterable argument is empty     - storage*:
    origin_visit_get_by -> Optional[OriginVisit]     - storage*:
    origin_visit_find_by_date -> Optional[OriginVisit]     - storage*:
    type origin_visit_get_latest endpoint result     - algos.origin:
    Simplify origin_get_latest_visit_status function

 -- Software Heritage autobuilder (on jenkins-debian1) <jenkins@jenkins-debian1.internal.softwareheritage.org>  Mon, 27 Jul 2020 14:16:18 +0000

swh-storage (0.11.3-1~swh1) unstable-swh; urgency=medium

  * New upstream release 0.11.3     - (tagged by Antoine R. Dumont
    (@ardumont) <ardumont@softwareheritage.org> on 2020-07-27 08:01:03
    +0200)
  * Upstream changes:     - v0.11.3     - storage*:
    origin_get(Iterable[str]) -> Iterable[Optional[Origin]]     -
    storage*.origin_visit_get_random: Read model objects

 -- Software Heritage autobuilder (on jenkins-debian1) <jenkins@jenkins-debian1.internal.softwareheritage.org>  Mon, 27 Jul 2020 06:08:55 +0000

swh-storage (0.11.2-1~swh1) unstable-swh; urgency=medium

  * New upstream release 0.11.2     - (tagged by Antoine R. Dumont
    (@ardumont) <ardumont@softwareheritage.org> on 2020-07-23 12:09:51
    +0200)
  * Upstream changes:     - v0.11.2     - pgstorage: Drop unnecessary
    indirection from reading origin_visit     - pytest-plugin: Make
    sample_data return data model objects     - tests: Use only model
    objects for testing     - Drop validate storage proxy

 -- Software Heritage autobuilder (on jenkins-debian1) <jenkins@jenkins-debian1.internal.softwareheritage.org>  Thu, 23 Jul 2020 10:18:15 +0000

swh-storage (0.11.1-1~swh1) unstable-swh; urgency=medium

  * New upstream release 0.11.1     - (tagged by Valentin Lorentz
    <vlorentz@softwareheritage.org> on 2020-07-20 13:01:20 +0200)
  * Upstream changes:     - v0.11.1     - * Use model objects in tests
    - * Rename 'deposit' authority type to 'deposit_client'.

 -- Software Heritage autobuilder (on jenkins-debian1) <jenkins@jenkins-debian1.internal.softwareheritage.org>  Mon, 20 Jul 2020 11:14:39 +0000

swh-storage (0.11.0-1~swh1) unstable-swh; urgency=medium

  * New upstream release 0.11.0     - (tagged by Valentin Lorentz
    <vlorentz@softwareheritage.org> on 2020-07-20 11:01:10 +0200)
  * Upstream changes:     - v0.11.0     - * Make metadata-related
    endpoints consistent with other endpoints by using Iterables of swh-
    model objects instead of a dict.     - * Update tests to use model
    objects

 -- Software Heritage autobuilder (on jenkins-debian1) <jenkins@jenkins-debian1.internal.softwareheritage.org>  Mon, 20 Jul 2020 09:12:25 +0000

swh-storage (0.10.6-1~swh1) unstable-swh; urgency=medium

  * New upstream release 0.10.6     - (tagged by Antoine R. Dumont
    (@ardumont) <ardumont@softwareheritage.org> on 2020-07-16 15:31:19
    +0200)
  * Upstream changes:     - v0.10.6     - pytest_plugin: Ensure fixture
    instantiates correctly

 -- Software Heritage autobuilder (on jenkins-debian1) <jenkins@jenkins-debian1.internal.softwareheritage.org>  Thu, 16 Jul 2020 13:36:34 +0000

swh-storage (0.10.5-1~swh1) unstable-swh; urgency=medium

  * New upstream release 0.10.5     - (tagged by Antoine R. Dumont
    (@ardumont) <ardumont@softwareheritage.org> on 2020-07-16 14:24:50
    +0200)
  * Upstream changes:     - v0.10.5     - pytest_plugin: Do not expose
    the validate proxy storage     - pytest-plugin: Expose a
    sample_data_model fixture     - tests: Start using model objects and
    drop validate proxy when possible

 -- Software Heritage autobuilder (on jenkins-debian1) <jenkins@jenkins-debian1.internal.softwareheritage.org>  Thu, 16 Jul 2020 12:34:44 +0000

swh-storage (0.10.4-1~swh1) unstable-swh; urgency=medium

  * New upstream release 0.10.4     - (tagged by Antoine R. Dumont
    (@ardumont) <ardumont@softwareheritage.org> on 2020-07-16 11:25:25
    +0200)
  * Upstream changes:     - v0.10.4     - pytest_plugin: Avoid fixture
    client to declare optional dependency     - Allow cassandra binary
    path to be configured through env variable     - 158: Make schema
    and migration converge so the migration works

 -- Software Heritage autobuilder (on jenkins-debian1) <jenkins@jenkins-debian1.internal.softwareheritage.org>  Thu, 16 Jul 2020 09:37:24 +0000

swh-storage (0.10.3-1~swh1) unstable-swh; urgency=medium

  * New upstream release 0.10.3     - (tagged by Antoine Lambert
    <antoine.lambert@inria.fr> on 2020-07-10 16:26:27 +0200)
  * Upstream changes:     - version 0.10.3

 -- Software Heritage autobuilder (on jenkins-debian1) <jenkins@jenkins-debian1.internal.softwareheritage.org>  Fri, 10 Jul 2020 14:40:28 +0000

swh-storage (0.10.2-1~swh2) unstable-swh; urgency=medium

  * Fix debian rules to avoid double pytest-plugin loading clash

 -- Antoine R. Dumont (@ardumont) <ardumont@softwareheritage.org>  Fri, 10 Jul 2020 09:21:14 +0200

swh-storage (0.10.2-1~swh1) unstable-swh; urgency=medium

  * New upstream release 0.10.2     - (tagged by Antoine R. Dumont
    (@ardumont) <ardumont@softwareheritage.org> on 2020-07-10 08:30:37
    +0200)
  * Upstream changes:     - v0.10.2     - tests: Do no expose the pytest-
    plugin through setuptools entry     - Convert ImmutableDict to dict
    before passing it to json.dumps     - docs: Rework dia -> pdf
    pipeline for inkscape 1.0

 -- Software Heritage autobuilder (on jenkins-debian1) <jenkins@jenkins-debian1.internal.softwareheritage.org>  Fri, 10 Jul 2020 06:52:42 +0000

swh-storage (0.10.1-1~swh2) unstable-swh; urgency=medium

  * Update runtime dependencies

 -- Antoine R. Dumont (@ardumont) <ardumont@softwareheritage.org>  Wed, 08 Jul 2020 14:56:01 +0200

swh-storage (0.10.1-1~swh1) unstable-swh; urgency=medium

  * New upstream release 0.10.1     - (tagged by Antoine R. Dumont
    (@ardumont) <ardumont@softwareheritage.org> on 2020-07-08 14:32:52
    +0200)
  * Upstream changes:     - v0.10.1     - extract-pytest-fixture Move
    shareable fixtures out of conftest into a dedicated pytest plugin
    - Migrate from vcversioner to setuptools-scm

 -- Software Heritage autobuilder (on jenkins-debian1) <jenkins@jenkins-debian1.internal.softwareheritage.org>  Wed, 08 Jul 2020 12:39:15 +0000

swh-storage (0.10.0-1~swh1) unstable-swh; urgency=medium

  * New upstream release 0.10.0     - (tagged by David Douard
    <david.douard@sdfa3.org> on 2020-07-08 09:20:49 +0200)
  * Upstream changes:     - v0.10.0

 -- Software Heritage autobuilder (on jenkins-debian1) <jenkins@jenkins-debian1.internal.softwareheritage.org>  Wed, 08 Jul 2020 10:11:09 +0000

swh-storage (0.9.3-1~swh1) unstable-swh; urgency=medium

  * New upstream release 0.9.3     - (tagged by Antoine R. Dumont
    (@ardumont) <ardumont@softwareheritage.org> on 2020-07-06 09:55:56
    +0200)
  * Upstream changes:     - v0.9.3     - storage: Send metrics from the
    origin_add endpoint

 -- Software Heritage autobuilder (on jenkins-debian1) <jenkins@jenkins-debian1.internal.softwareheritage.org>  Mon, 06 Jul 2020 08:06:13 +0000

swh-storage (0.9.2-1~swh1) unstable-swh; urgency=medium

  * New upstream release 0.9.2     - (tagged by Antoine R. Dumont
    (@ardumont) <ardumont@softwareheritage.org> on 2020-07-03 18:48:39
    +0200)
  * Upstream changes:     - v0.9.2     - pg-storage: Add missing cur
    parameter passing

 -- Software Heritage autobuilder (on jenkins-debian1) <jenkins@jenkins-debian1.internal.softwareheritage.org>  Fri, 03 Jul 2020 16:54:13 +0000

swh-storage (0.9.1-1~swh1) unstable-swh; urgency=medium

  * New upstream release 0.9.1     - (tagged by Antoine R. Dumont
    (@ardumont) <ardumont@softwareheritage.org> on 2020-07-03 16:50:45
    +0200)
  * Upstream changes:     - v0.9.1     - storage.db: Drop
    db.origin_visit_upsert behavior

 -- Software Heritage autobuilder (on jenkins-debian1) <jenkins@jenkins-debian1.internal.softwareheritage.org>  Fri, 03 Jul 2020 15:00:32 +0000

swh-storage (0.9.0-1~swh1) unstable-swh; urgency=medium

  * New upstream release 0.9.0     - (tagged by Antoine R. Dumont
    (@ardumont) <ardumont@softwareheritage.org> on 2020-07-01 09:53:34
    +0200)
  * Upstream changes:     - v0.9.0     - storage*: Drop intermediary
    conversion step into OriginVisit     - pg: use 'on conflict do
    nothing' strategy for duplicate metadata rows.     - Make the code
    location of metadata endpoints consistent across backends.     - Add
    content_metadata_{add,get}.     - Add context columns to
    object_metadata table and object_metadata_{add,get}.     -
    Generalize origin_metadata to allow support for other object types
    in the future.     - Work around the segmentation faults caused by
    pytest-coverage + multiprocessing.

 -- Software Heritage autobuilder (on jenkins-debian1) <jenkins@jenkins-debian1.internal.softwareheritage.org>  Wed, 01 Jul 2020 08:02:08 +0000

swh-storage (0.8.1-1~swh1) unstable-swh; urgency=medium

  * New upstream release 0.8.1     - (tagged by David Douard
    <david.douard@sdfa3.org> on 2020-06-30 10:08:21 +0200)
  * Upstream changes:     - v0.8.1

 -- Software Heritage autobuilder (on jenkins-debian1) <jenkins@jenkins-debian1.internal.softwareheritage.org>  Tue, 30 Jun 2020 08:36:45 +0000

swh-storage (0.8.0-1~swh1) unstable-swh; urgency=medium

  * New upstream release 0.8.0     - (tagged by Antoine R. Dumont
    (@ardumont) <ardumont@softwareheritage.org> on 2020-06-29 09:33:12
    +0200)
  * Upstream changes:     - v0.8.0     - Iterate over paginated visits
    in batches to retrieve latest visit/snapshot     - storage*: Open
    order parameter to origin-visit-get endpoint     -
    tests/replayer/storage*: Drop obsolete origin visit fields     -
    Relax checks on journal writes regarding origin-visit*     -
    replayer: Fix isoformat datetime string for origin-visit     -
    Deprecate the origin_add_one() endpoint     - test_storage: Add
    missing tests on origin_visit_get method

 -- Software Heritage autobuilder (on jenkins-debian1) <jenkins@jenkins-debian1.internal.softwareheritage.org>  Mon, 29 Jun 2020 07:44:00 +0000

swh-storage (0.7.0-1~swh1) unstable-swh; urgency=medium

  * New upstream release 0.7.0     - (tagged by Antoine R. Dumont
    (@ardumont) <ardumont@softwareheritage.org> on 2020-06-22 15:42:25
    +0200)
  * Upstream changes:     - v0.7.0     - test_origin: Rename
    appropriately tests     - algos: Improve origin visit get latest
    visit status algorithm     - test_snapshot: Do not use
    origin_visit_add returned result     - algos.snapshot: Fix edge case
    when snapshot is not resolved     - Ensure ids are correct in tests'
    storage_data     - Fix tests' storage_data revisions     - SQL:
    replace the hash(url) index by a unique btree(url) on the origin
    table     - Make sure the pagination in swh_snapshot_get_by_id uses
    the proper indexes

 -- Software Heritage autobuilder (on jenkins-debian1) <jenkins@jenkins-debian1.internal.softwareheritage.org>  Mon, 22 Jun 2020 14:09:33 +0000

swh-storage (0.6.0-1~swh1) unstable-swh; urgency=medium

  * New upstream release 0.6.0     - (tagged by Antoine R. Dumont
    (@ardumont) <ardumont@softwareheritage.org> on 2020-06-19 11:29:42
    +0200)
  * Upstream changes:     - v0.6.0     - Move deprecated endpoint
    snapshot_get_latest from api endpoint to algos     - algos.origin:
    Open origin-get-latest-visit-status function     - storage*: Allow
    origin-visit-get-latest to filter on type     - test_origin: Align
    storage initialization within tests

 -- Software Heritage autobuilder (on jenkins-debian1) <jenkins@jenkins-debian1.internal.softwareheritage.org>  Fri, 19 Jun 2020 12:45:32 +0000

swh-storage (0.5.0-1~swh1) unstable-swh; urgency=medium

  * New upstream release 0.5.0     - (tagged by Antoine R. Dumont
    (@ardumont) <ardumont@softwareheritage.org> on 2020-06-17 16:03:15
    +0200)
  * Upstream changes:     - v0.5.0     - test_storage: Fix flakiness in
    round to milliseconds test util method     - storage*: Add origin-
    visit-status-get-latest endpoint     - Fix/update the backfiller
    - validate: accept model objects as well as dicts on all add
    endpoints     - cql: Fix blackified strings     - storage: Add
    missing cur parameter     - Fix db_to_author() converter to return
    None is all fields are None

 -- Software Heritage autobuilder (on jenkins-debian1) <jenkins@jenkins-debian1.internal.softwareheritage.org>  Wed, 17 Jun 2020 14:19:37 +0000

swh-storage (0.4.0-1~swh1) unstable-swh; urgency=medium

  * New upstream release 0.4.0     - (tagged by Antoine R. Dumont
    (@ardumont) <ardumont@softwareheritage.org> on 2020-06-16 09:50:25
    +0200)
  * Upstream changes:     - v0.4.0     - ardumont/master storage*: Drop
    leftover code     - storage*: Drop origin_visit_upsert endpoint     -
    storage*: Remove origin-visit-update endpoint     - replay: Replay
    origin-visit and origin-visit-status     - in_memory: Make origin-
    visit-status-add respect "on conflict ignore" policy     -
    test_storage: Add journal behavior coverage for origin-visit-*add
    - Start migrating the validate proxy toward using BaseModel objects
    - storage*: Do not write twice origin-visit-status in journal

 -- Software Heritage autobuilder (on jenkins-debian1) <jenkins@jenkins-debian1.internal.softwareheritage.org>  Tue, 16 Jun 2020 07:58:23 +0000

swh-storage (0.3.0-1~swh1) unstable-swh; urgency=medium

  * New upstream release 0.3.0     - (tagged by Antoine R. Dumont
    (@ardumont) <ardumont@softwareheritage.org> on 2020-06-12 09:08:23
    +0200)
  * Upstream changes:     - v0.3.0     - origin-visit-add storage*:
    Align origin-visit-add to take iterable of OriginVisit objects

 -- Software Heritage autobuilder (on jenkins-debian1) <jenkins@jenkins-debian1.internal.softwareheritage.org>  Fri, 12 Jun 2020 07:22:03 +0000

swh-storage (0.2.0-1~swh1) unstable-swh; urgency=medium

  * New upstream release 0.2.0     - (tagged by Antoine R. Dumont
    (@ardumont) <ardumont@softwareheritage.org> on 2020-06-10 11:51:30
    +0200)
  * Upstream changes:     - v0.2.0     - origin-visit-upsert: Write
    visit status objects to the journal     - origin-visit-update: Write
    visit status objects to the journal     - origin-visit-add: Write
    visit status to the journal     - Add pagination to
    origin_metadata_get.     - Deduplicate origin-metadata when they
    have the same authority + discovery_date + fetcher.     - Open
    `origin_visit_status_add` endpoint to add origin visit statuses     -
    Add a replayer test for anonymized journal topics     - Small
    refactoring of the InMemoryStorage to make it more consistent

 -- Software Heritage autobuilder (on jenkins-debian1) <jenkins@jenkins-debian1.internal.softwareheritage.org>  Wed, 10 Jun 2020 10:02:45 +0000

swh-storage (0.1.1-1~swh1) unstable-swh; urgency=medium

  * New upstream release 0.1.1     - (tagged by Nicolas Dandrimont
    <nicolas@dandrimont.eu> on 2020-06-04 16:49:22 +0200)
  * Upstream changes:     - Release swh.storage v0.1.1     - Work around
    tests hanging during Debian build

 -- Software Heritage autobuilder (on jenkins-debian1) <jenkins@jenkins-debian1.internal.softwareheritage.org>  Thu, 04 Jun 2020 14:56:54 +0000

swh-storage (0.1.0-2~swh1) unstable-swh; urgency=medium

  * Update dependencies.

 -- David Douard <david.douard@sdfa3.org>  Thu, 04 Jun 2020 13:40:52 +0200

swh-storage (0.1.0-1~swh1) unstable-swh; urgency=medium

  * New upstream release 0.1.0     - (tagged by David Douard
    <david.douard@sdfa3.org> on 2020-06-04 12:08:46 +0200)
  * Upstream changes:     - v0.1.0

 -- Software Heritage autobuilder (on jenkins-debian1) <jenkins@jenkins-debian1.internal.softwareheritage.org>  Thu, 04 Jun 2020 10:28:43 +0000

swh-storage (0.0.193-1~swh1) unstable-swh; urgency=medium

  * New upstream release 0.0.193     - (tagged by Antoine R. Dumont
    (@ardumont) <ardumont@softwareheritage.org> on 2020-05-28 14:28:54
    +0200)
  * Upstream changes:     - v0.0.193     - pg: Write origin visit
    updates & status, read from origin_visit_status     - Make
    content.blake2s256 not null.     - Remove unused SQL functions.     -
    README: Update necessary dependencies for test purposes     - Add a
    pre-commit hook to check there are version bumps in
    sql/upgrades/*.sql     - Add missing dbversion bump in 150.sql.     -
    Add artifact metadata to the extrinsic metadata storage
    specification.     - Add not null constraints to
    metadata_authority/origin_metadata     - Realign schema with latest
    149 migration script

 -- Software Heritage autobuilder (on jenkins-debian1) <jenkins@jenkins-debian1.internal.softwareheritage.org>  Thu, 28 May 2020 12:37:58 +0000

swh-storage (0.0.192-1~swh1) unstable-swh; urgency=medium

  * New upstream release 0.0.192     - (tagged by Valentin Lorentz
    <vlorentz@softwareheritage.org> on 2020-05-19 18:42:00 +0200)
  * Upstream changes:     - v0.0.192     - * origin_metadata_add: Reject
    non-bytes types for 'metadata'.

 -- Software Heritage autobuilder (on jenkins-debian1) <jenkins@jenkins-debian1.internal.softwareheritage.org>  Tue, 19 May 2020 16:54:00 +0000

swh-storage (0.0.191-1~swh1) unstable-swh; urgency=medium

  * New upstream release 0.0.191     - (tagged by Valentin Lorentz
    <vlorentz@softwareheritage.org> on 2020-05-19 13:43:35 +0200)
  * Upstream changes:     - v0.0.191     - * Implement the new extrinsic
    metadata specification/vocabulary.

 -- Software Heritage autobuilder (on jenkins-debian1) <jenkins@jenkins-debian1.internal.softwareheritage.org>  Tue, 19 May 2020 11:52:00 +0000

swh-storage (0.0.190-1~swh1) unstable-swh; urgency=medium

  * New upstream release 0.0.190     - (tagged by Antoine R. Dumont
    (@ardumont) <ardumont@softwareheritage.org> on 2020-05-18 14:10:39
    +0200)
  * Upstream changes:     - v0.0.190     - storage: metadata_provider:
    Ensure idempotency when creating provider     - journal: add a
    skipped_content topic dedicated to SkippedContent objects     - Add
    missing return annotations on JournalWriter methods     - Improve a
    bit the exception message of JournalWriter.content_update     -
    Refactor the JournalWriter class to normalize its methods     -
    tests: fix test_replay; do only use aware datetime objects     -
    test_kafka_writer: Add missing object type skipped_content

 -- Software Heritage autobuilder (on jenkins-debian1) <jenkins@jenkins-debian1.internal.softwareheritage.org>  Mon, 18 May 2020 12:18:09 +0000

swh-storage (0.0.189-1~swh1) unstable-swh; urgency=medium

  * New upstream release 0.0.189     - (tagged by Antoine R. Dumont
    (@ardumont) <ardumont@softwareheritage.org> on 2020-04-30 14:50:54
    +0200)
  * Upstream changes:     - v0.0.189     - pg: Write both origin visit
    updates & status, read from origin_visit     - pg-storage: Add new
    created state     - setup.py: add documentation link     - metadata
    spec: Fix title hierarchy     - tests: Use aware datetimes instead
    of naive ones.     - cassandra: Adapt internal implementations to
    use origin visit status     - in_memory: Adapt internal
    implementations to use origin visit status

 -- Software Heritage autobuilder (on jenkins-debian1) <jenkins@jenkins-debian1.internal.softwareheritage.org>  Thu, 30 Apr 2020 12:58:57 +0000

swh-storage (0.0.188-1~swh1) unstable-swh; urgency=medium

  * New upstream release 0.0.188     - (tagged by David Douard
    <david.douard@sdfa3.org> on 2020-04-28 13:44:20 +0200)
  * Upstream changes:     - v0.0.188

 -- Software Heritage autobuilder (on jenkins-debian1) <jenkins@jenkins-debian1.internal.softwareheritage.org>  Tue, 28 Apr 2020 11:52:08 +0000

swh-storage (0.0.187-1~swh1) unstable-swh; urgency=medium

  * New upstream release 0.0.187     - (tagged by Antoine R. Dumont
    (@ardumont) <antoine.romain.dumont@gmail.com> on 2020-04-14 18:13:08
    +0200)
  * Upstream changes:     - v0.0.187     - storage.interface: Actually
    define the remote flush operation

 -- Software Heritage autobuilder (on jenkins-debian1) <jenkins@jenkins-debian1.internal.softwareheritage.org>  Tue, 14 Apr 2020 16:23:41 +0000

swh-storage (0.0.186-1~swh1) unstable-swh; urgency=medium

  * New upstream release 0.0.186     - (tagged by Nicolas Dandrimont
    <nicolas@dandrimont.eu> on 2020-04-14 17:09:22 +0200)
  * Upstream changes:     - Release swh.storage v0.0.186     - Drop
    backwards-compatibility code with swh.journal < 0.0.30

 -- Software Heritage autobuilder (on jenkins-debian1) <jenkins@jenkins-debian1.internal.softwareheritage.org>  Tue, 14 Apr 2020 15:20:57 +0000

swh-storage (0.0.185-1~swh1) unstable-swh; urgency=medium

  * New upstream release 0.0.185     - (tagged by Antoine R. Dumont
    (@ardumont) <antoine.romain.dumont@gmail.com> on 2020-04-14 14:15:32
    +0200)
  * Upstream changes:     - v0.0.185     - storage.filter: Remove
    internal state     - test: update storage tests to (future)
    swh.journal 0.0.30

 -- Software Heritage autobuilder (on jenkins-debian1) <jenkins@jenkins-debian1.internal.softwareheritage.org>  Tue, 14 Apr 2020 12:22:06 +0000

swh-storage (0.0.184-1~swh1) unstable-swh; urgency=medium

  * New upstream release 0.0.184     - (tagged by Antoine R. Dumont
    (@ardumont) <antoine.romain.dumont@gmail.com> on 2020-04-10 16:07:32
    +0200)
  * Upstream changes:     - v0.0.184     - storage*: Add flush endpoints
    to storage implems (backend, proxy)     - test_retry: Add missing
    skipped_content_add tests

 -- Software Heritage autobuilder (on jenkins-debian1) <jenkins@jenkins-debian1.internal.softwareheritage.org>  Fri, 10 Apr 2020 14:14:20 +0000

swh-storage (0.0.183-1~swh1) unstable-swh; urgency=medium

  * New upstream release 0.0.183     - (tagged by Antoine R. Dumont
    (@ardumont) <antoine.romain.dumont@gmail.com> on 2020-04-09 12:35:53
    +0200)
  * Upstream changes:     - v0.0.183     - proxy storage: Add a
    clear_buffers endpoint     - buffer proxy storage: Filter out
    duplicate objects prior to storage write     - storage: Prevent
    erroneous HashCollisions by using the same ctime for all rows.     -
    Enable black     - origin_visit_update: ensure it raises a
    StorageArgumentException     - Adapt cassandra backend to validating
    model types     - tests: many refactoring improvements     - tests:
    Shut down cassandra connection before closing the fixture down     -
    Add more type annotations

 -- Software Heritage autobuilder (on jenkins-debian1) <jenkins@jenkins-debian1.internal.softwareheritage.org>  Thu, 09 Apr 2020 10:46:29 +0000

swh-storage (0.0.182-1~swh1) unstable-swh; urgency=medium

  * New upstream release 0.0.182     - (tagged by Antoine R. Dumont
    (@ardumont) <antoine.romain.dumont@gmail.com> on 2020-03-27 07:02:13
    +0100)
  * Upstream changes:     - v0.0.182     - storage*: Update
    origin_visit_update to make status parameter mandatory     - test:
    Adapt origin validation test according to latest model changes     -
    Respec discovery_date as a Python datetime instead of an ISO string.
    - origin_visit_add: Add missing db/cur argument to call to
    origin_get.

 -- Software Heritage autobuilder (on jenkins-debian1) <jenkins@jenkins-debian1.internal.softwareheritage.org>  Fri, 27 Mar 2020 06:13:17 +0000

swh-storage (0.0.181-1~swh1) unstable-swh; urgency=medium

  * New upstream release 0.0.181     - (tagged by Antoine R. Dumont
    (@ardumont) <antoine.romain.dumont@gmail.com> on 2020-03-25 09:50:49
    +0100)
  * Upstream changes:     - v0.0.181     - storage*: Hex encode content
    hashes in HashCollision exception     - Add format of discovery_date
    in the metadata specification.     - Store the value of
    token(partition_key) in skipped_content_by_* table, instead of three
    hashes.     - Store the value of token(partition_key) in
    content_by_* table, instead of three hashes.

 -- Software Heritage autobuilder (on jenkins-debian1) <jenkins@jenkins-debian1.internal.softwareheritage.org>  Wed, 25 Mar 2020 09:03:43 +0000

swh-storage (0.0.180-1~swh1) unstable-swh; urgency=medium

  * New upstream release 0.0.180     - (tagged by Nicolas Dandrimont
    <nicolas@dandrimont.eu> on 2020-03-18 18:24:41 +0100)
  * Upstream changes:     - Release swh.storage v0.0.180     - Stop
    counting origin additions multiple times in statsd

 -- Software Heritage autobuilder (on jenkins-debian1) <jenkins@jenkins-debian1.internal.softwareheritage.org>  Wed, 18 Mar 2020 17:45:36 +0000

swh-storage (0.0.179-1~swh1) unstable-swh; urgency=medium

  * New upstream release 0.0.179     - (tagged by Nicolas Dandrimont
    <nicolas@dandrimont.eu> on 2020-03-18 16:05:13 +0100)
  * Upstream changes:     - Release swh.storage v0.0.179.     - fix
    requirements-swh.txt to use proper version restriction     - reduce
    the transaction load for content writes and reads

 -- Software Heritage autobuilder (on jenkins-debian1) <jenkins@jenkins-debian1.internal.softwareheritage.org>  Wed, 18 Mar 2020 15:50:50 +0000

swh-storage (0.0.178-1~swh1) unstable-swh; urgency=medium

  * New upstream release 0.0.178     - (tagged by Antoine R. Dumont
    (@ardumont) <antoine.romain.dumont@gmail.com> on 2020-03-16 12:51:28
    +0100)
  * Upstream changes:     - v0.0.178     - origin_visit_add: Adapt
    endpoint signature to return OriginVisit     - origin_visit_upsert:
    Use OriginVisit object as input     - storage/writer: refactor
    JournalWriter.content_add to send model objects

 -- Software Heritage autobuilder (on jenkins-debian1) <jenkins@jenkins-debian1.internal.softwareheritage.org>  Mon, 16 Mar 2020 11:59:18 +0000

swh-storage (0.0.177-1~swh1) unstable-swh; urgency=medium

  * New upstream release 0.0.177     - (tagged by Antoine R. Dumont
    (@ardumont) <antoine.romain.dumont@gmail.com> on 2020-03-10 11:37:33
    +0100)
  * Upstream changes:     - v0.0.177     - storage: Identify and provide
    the collision hashes in exception     - Guarantee the order of
    results for revision_get and release_get     - tests: Improve test
    speed     - sql: do not attempt to create the plpgsql lang if
    already exists     - Update requirement on swh.core for RPCClient
    method overrides

 -- Software Heritage autobuilder (on jenkins-debian1) <jenkins@jenkins-debian1.internal.softwareheritage.org>  Tue, 10 Mar 2020 10:48:11 +0000

swh-storage (0.0.176-1~swh2) unstable-swh; urgency=medium

  * Update build dependencies

 -- Antoine R. Dumont (@ardumont) <ardumont@softwareheritage.org>  Mon, 02 Mar 2020 14:36:00 +0100

swh-storage (0.0.176-1~swh1) unstable-swh; urgency=medium

  * New upstream release 0.0.176     - (tagged by Valentin Lorentz
    <vlorentz@softwareheritage.org> on 2020-02-28 14:44:10 +0100)
  * Upstream changes:     - v0.0.176     - * Accept cassandra-driver >=
    3.22.     - * Make the RPC client and objstorage helper fetch
    Content.data from lazy     - contents.     - * Move ctime out of the
    validation proxy.

 -- Software Heritage autobuilder (on jenkins-debian1) <jenkins@jenkins-debian1.internal.softwareheritage.org>  Fri, 28 Feb 2020 15:21:27 +0000

swh-storage (0.0.175-1~swh1) unstable-swh; urgency=medium

  * New upstream release 0.0.175     - (tagged by Antoine Lambert
    <antoine.lambert@inria.fr> on 2020-02-20 13:51:40 +0100)
  * Upstream changes:     - version 0.0.175

 -- Software Heritage autobuilder (on jenkins-debian1) <jenkins@jenkins-debian1.internal.softwareheritage.org>  Thu, 20 Feb 2020 13:18:34 +0000

swh-storage (0.0.174-1~swh1) unstable-swh; urgency=medium

  * New upstream release 0.0.174     - (tagged by Valentin Lorentz
    <vlorentz@softwareheritage.org> on 2020-02-19 14:18:59 +0100)
  * Upstream changes:     - v0.0.174     - * Fix inconsistent behavior
    of skipped_content_missing across backends.     - * Fix
    FilteringProxy to not drop skipped-contents with a missing sha1_git.
    - * Make storage proxies use swh-model objects instead of dicts.
    - * Add support for (de)serializing swh-model in RPC calls.

 -- Software Heritage autobuilder (on jenkins-debian1) <jenkins@jenkins-debian1.internal.softwareheritage.org>  Wed, 19 Feb 2020 15:00:32 +0000

swh-storage (0.0.172-1~swh1) unstable-swh; urgency=medium

  * New upstream release 0.0.172     - (tagged by Valentin Lorentz
    <vlorentz@softwareheritage.org> on 2020-02-12 14:00:04 +0100)
  * Upstream changes:     - v0.0.172     - * Unify exception raised by
    invalid input to API endpoints.     - * Add a validation proxy for
    _add() methods. This proxy is *required*     - in front of all
    backends whose _add() methods may be called or they'll     - crash
    at runtime.     - * Fix RecursionError when storage proxies are
    deepcopied or unpickled.     - * storages: Refactor objstorage
    operations with a dedicated collaborator     - * storages: Refactor
    journal operations with a dedicated writer collab

 -- Software Heritage autobuilder (on jenkins-debian1) <jenkins@jenkins-debian1.internal.softwareheritage.org>  Wed, 12 Feb 2020 13:13:47 +0000

swh-storage (0.0.171-1~swh1) unstable-swh; urgency=medium

  * New upstream release 0.0.171     - (tagged by Valentin Lorentz
    <vlorentz@softwareheritage.org> on 2020-02-06 14:46:05 +0100)
  * Upstream changes:     - v0.0.171     - * Split 'content_add' method
    into 'content_add' and 'skipped_content_add'.     - * Increase
    Cassandra requests timeout to 1 second.

 -- Software Heritage autobuilder (on jenkins-debian1) <jenkins@jenkins-debian1.internal.softwareheritage.org>  Thu, 06 Feb 2020 14:07:37 +0000

swh-storage (0.0.170-1~swh3) unstable-swh; urgency=medium

  * Update build dependencies

 -- Antoine R. Dumont (@ardumont) <ardumont@softwareheritage.org>  Mon, 03 Feb 2020 17:30:38 +0100

swh-storage (0.0.170-1~swh2) unstable-swh; urgency=medium

  * Update build dependencies

 -- Antoine R. Dumont (@ardumont) <ardumont@softwareheritage.org>  Mon, 03 Feb 2020 16:00:39 +0100

swh-storage (0.0.170-1~swh1) unstable-swh; urgency=medium

  * New upstream release 0.0.170     - (tagged by Antoine R. Dumont
    (@ardumont) <antoine.romain.dumont@gmail.com> on 2020-02-03 14:11:53
    +0100)
  * Upstream changes:     - v0.0.170     - swh.storage.cassandra: Add
    Cassandra backend implementation

 -- Software Heritage autobuilder (on jenkins-debian1) <jenkins@jenkins-debian1.internal.softwareheritage.org>  Mon, 03 Feb 2020 13:23:48 +0000

swh-storage (0.0.169-1~swh1) unstable-swh; urgency=medium

  * New upstream release 0.0.169     - (tagged by Antoine R. Dumont
    (@ardumont) <antoine.romain.dumont@gmail.com> on 2020-01-30 13:40:00
    +0100)
  * Upstream changes:     - v0.0.169     - retry: Add retry behavior on
    pipeline storage with flushing failure

 -- Software Heritage autobuilder (on jenkins-debian1) <jenkins@jenkins-debian1.internal.softwareheritage.org>  Thu, 30 Jan 2020 13:26:23 +0000

swh-storage (0.0.168-1~swh1) unstable-swh; urgency=medium

  * New upstream release 0.0.168     - (tagged by Valentin Lorentz
    <vlorentz@softwareheritage.org> on 2020-01-30 11:19:31 +0100)
  * Upstream changes:     - v0.0.168     - * Implement content_update
    for the in-mem storage.     - * Remove cur/db arguments from the in-
    mem storage.     - * Move Storage documentation and endpoint paths
    to a new StorageInterface class     - * Rename in_memory.Storage to
    in_memory.InMemoryStorage.     - * CONTRIBUTORS: add Daniele
    Serafini

 -- Software Heritage autobuilder (on jenkins-debian1) <jenkins@jenkins-debian1.internal.softwareheritage.org>  Thu, 30 Jan 2020 10:25:30 +0000

swh-storage (0.0.167-1~swh1) unstable-swh; urgency=medium

  * New upstream release 0.0.167     - (tagged by Antoine R. Dumont
    (@ardumont) <antoine.romain.dumont@gmail.com> on 2020-01-24 14:55:57
    +0100)
  * Upstream changes:     - v0.0.167     - pgstorage: Empty temp tables
    instead of dropping them

 -- Software Heritage autobuilder (on jenkins-debian1) <jenkins@jenkins-debian1.internal.softwareheritage.org>  Fri, 24 Jan 2020 14:01:57 +0000

swh-storage (0.0.166-1~swh1) unstable-swh; urgency=medium

  * New upstream release 0.0.166     - (tagged by Antoine R. Dumont
    (@ardumont) <antoine.romain.dumont@gmail.com> on 2020-01-24 09:51:52
    +0100)
  * Upstream changes:     - v0.0.166     - storage: Add endpoint to get
    missing content (by sha1_git) and missing snapshot     - Remove
    redundant config checks in load_and_check_config     - Remove 'id'
    and 'object_id' from the output of object_find_by_sha1_git     -
    Make origin_visit_get_random return None instead of {} if there are
    no results     - docs: Fix sphinx warnings

 -- Software Heritage autobuilder (on jenkins-debian1) <jenkins@jenkins-debian1.internal.softwareheritage.org>  Fri, 24 Jan 2020 09:00:12 +0000

swh-storage (0.0.165-1~swh1) unstable-swh; urgency=medium

  * New upstream release 0.0.165     - (tagged by Antoine R. Dumont
    (@ardumont) <antoine.romain.dumont@gmail.com> on 2020-01-17 14:04:53
    +0100)
  * Upstream changes:     - v0.0.165     - storage.retry: Fix objects
    loading when using generator parameters

 -- Software Heritage autobuilder (on jenkins-debian1) <jenkins@jenkins-debian1.internal.softwareheritage.org>  Fri, 17 Jan 2020 13:09:39 +0000

swh-storage (0.0.164-1~swh1) unstable-swh; urgency=medium

  * New upstream release 0.0.164     - (tagged by Antoine Lambert
    <antoine.lambert@inria.fr> on 2020-01-16 17:54:40 +0100)
  * Upstream changes:     - version 0.0.164

 -- Software Heritage autobuilder (on jenkins-debian1) <jenkins@jenkins-debian1.internal.softwareheritage.org>  Thu, 16 Jan 2020 17:05:02 +0000

swh-storage (0.0.163-1~swh2) unstable-swh; urgency=medium

  * Fix test dependency

 -- Antoine R. Dumont (@ardumont) <antoine.romain.dumont@gmail.com>  Tue, 14 Jan 2020 17:26:08 +0100

swh-storage (0.0.163-1~swh1) unstable-swh; urgency=medium

  * New upstream release 0.0.163     - (tagged by Antoine R. Dumont
    (@ardumont) <antoine.romain.dumont@gmail.com> on 2020-01-14 17:12:03
    +0100)
  * Upstream changes:     - v0.0.163     - retry: Improve proxy storage
    for add endpoints     - in_memory: Make directory_get_random return
    None when storage empty     - storage: Change content_get_metadata
    api to return Dict[bytes, List[Dict]]     - storage: Add
    content_get_partition endpoint to replace content_get_range     -
    storage: Add endpoint origin_list to replace origin_get_range

 -- Software Heritage autobuilder (on jenkins-debian1) <jenkins@jenkins-debian1.internal.softwareheritage.org>  Tue, 14 Jan 2020 16:17:45 +0000

swh-storage (0.0.162-1~swh1) unstable-swh; urgency=medium

  * New upstream release 0.0.162     - (tagged by Valentin Lorentz
    <vlorentz@softwareheritage.org> on 2019-12-16 14:37:44 +0100)
  * Upstream changes:     - v0.0.162     - Add
    {content,directory,revision,release,snapshot}_get_random.

 -- Software Heritage autobuilder (on jenkins-debian1) <jenkins@jenkins-debian1.internal.softwareheritage.org>  Mon, 16 Dec 2019 13:41:39 +0000

swh-storage (0.0.161-1~swh1) unstable-swh; urgency=medium

  * New upstream release 0.0.161     - (tagged by Antoine R. Dumont
    (@ardumont) <antoine.romain.dumont@gmail.com> on 2019-12-10 15:03:28
    +0100)
  * Upstream changes:     - v0.0.161     - storage: Add endpoint to
    randomly pick an origin

 -- Software Heritage autobuilder (on jenkins-debian1) <jenkins@jenkins-debian1.internal.softwareheritage.org>  Tue, 10 Dec 2019 14:08:15 +0000

swh-storage (0.0.160-1~swh1) unstable-swh; urgency=medium

  * New upstream release 0.0.160     - (tagged by Antoine R. Dumont
    (@ardumont) <antoine.romain.dumont@gmail.com> on 2019-12-06 11:15:48
    +0100)
  * Upstream changes:     - v0.0.160     - storage.buffer: Buffer
    release objects as well     - storage.tests: Unify tests sample data
    - Implement origin lookup by sha1

 -- Software Heritage autobuilder (on jenkins-debian1) <jenkins@jenkins-debian1.internal.softwareheritage.org>  Fri, 06 Dec 2019 10:23:44 +0000

swh-storage (0.0.159-1~swh2) unstable-swh; urgency=medium

  * Force fast hypothesis profile when running tests

 -- Antoine R. Dumont (@ardumont) <antoine.romain.dumont@gmail.com>  Tue, 26 Nov 2019 17:08:16 +0100

swh-storage (0.0.159-1~swh1) unstable-swh; urgency=medium

  * New upstream release 0.0.159     - (tagged by Antoine R. Dumont
    (@ardumont) <antoine.romain.dumont@gmail.com> on 2019-11-22 11:05:41
    +0100)
  * Upstream changes:     - v0.0.159     - Add 'pipeline' storage
    "class" for more readable configurations.     - tests: Improve tests
    environments configuration     - Fix a few typos reported by
    codespell     - Add a pre-commit-hooks.yaml config file     - Remove
    utils/(dump|fix)_revisions scripts

 -- Software Heritage autobuilder (on jenkins-debian1) <jenkins@jenkins-debian1.internal.softwareheritage.org>  Fri, 22 Nov 2019 10:10:31 +0000

swh-storage (0.0.158-1~swh1) unstable-swh; urgency=medium

  * New upstream release 0.0.158     - (tagged by Antoine R. Dumont
    (@ardumont) <antoine.romain.dumont@gmail.com> on 2019-11-14 13:33:00
    +0100)
  * Upstream changes:     - v0.0.158     - Drop schemata module
    (migrated back to swh-lister)

 -- Software Heritage autobuilder (on jenkins-debian1) <jenkins@jenkins-debian1.internal.softwareheritage.org>  Thu, 14 Nov 2019 12:37:18 +0000

swh-storage (0.0.157-1~swh1) unstable-swh; urgency=medium

  * New upstream release 0.0.157     - (tagged by Nicolas Dandrimont
    <nicolas@dandrimont.eu> on 2019-11-13 13:22:39 +0100)
  * Upstream changes:     - Release swh.storage 0.0.157     -
    schemata.distribution: Fix bogus NotImplementedError on
    Area.index_uris

 -- Software Heritage autobuilder (on jenkins-debian1) <jenkins@jenkins-debian1.internal.softwareheritage.org>  Wed, 13 Nov 2019 12:27:07 +0000

swh-storage (0.0.156-1~swh2) unstable-swh; urgency=medium

  * Add version constraint on psycopg2

 -- Nicolas Dandrimont <olasd@debian.org>  Wed, 30 Oct 2019 18:21:34 +0100

swh-storage (0.0.156-1~swh1) unstable-swh; urgency=medium

  * New upstream release 0.0.156     - (tagged by Valentin Lorentz
    <vlorentz@softwareheritage.org> on 2019-10-30 15:12:10 +0100)
  * Upstream changes:     - v0.0.156     - * Stop supporting origin ids
    in API (except in origin_get_range).     - * Make visit['origin'] a
    string everywhere (instead of a dict).

 -- Software Heritage autobuilder (on jenkins-debian1) <jenkins@jenkins-debian1.internal.softwareheritage.org>  Wed, 30 Oct 2019 14:29:28 +0000

swh-storage (0.0.155-1~swh1) unstable-swh; urgency=medium

  * New upstream release 0.0.155     - (tagged by David Douard
    <david.douard@sdfa3.org> on 2019-10-30 12:14:14 +0100)
  * Upstream changes:     - v0.0.155

 -- Software Heritage autobuilder (on jenkins-debian1) <jenkins@jenkins-debian1.internal.softwareheritage.org>  Wed, 30 Oct 2019 11:18:37 +0000

swh-storage (0.0.154-1~swh1) unstable-swh; urgency=medium

  * New upstream release 0.0.154     - (tagged by Antoine R. Dumont
    (@ardumont) <antoine.romain.dumont@gmail.com> on 2019-10-17 13:47:57
    +0200)
  * Upstream changes:     - v0.0.154     - Fix tests in debian build

 -- Software Heritage autobuilder (on jenkins-debian1) <jenkins@jenkins-debian1.internal.softwareheritage.org>  Thu, 17 Oct 2019 11:52:46 +0000

swh-storage (0.0.153-1~swh1) unstable-swh; urgency=medium

  * New upstream release 0.0.153     - (tagged by Antoine R. Dumont
    (@ardumont) <antoine.romain.dumont@gmail.com> on 2019-10-17 13:21:00
    +0200)
  * Upstream changes:     - v0.0.153     - Deploy new test fixture

 -- Software Heritage autobuilder (on jenkins-debian1) <jenkins@jenkins-debian1.internal.softwareheritage.org>  Thu, 17 Oct 2019 11:26:12 +0000

swh-storage (0.0.152-1~swh1) unstable-swh; urgency=medium

  * New upstream release 0.0.152     - (tagged by Antoine R. Dumont
    (@ardumont) <antoine.romain.dumont@gmail.com> on 2019-10-08 16:55:43
    +0200)
  * Upstream changes:     - v0.0.152     - swh.storage.buffer: Add
    buffering proxy storage implementation     - swh.storage.filter: Add
    filtering storage implementation     - swh.storage.tests: Improve db
    transaction handling     - swh.storage.tests: Add more tests     -
    swh.storage.storage: introduce a db() context manager

 -- Software Heritage autobuilder (on jenkins-debian1) <jenkins@jenkins-debian1.internal.softwareheritage.org>  Tue, 08 Oct 2019 15:03:16 +0000

swh-storage (0.0.151-1~swh2) unstable-swh; urgency=medium

  * Add missing build-dependency on python3-swh.journal

 -- Nicolas Dandrimont <olasd@debian.org>  Tue, 01 Oct 2019 18:28:19 +0200

swh-storage (0.0.151-1~swh1) unstable-swh; urgency=medium

  * New upstream release 0.0.151     - (tagged by Stefano Zacchiroli
    <zack@upsilon.cc> on 2019-10-01 10:04:36 +0200)
  * Upstream changes:     - v0.0.151     - * tox: anticipate mypy run to
    just after flake8     - * mypy.ini: be less flaky w.r.t. the
    packages installed in tox     - * storage.py: ignore typing of
    optional get_journal_writer import     - * mypy: ignore swh.journal
    to work-around dependency loop     - * init.py: switch to documented
    way of extending path     - * typing: minimal changes to make a no-
    op mypy run pass     - * Write objects to the journal only if they
    don't exist yet.     - * Use origin URLs for
    skipped_content['origin'] instead of origin ids.     - * Properly
    mock get_journal_writer for the remote-pg-storage tests.     - *
    journal_writer: use journal writer from swh.journal     - * fix
    typos in docstrings and sample paths     - *
    storage.origin_visit_add: Remove deprecated 'ts' parameter     - *
    click "required" param wants bool, not int

 -- Software Heritage autobuilder (on jenkins-debian1) <jenkins@jenkins-debian1.internal.softwareheritage.org>  Tue, 01 Oct 2019 08:09:53 +0000

swh-storage (0.0.150-1~swh1) unstable-swh; urgency=medium

  * New upstream release 0.0.150     - (tagged by Antoine R. Dumont
    (@ardumont) <antoine.romain.dumont@gmail.com> on 2019-09-04 16:09:59
    +0200)
  * Upstream changes:     - v0.0.150     - tests/test_storage: Remove
    failing assertion after swh-model update     - tests/test_storage:
    Fix tests execution with psycopg2 < 2.8

 -- Software Heritage autobuilder (on jenkins-debian1) <jenkins@jenkins-debian1.internal.softwareheritage.org>  Wed, 04 Sep 2019 14:16:09 +0000

swh-storage (0.0.149-1~swh1) unstable-swh; urgency=medium

  * New upstream release 0.0.149     - (tagged by Antoine R. Dumont
    (@ardumont) <antoine.romain.dumont@gmail.com> on 2019-09-03 14:00:57
    +0200)
  * Upstream changes:     - v0.0.149     - Add support for origin_url in
    origin_metadata_*     - Make origin_add/origin_visit_update validate
    their input     - Make snapshot_add validate its input     - Make
    revision_add and release_add validate their input     - Make
    directory_add validate its input     - Make content_add validate its
    input using swh-model

 -- Software Heritage autobuilder (on jenkins-debian1) <jenkins@jenkins-debian1.internal.softwareheritage.org>  Tue, 03 Sep 2019 12:27:51 +0000

swh-storage (0.0.148-1~swh1) unstable-swh; urgency=medium

  * New upstream release 0.0.148     - (tagged by Valentin Lorentz
    <vlorentz@softwareheritage.org> on 2019-08-23 10:33:02 +0200)
  * Upstream changes:     - v0.0.148     - Tests improvements:     - *
    Remove 'next_branch' from test input data.     - * Fix off-by-one
    error when using origin_visit_upsert on with an unknown visit id.
    - * Use explicit arguments for origin_visit_add.     - * Remove
    test_content_missing__marked_missing, it makes no sense.     - Drop
    person ids:     - * Stop leaking person ids.     - * Remove
    person_get endpoint.     - Logging fixes:     - * Enforce log level
    for the werkzeug logger.     - * Eliminate warnings about %TYPE.
    - * api: use RPCServerApp and RPCClient instead of deprecated
    classes     - Other:     - * Add support for skipped content in in-
    memory storage

 -- Software Heritage autobuilder (on jenkins-debian1) <jenkins@jenkins-debian1.internal.softwareheritage.org>  Fri, 23 Aug 2019 08:48:21 +0000

swh-storage (0.0.147-1~swh1) unstable-swh; urgency=medium

  * New upstream release 0.0.147     - (tagged by Valentin Lorentz
    <vlorentz@softwareheritage.org> on 2019-07-18 12:11:37 +0200)
  * Upstream changes:     - Make origin_get ignore the `type` argument

 -- Software Heritage autobuilder (on jenkins-debian1) <jenkins@jenkins-debian1.internal.softwareheritage.org>  Thu, 18 Jul 2019 10:16:16 +0000

swh-storage (0.0.146-1~swh1) unstable-swh; urgency=medium

  * New upstream release 0.0.146     - (tagged by Valentin Lorentz
    <vlorentz@softwareheritage.org> on 2019-07-18 10:46:21 +0200)
  * Upstream changes:     - Progress toward getting rid of origin ids
    - * Less dependency on origin ids in the in-mem storage     - * add
    the SWH_STORAGE_IN_MEMORY_ENABLE_ORIGIN_IDS env var     - * Remove
    legacy behavior of snapshot_add

 -- Software Heritage autobuilder (on jenkins-debian1) <jenkins@jenkins-debian1.internal.softwareheritage.org>  Thu, 18 Jul 2019 08:52:09 +0000

swh-storage (0.0.145-1~swh3) unstable-swh; urgency=medium

  * Properly rebuild for unstable-swh

 -- Nicolas Dandrimont <olasd@debian.org>  Thu, 11 Jul 2019 14:03:30 +0200

swh-storage (0.0.145-1~swh2) buster-swh; urgency=medium

  * Remove useless swh.scheduler dependency

 -- Nicolas Dandrimont <olasd@debian.org>  Thu, 11 Jul 2019 13:53:45 +0200

swh-storage (0.0.145-1~swh1) unstable-swh; urgency=medium

  * New upstream release 0.0.145     - (tagged by Valentin Lorentz
    <vlorentz@softwareheritage.org> on 2019-07-02 12:00:53 +0200)
  * Upstream changes:     - v0.0.145     - Add an
    'origin_visit_find_by_date' endpoint.     - Add support for origin
    urls in all endpoints

 -- Software Heritage autobuilder (on jenkins-debian1) <jenkins@jenkins-debian1.internal.softwareheritage.org>  Tue, 02 Jul 2019 10:19:19 +0000

swh-storage (0.0.143-1~swh1) unstable-swh; urgency=medium

  * New upstream release 0.0.143     - (tagged by Valentin Lorentz
    <vlorentz@softwareheritage.org> on 2019-06-05 13:18:14 +0200)
  * Upstream changes:     - Add test for snapshot/release counters.

 -- Software Heritage autobuilder (on jenkins-debian1) <jenkins@jenkins-debian1.internal.softwareheritage.org>  Mon, 01 Jul 2019 12:38:40 +0000

swh-storage (0.0.142-1~swh1) unstable-swh; urgency=medium

  * New upstream release 0.0.142     - (tagged by Valentin Lorentz
    <vlorentz@softwareheritage.org> on 2019-06-11 15:24:49 +0200)
  * Upstream changes:     - Mark network tests, so they can be disabled.

 -- Software Heritage autobuilder (on jenkins-debian1) <jenkins@jenkins-debian1.internal.softwareheritage.org>  Tue, 11 Jun 2019 13:44:19 +0000

swh-storage (0.0.141-1~swh1) unstable-swh; urgency=medium

  * New upstream release 0.0.141     - (tagged by Valentin Lorentz
    <vlorentz@softwareheritage.org> on 2019-06-06 17:05:03 +0200)
  * Upstream changes:     - Add support for using URL instead of ID in
    snapshot_get_latest.

 -- Software Heritage autobuilder (on jenkins-debian1) <jenkins@jenkins-debian1.internal.softwareheritage.org>  Tue, 11 Jun 2019 10:36:32 +0000

swh-storage (0.0.140-1~swh1) unstable-swh; urgency=medium

  * New upstream release 0.0.140     - (tagged by mihir(faux__)
    <karbelkar.mihir@gmail.com> on 2019-03-24 21:47:31 +0530)
  * Upstream changes:     - Changes the output of content_find method to
    a list in case of hash collisions and makes the sql query on python
    side and added test duplicate input, colliding sha256 and colliding
    blake2s256

 -- Software Heritage autobuilder (on jenkins-debian1) <jenkins@jenkins-debian1.internal.softwareheritage.org>  Thu, 16 May 2019 12:09:04 +0000

swh-storage (0.0.139-1~swh1) unstable-swh; urgency=medium

  * New upstream release 0.0.139     - (tagged by Nicolas Dandrimont
    <nicolas@dandrimont.eu> on 2019-04-18 17:57:57 +0200)
  * Upstream changes:     - Release swh.storage v0.0.139     - Backwards-
    compatibility improvements for snapshot_add     - Better
    transactionality in revision_add/release_add     - Fix backwards
    metric names     - Handle shallow histories properly

 -- Software Heritage autobuilder (on jenkins-debian1) <jenkins@jenkins-debian1.internal.softwareheritage.org>  Thu, 18 Apr 2019 16:08:28 +0000

swh-storage (0.0.138-1~swh1) unstable-swh; urgency=medium

  * New upstream release 0.0.138     - (tagged by Valentin Lorentz
    <vlorentz@softwareheritage.org> on 2019-04-09 16:40:49 +0200)
  * Upstream changes:     - Use the db_transaction decorator on all
    _add() methods.     - So they gracefully release the connection on
    error instead     - of relying on reference-counting to call the
    Db's `__del__`     - (which does not happen in Hypothesis tests)
    because a ref     - to it is kept via the traceback object.

 -- Software Heritage autobuilder (on jenkins-debian1) <jenkins@jenkins-debian1.internal.softwareheritage.org>  Tue, 09 Apr 2019 16:50:48 +0000

swh-storage (0.0.137-1~swh1) unstable-swh; urgency=medium

  * New upstream release 0.0.137     - (tagged by Valentin Lorentz
    <vlorentz@softwareheritage.org> on 2019-04-08 15:40:24 +0200)
  * Upstream changes:     - Make test_origin_get_range run faster.

 -- Software Heritage autobuilder (on jenkins-debian1) <jenkins@jenkins-debian1.internal.softwareheritage.org>  Mon, 08 Apr 2019 13:56:16 +0000

swh-storage (0.0.135-1~swh1) unstable-swh; urgency=medium

  * New upstream release 0.0.135     - (tagged by Valentin Lorentz
    <vlorentz@softwareheritage.org> on 2019-04-04 20:42:32 +0200)
  * Upstream changes:     - Make content_add_metadata require a ctime
    argument.     - This makes Python set the ctime instead of pgsql.

 -- Software Heritage autobuilder (on jenkins-debian1) <jenkins@jenkins-debian1.internal.softwareheritage.org>  Fri, 05 Apr 2019 14:43:28 +0000

swh-storage (0.0.134-1~swh1) unstable-swh; urgency=medium

  * New upstream release 0.0.134     - (tagged by Valentin Lorentz
    <vlorentz@softwareheritage.org> on 2019-04-03 13:38:58 +0200)
  * Upstream changes:     - Don't leak origin ids to the journal.

 -- Software Heritage autobuilder (on jenkins-debian1) <jenkins@jenkins-debian1.internal.softwareheritage.org>  Thu, 04 Apr 2019 10:16:09 +0000

swh-storage (0.0.132-1~swh1) unstable-swh; urgency=medium

  * New upstream release 0.0.132     - (tagged by Valentin Lorentz
    <vlorentz@softwareheritage.org> on 2019-04-01 11:50:30 +0200)
  * Upstream changes:     - Use sha1 instead of bigint as FK from
    origin_visit to snapshot (part 1: add new column)

 -- Software Heritage autobuilder (on jenkins-debian1) <jenkins@jenkins-debian1.internal.softwareheritage.org>  Mon, 01 Apr 2019 13:30:48 +0000

swh-storage (0.0.131-1~swh1) unstable-swh; urgency=medium

  * New upstream release 0.0.131     - (tagged by Nicolas Dandrimont
    <nicolas@dandrimont.eu> on 2019-03-28 17:24:44 +0100)
  * Upstream changes:     - Release swh.storage v0.0.131     - Add
    statsd metrics to storage RPC backend     - Clean up
    snapshot_add/origin_visit_update     - Uniformize RPC backend to use
    POSTs everywhere

 -- Software Heritage autobuilder (on jenkins-debian1) <jenkins@jenkins-debian1.internal.softwareheritage.org>  Thu, 28 Mar 2019 16:34:07 +0000

swh-storage (0.0.130-1~swh1) unstable-swh; urgency=medium

  * New upstream release 0.0.130     - (tagged by Valentin Lorentz
    <vlorentz@softwareheritage.org> on 2019-02-26 10:50:44 +0100)
  * Upstream changes:     - Add an helper function to list all origins
    in the storage.

 -- Software Heritage autobuilder (on jenkins-debian1) <jenkins@jenkins-debian1.internal.softwareheritage.org>  Wed, 13 Mar 2019 14:01:04 +0000

swh-storage (0.0.129-1~swh1) unstable-swh; urgency=medium

  * New upstream release 0.0.129     - (tagged by Valentin Lorentz
    <vlorentz@softwareheritage.org> on 2019-02-27 10:42:29 +0100)
  * Upstream changes:     - Double the timeout of revision_get.     -
    Metadata indexers often hit the limit.

 -- Software Heritage autobuilder (on jenkins-debian1) <jenkins@jenkins-debian1.internal.softwareheritage.org>  Fri, 01 Mar 2019 10:11:28 +0000

swh-storage (0.0.128-1~swh1) unstable-swh; urgency=medium

  * New upstream release 0.0.128     - (tagged by Antoine R. Dumont
    (@ardumont) <antoine.romain.dumont@gmail.com> on 2019-02-21 14:59:22
    +0100)
  * Upstream changes:     - v0.0.128     - api.server: Fix wrong
    exception type     - storage.cli: Fix cli entry point name to the
    expected name (setup.py)

 -- Software Heritage autobuilder (on jenkins-debian1) <jenkins@jenkins-debian1.internal.softwareheritage.org>  Thu, 21 Feb 2019 14:07:23 +0000

swh-storage (0.0.127-1~swh1) unstable-swh; urgency=medium

  * New upstream release 0.0.127     - (tagged by Antoine R. Dumont
    (@ardumont) <antoine.romain.dumont@gmail.com> on 2019-02-21 13:34:19
    +0100)
  * Upstream changes:     - v0.0.127     - api.wsgi: Open wsgi
    entrypoint and check config at startup time     - api.server: Make
    the api server load and check its configuration     -
    swh.storage.cli: Migrate the api server startup in swh.storage.cli

 -- Software Heritage autobuilder (on jenkins-debian1) <jenkins@jenkins-debian1.internal.softwareheritage.org>  Thu, 21 Feb 2019 12:59:48 +0000

swh-storage (0.0.126-1~swh1) unstable-swh; urgency=medium

  * New upstream release 0.0.126     - (tagged by Valentin Lorentz
    <vlorentz@softwareheritage.org> on 2019-02-21 10:18:26 +0100)
  * Upstream changes:     - Double the timeout of snapshot_get_latest.
    - Metadata indexers often hit the limit.

 -- Software Heritage autobuilder (on jenkins-debian1) <jenkins@jenkins-debian1.internal.softwareheritage.org>  Thu, 21 Feb 2019 11:24:52 +0000

swh-storage (0.0.125-1~swh1) unstable-swh; urgency=medium

  * New upstream release 0.0.125     - (tagged by Antoine R. Dumont
    (@ardumont) <antoine.romain.dumont@gmail.com> on 2019-02-14 10:13:31
    +0100)
  * Upstream changes:     - v0.0.125     - api/server: Do not read
    configuration at each request

 -- Software Heritage autobuilder (on jenkins-debian1) <jenkins@jenkins-debian1.internal.softwareheritage.org>  Thu, 14 Feb 2019 16:57:01 +0000

swh-storage (0.0.124-1~swh3) unstable-swh; urgency=low

  * New upstream release, fixing the distribution this time

 -- Antoine R. Dumont (@ardumont) <antoine.romain.dumont@gmail.com>  Thu, 14 Feb 2019 17:51:29 +0100

swh-storage (0.0.124-1~swh2) unstable; urgency=medium

  * New upstream release for dependency fix reasons

 -- Antoine R. Dumont (@ardumont) <antoine.romain.dumont@gmail.com>  Thu, 14 Feb 2019 09:27:55 +0100

swh-storage (0.0.124-1~swh1) unstable-swh; urgency=medium

  * New upstream release 0.0.124     - (tagged by Antoine Lambert
    <antoine.lambert@inria.fr> on 2019-02-12 14:40:53 +0100)
  * Upstream changes:     - version 0.0.124

 -- Software Heritage autobuilder (on jenkins-debian1) <jenkins@jenkins-debian1.internal.softwareheritage.org>  Tue, 12 Feb 2019 13:46:08 +0000

swh-storage (0.0.123-1~swh1) unstable-swh; urgency=medium

  * New upstream release 0.0.123     - (tagged by Antoine R. Dumont
    (@ardumont) <antoine.romain.dumont@gmail.com> on 2019-02-08 15:06:49
    +0100)
  * Upstream changes:     - v0.0.123     - Make Storage.origin_get
    support a list of origins, like other     - Storage.*_get methods.
    - Stop using _to_bytes functions.     - Use the BaseDb (and friends)
    from swh-core

 -- Software Heritage autobuilder (on jenkins-debian1) <jenkins@jenkins-debian1.internal.softwareheritage.org>  Fri, 08 Feb 2019 14:14:18 +0000

swh-storage (0.0.122-1~swh1) unstable-swh; urgency=medium

  * New upstream release 0.0.122     - (tagged by Antoine Lambert
    <antoine.lambert@inria.fr> on 2019-01-28 11:57:27 +0100)
  * Upstream changes:     - version 0.0.122

 -- Software Heritage autobuilder (on jenkins-debian1) <jenkins@jenkins-debian1.internal.softwareheritage.org>  Mon, 28 Jan 2019 11:02:45 +0000

swh-storage (0.0.121-1~swh1) unstable-swh; urgency=medium

  * New upstream release 0.0.121     - (tagged by Antoine Lambert
    <antoine.lambert@inria.fr> on 2019-01-28 11:31:48 +0100)
  * Upstream changes:     - version 0.0.121

 -- Software Heritage autobuilder (on jenkins-debian1) <jenkins@jenkins-debian1.internal.softwareheritage.org>  Mon, 28 Jan 2019 10:36:40 +0000

swh-storage (0.0.120-1~swh1) unstable-swh; urgency=medium

  * New upstream release 0.0.120     - (tagged by Antoine Lambert
    <antoine.lambert@inria.fr> on 2019-01-17 12:04:27 +0100)
  * Upstream changes:     - version 0.0.120

 -- Software Heritage autobuilder (on jenkins-debian1) <jenkins@jenkins-debian1.internal.softwareheritage.org>  Thu, 17 Jan 2019 11:12:47 +0000

swh-storage (0.0.119-1~swh1) unstable-swh; urgency=medium

  * New upstream release 0.0.119     - (tagged by Antoine R. Dumont
    (@ardumont) <antoine.romain.dumont@gmail.com> on 2019-01-11 11:57:13
    +0100)
  * Upstream changes:     - v0.0.119     - listener: Notify Kafka when
    an origin visit is updated

 -- Software Heritage autobuilder (on jenkins-debian1) <jenkins@jenkins-debian1.internal.softwareheritage.org>  Fri, 11 Jan 2019 11:02:07 +0000

swh-storage (0.0.118-1~swh1) unstable-swh; urgency=medium

  * New upstream release 0.0.118     - (tagged by Antoine Lambert
    <antoine.lambert@inria.fr> on 2019-01-09 16:59:15 +0100)
  * Upstream changes:     - version 0.0.118

 -- Software Heritage autobuilder (on jenkins-debian1) <jenkins@jenkins-debian1.internal.softwareheritage.org>  Wed, 09 Jan 2019 18:51:34 +0000

swh-storage (0.0.117-1~swh1) unstable-swh; urgency=medium

  * v0.0.117
  * listener: Adapt decoding behavior depending on the object type

 -- Antoine R. Dumont (@ardumont) <antoine.romain.dumont@gmail.com>  Thu, 20 Dec 2018 14:48:44 +0100

swh-storage (0.0.116-1~swh1) unstable-swh; urgency=medium

  * v0.0.116
  * Update requirements to latest swh.core

 -- Antoine R. Dumont (@ardumont) <antoine.romain.dumont@gmail.com>  Fri, 14 Dec 2018 15:57:04 +0100

swh-storage (0.0.115-1~swh1) unstable-swh; urgency=medium

  * version 0.0.115

 -- Antoine Lambert <antoine.lambert@inria.fr>  Fri, 14 Dec 2018 15:47:52 +0100

swh-storage (0.0.114-1~swh1) unstable-swh; urgency=medium

  * version 0.0.114

 -- Antoine Lambert <antoine.lambert@inria.fr>  Wed, 05 Dec 2018 10:59:49 +0100

swh-storage (0.0.113-1~swh1) unstable-swh; urgency=medium

  * v0.0.113
  * in-memory storage: Add recursive argument to directory_ls endpoint

 -- Antoine R. Dumont (@ardumont) <antoine.romain.dumont@gmail.com>  Fri, 30 Nov 2018 11:56:44 +0100

swh-storage (0.0.112-1~swh1) unstable-swh; urgency=medium

  * v0.0.112
  * in-memory storage: Align with existing storage
  * docstring: Improvements and adapt according to api
  * doc: update index to match new swh-doc format
  * Increase test coverage for stat_counters + fix its bugs.

 -- Antoine R. Dumont (@ardumont) <antoine.romain.dumont@gmail.com>  Fri, 30 Nov 2018 10:28:02 +0100

swh-storage (0.0.111-1~swh1) unstable-swh; urgency=medium

  * v0.0.111
  * Move generative tests in their own module
  * Open in-memory storage implementation

 -- Antoine R. Dumont (@ardumont) <antoine.romain.dumont@gmail.com>  Wed, 21 Nov 2018 08:55:14 +0100

swh-storage (0.0.110-1~swh1) unstable-swh; urgency=medium

  * v0.0.110
  * storage: Open content_get_range endpoint
  * tests: Start using hypothesis for tests generation
  * Improvements: Remove SQLisms from the tests and API
  * docs: Document metadata providers

 -- Antoine R. Dumont (@ardumont) <antoine.romain.dumont@gmail.com>  Fri, 16 Nov 2018 11:53:14 +0100

swh-storage (0.0.109-1~swh1) unstable-swh; urgency=medium

  * version 0.0.109

 -- Antoine Lambert <antoine.lambert@inria.fr>  Mon, 12 Nov 2018 14:11:09 +0100

swh-storage (0.0.108-1~swh1) unstable-swh; urgency=medium

  * Release swh.storage v0.0.108
  * Add a function to get a full snapshot from the paginated view

 -- Nicolas Dandrimont <nicolas@dandrimont.eu>  Thu, 18 Oct 2018 18:32:10 +0200

swh-storage (0.0.107-1~swh1) unstable-swh; urgency=medium

  * Release swh.storage v0.0.107
  * Enable pagination of snapshot branches
  * Drop occurrence-related tables
  * Drop entity-related tables

 -- Nicolas Dandrimont <nicolas@dandrimont.eu>  Wed, 17 Oct 2018 15:06:07 +0200

swh-storage (0.0.106-1~swh1) unstable-swh; urgency=medium

  * Release swh.storage v0.0.106
  * Fix origin_visit_get_latest_snapshot logic
  * Improve directory iterator
  * Drop backwards compatibility between snapshots and occurrences
  * Drop the occurrence table

 -- Nicolas Dandrimont <nicolas@dandrimont.eu>  Mon, 08 Oct 2018 17:03:54 +0200

swh-storage (0.0.105-1~swh1) unstable-swh; urgency=medium

  * v0.0.105
  * Increase directory_ls endpoint to 20 seconds
  * Add snapshot to the stats endpoint
  * Improve documentation

 -- Antoine R. Dumont (@ardumont) <antoine.romain.dumont@gmail.com>  Mon, 10 Sep 2018 11:36:27 +0200

swh-storage (0.0.104-1~swh1) unstable-swh; urgency=medium

  * version 0.0.104

 -- Antoine Lambert <antoine.lambert@inria.fr>  Wed, 29 Aug 2018 15:55:37 +0200

swh-storage (0.0.103-1~swh1) unstable-swh; urgency=medium

  * v0.0.103
  * swh.storage.storage: origin_add returns updated list of dict with id

 -- Antoine R. Dumont (@ardumont) <antoine.romain.dumont@gmail.com>  Mon, 30 Jul 2018 11:47:53 +0200

swh-storage (0.0.102-1~swh1) unstable-swh; urgency=medium

  * Release swh-storage v0.0.102
  * Stop using temporary tables for read-only queries
  * Add timeouts for some read-only queries

 -- Nicolas Dandrimont <nicolas@dandrimont.eu>  Tue, 05 Jun 2018 14:06:54 +0200

swh-storage (0.0.101-1~swh1) unstable-swh; urgency=medium

  * v0.0.101
  * swh.storage.api.client: Permit to specify the query timeout option

 -- Antoine R. Dumont (@ardumont) <antoine.romain.dumont@gmail.com>  Thu, 24 May 2018 12:13:51 +0200

swh-storage (0.0.100-1~swh1) unstable-swh; urgency=medium

  * Release swh.storage v0.0.100
  * remote api: only instantiate storage once per import
  * add thread-awareness to the storage implementation
  * properly cleanup after tests
  * parallelize objstorage and storage additions

 -- Nicolas Dandrimont <nicolas@dandrimont.eu>  Sat, 12 May 2018 18:12:40 +0200

swh-storage (0.0.99-1~swh1) unstable-swh; urgency=medium

  * v0.0.99
  * storage: Add methods to compute directories/revisions diff
  * Add a new table for "bucketed" object counts
  * doc: update table clusters in SQL diagram
  * swh.storage.content_missing: Improve docstring

 -- Antoine R. Dumont (@ardumont) <antoine.romain.dumont@gmail.com>  Tue, 20 Feb 2018 13:32:25 +0100

swh-storage (0.0.98-1~swh1) unstable-swh; urgency=medium

  * Release swh.storage v0.0.98
  * Switch backwards compatibility for snapshots off

 -- Nicolas Dandrimont <nicolas@dandrimont.eu>  Tue, 06 Feb 2018 15:27:15 +0100

swh-storage (0.0.97-1~swh1) unstable-swh; urgency=medium

  * Release swh.storage v0.0.97
  * refactor database initialization
  * use a separate thread instead of a temporary file for COPY
    operations
  * add more snapshot-related endpoints

 -- Nicolas Dandrimont <nicolas@dandrimont.eu>  Tue, 06 Feb 2018 14:07:07 +0100

swh-storage (0.0.96-1~swh1) unstable-swh; urgency=medium

  * Release swh.storage v0.0.96
  * Add snapshot models
  * Add support for hg revision type

 -- Nicolas Dandrimont <nicolas@dandrimont.eu>  Tue, 19 Dec 2017 16:25:57 +0100

swh-storage (0.0.95-1~swh1) unstable-swh; urgency=medium

  * v0.0.95
  * swh.storage: Rename indexer_configuration to tool
  * swh.storage: Migrate indexer model to its own model

 -- Antoine R. Dumont (@ardumont) <antoine.romain.dumont@gmail.com>  Thu, 07 Dec 2017 09:56:31 +0100

swh-storage (0.0.94-1~swh1) unstable-swh; urgency=medium

  * v0.0.94
  * Open searching origins methods to storage

 -- Antoine R. Dumont (@ardumont) <antoine.romain.dumont@gmail.com>  Tue, 05 Dec 2017 12:32:57 +0100

swh-storage (0.0.93-1~swh1) unstable-swh; urgency=medium

  * v0.0.93
  * swh.storage: Open indexer_configuration_add endpoint
  * swh-data: Update content mimetype indexer configuration
  * origin_visit_get: make order repeatable
  * db: Make unique indices actually unique and vice versa
  * Add origin_metadata endpoints (add, get, etc...)
  * cleanup: Remove unused content provenance cache tables

 -- Antoine R. Dumont (@ardumont) <antoine.romain.dumont@gmail.com>  Fri, 24 Nov 2017 11:14:11 +0100

swh-storage (0.0.92-1~swh1) unstable-swh; urgency=medium

  * Release swh.storage v0.0.92
  * make swh.storage.schemata work on SQLAlchemy 1.0

 -- Nicolas Dandrimont <nicolas@dandrimont.eu>  Thu, 12 Oct 2017 19:51:24 +0200

swh-storage (0.0.91-1~swh1) unstable-swh; urgency=medium

  * Release swh.storage version 0.0.91
  * Update packaging runes

 -- Nicolas Dandrimont <nicolas@dandrimont.eu>  Thu, 12 Oct 2017 18:41:46 +0200

swh-storage (0.0.90-1~swh1) unstable-swh; urgency=medium

  * Release swh.storage v0.0.90
  * Remove leaky dependency on python3-kafka

 -- Nicolas Dandrimont <nicolas@dandrimont.eu>  Wed, 11 Oct 2017 18:53:22 +0200

swh-storage (0.0.89-1~swh1) unstable-swh; urgency=medium

  * Release swh.storage v0.0.89
  * Add new package for ancillary schemata
  * Add new metadata-related entry points
  * Update for new swh.model

 -- Nicolas Dandrimont <nicolas@dandrimont.eu>  Wed, 11 Oct 2017 17:39:29 +0200

swh-storage (0.0.88-1~swh1) unstable-swh; urgency=medium

  * Release swh.storage v0.0.88
  * Move the archiver to its own module
  * Prepare building for stretch

 -- Nicolas Dandrimont <nicolas@dandrimont.eu>  Fri, 30 Jun 2017 14:52:12 +0200

swh-storage (0.0.87-1~swh1) unstable-swh; urgency=medium

  * Release swh.storage v0.0.87
  * update tasks to new swh.scheduler api

 -- Nicolas Dandrimont <nicolas@dandrimont.eu>  Mon, 12 Jun 2017 17:54:11 +0200

swh-storage (0.0.86-1~swh1) unstable-swh; urgency=medium

  * Release swh.storage v0.0.86
  * archiver updates

 -- Nicolas Dandrimont <nicolas@dandrimont.eu>  Tue, 06 Jun 2017 18:43:43 +0200

swh-storage (0.0.85-1~swh1) unstable-swh; urgency=medium

  * v0.0.85
  * Improve license endpoint's unknown license policy

 -- Antoine R. Dumont (@ardumont) <antoine.romain.dumont@gmail.com>  Tue, 06 Jun 2017 17:55:40 +0200

swh-storage (0.0.84-1~swh1) unstable-swh; urgency=medium

  * v0.0.84
  * Update indexer endpoints to use indexer configuration id
  * Add indexer configuration endpoint

 -- Antoine R. Dumont (@ardumont) <antoine.romain.dumont@gmail.com>  Fri, 02 Jun 2017 16:16:47 +0200

swh-storage (0.0.83-1~swh1) unstable-swh; urgency=medium

  * v0.0.83
  * Add blake2s256 new hash computation on content

 -- Antoine R. Dumont (@ardumont) <antoine.romain.dumont@gmail.com>  Fri, 31 Mar 2017 12:27:09 +0200

swh-storage (0.0.82-1~swh1) unstable-swh; urgency=medium

  * v0.0.82
  * swh.storage.listener: Subscribe to new origin notifications
  * sql/swh-func: improve equality check on the three columns for
    swh_content_missing
  * swh.storage: add length to directory listing primitives
  * refactoring: Migrate from swh.core.hashutil to swh.model.hashutil
  * swh.storage.archiver.updater: Create a content updater journal
    client
  * vault: add a git fast-import cooker
  * vault: generic cache to allow multiple cooker types and formats

 -- Antoine R. Dumont (@ardumont) <antoine.romain.dumont@gmail.com>  Tue, 21 Mar 2017 14:50:16 +0100

swh-storage (0.0.81-1~swh1) unstable-swh; urgency=medium

  * Release swh.storage v0.0.81
  * archiver improvements for mass injection in azure

 -- Nicolas Dandrimont <nicolas@dandrimont.eu>  Thu, 09 Mar 2017 11:15:28 +0100

swh-storage (0.0.80-1~swh1) unstable-swh; urgency=medium

  * Release swh.storage v0.0.80
  * archiver improvements related to the mass injection of contents in
    azure
  * updates to the vault cooker

 -- Nicolas Dandrimont <nicolas@dandrimont.eu>  Tue, 07 Mar 2017 15:12:35 +0100

swh-storage (0.0.79-1~swh1) unstable-swh; urgency=medium

  * Release swh.storage v0.0.79
  * archiver: keep counts of objects in each archive
  * converters: normalize timestamps using swh.model

 -- Nicolas Dandrimont <nicolas@dandrimont.eu>  Tue, 14 Feb 2017 19:37:36 +0100

swh-storage (0.0.78-1~swh1) unstable-swh; urgency=medium

  * v0.0.78
  * Refactoring some common code into swh.core + adaptation api calls in
  * swh.objstorage and swh.storage (storage and vault)

 -- Antoine R. Dumont (@ardumont) <antoine.romain.dumont@gmail.com>  Thu, 26 Jan 2017 15:08:03 +0100

swh-storage (0.0.77-1~swh1) unstable-swh; urgency=medium

  * v0.0.77
  * Paginate results for origin_visits endpoint

 -- Antoine R. Dumont (@ardumont) <antoine.romain.dumont@gmail.com>  Thu, 19 Jan 2017 14:41:49 +0100

swh-storage (0.0.76-1~swh1) unstable-swh; urgency=medium

  * v0.0.76
  * Unify storage and objstorage configuration and instantiation
    functions

 -- Antoine R. Dumont (@ardumont) <antoine.romain.dumont@gmail.com>  Thu, 15 Dec 2016 18:25:58 +0100

swh-storage (0.0.75-1~swh1) unstable-swh; urgency=medium

  * v0.0.75
  * Add information on indexer tools (T610)

 -- Antoine R. Dumont (@ardumont) <antoine.romain.dumont@gmail.com>  Fri, 02 Dec 2016 18:21:36 +0100

swh-storage (0.0.74-1~swh1) unstable-swh; urgency=medium

  * v0.0.74
  * Use strict equality for content ctags' symbols search

 -- Antoine R. Dumont (@ardumont) <antoine.romain.dumont@gmail.com>  Tue, 29 Nov 2016 17:25:29 +0100

swh-storage (0.0.73-1~swh1) unstable-swh; urgency=medium

  * v0.0.73
  * Improve ctags search query for edge cases

 -- Antoine R. Dumont (@ardumont) <antoine.romain.dumont@gmail.com>  Mon, 28 Nov 2016 16:34:55 +0100

swh-storage (0.0.72-1~swh1) unstable-swh; urgency=medium

  * v0.0.72
  * Permit pagination on content_ctags_search api endpoint

 -- Antoine R. Dumont (@ardumont) <antoine.romain.dumont@gmail.com>  Thu, 24 Nov 2016 14:19:29 +0100

swh-storage (0.0.71-1~swh1) unstable-swh; urgency=medium

  * v0.0.71
  * Open full-text search endpoint on ctags

 -- Antoine R. Dumont (@ardumont) <antoine.romain.dumont@gmail.com>  Wed, 23 Nov 2016 17:33:51 +0100

swh-storage (0.0.70-1~swh1) unstable-swh; urgency=medium

  * v0.0.70
  * Add new license endpoints (add/get)
  * Update ctags endpoints to align update conflict policy

 -- Antoine R. Dumont (@ardumont) <antoine.romain.dumont@gmail.com>  Thu, 10 Nov 2016 17:27:49 +0100

swh-storage (0.0.69-1~swh1) unstable-swh; urgency=medium

  * v0.0.69
  * storage: Open ctags entry points (missing, add, get)
  * storage: allow adding several origins at once

 -- Antoine R. Dumont (@ardumont) <antoine.romain.dumont@gmail.com>  Thu, 20 Oct 2016 16:07:07 +0200

swh-storage (0.0.68-1~swh1) unstable-swh; urgency=medium

  * v0.0.68
  * indexer: Open mimetype/language get endpoints
  * indexer: Add the mimetype/language add function with conflict_update
    flag
  * archiver: Extend worker-to-backend to transmit messages to another
  * queue (once done)

 -- Antoine R. Dumont (@ardumont) <antoine.romain.dumont@gmail.com>  Thu, 13 Oct 2016 15:30:21 +0200

swh-storage (0.0.67-1~swh1) unstable-swh; urgency=medium

  * v0.0.67
  * Fix provenance storage init function

 -- Antoine R. Dumont (@ardumont) <antoine.romain.dumont@gmail.com>  Wed, 12 Oct 2016 02:24:12 +0200

swh-storage (0.0.66-1~swh1) unstable-swh; urgency=medium

  * v0.0.66
  * Improve provenance configuration format

 -- Antoine R. Dumont (@ardumont) <antoine.romain.dumont@gmail.com>  Wed, 12 Oct 2016 01:39:26 +0200

swh-storage (0.0.65-1~swh1) unstable-swh; urgency=medium

  * v0.0.65
  * Open api entry points for swh.indexer about content mimetype and
  * language
  * Update schema graph to latest version

 -- Antoine R. Dumont (@ardumont) <antoine.romain.dumont@gmail.com>  Sat, 08 Oct 2016 10:00:30 +0200

swh-storage (0.0.64-1~swh1) unstable-swh; urgency=medium

  * v0.0.64
  * Fix: Missing incremented version 5 for archiver.dbversion
  * Retrieve information on a content cached
  * sql/swh-func: content cache populates lines in deterministic order

 -- Antoine R. Dumont (@ardumont) <antoine.romain.dumont@gmail.com>  Thu, 29 Sep 2016 21:50:59 +0200

swh-storage (0.0.63-1~swh1) unstable-swh; urgency=medium

  * v0.0.63
  * Make the 'worker to backend' destination agnostic (message
    parameter)
  * Improve 'unknown sha1' policy (archiver db can lag behind swh db)
  * Improve 'force copy' policy

 -- Antoine R. Dumont (@ardumont) <antoine.romain.dumont@gmail.com>  Fri, 23 Sep 2016 12:29:50 +0200

swh-storage (0.0.62-1~swh1) unstable-swh; urgency=medium

  * Release swh.storage v0.0.62
  * Updates to the provenance cache to reduce churn on the main tables

 -- Nicolas Dandrimont <nicolas@dandrimont.eu>  Thu, 22 Sep 2016 18:54:52 +0200

swh-storage (0.0.61-1~swh1) unstable-swh; urgency=medium

  * v0.0.61
  * Handle copies of unregistered sha1 in archiver db
  * Fix copy to only the targeted destination
  * Update to latest python3-swh.core dependency

 -- Antoine R. Dumont (@ardumont) <antoine.romain.dumont@gmail.com>  Thu, 22 Sep 2016 13:44:05 +0200

swh-storage (0.0.60-1~swh1) unstable-swh; urgency=medium

  * v0.0.60
  * Update archiver dependencies

 -- Antoine R. Dumont (@ardumont) <antoine.romain.dumont@gmail.com>  Tue, 20 Sep 2016 16:46:48 +0200

swh-storage (0.0.59-1~swh1) unstable-swh; urgency=medium

  * v0.0.59
  * Unify configuration property between director/worker
  * Deal with potential missing contents in the archiver db
  * Improve get_contents_error implementation
  * Remove dead code in swh.storage.db about archiver

 -- Antoine R. Dumont (@ardumont) <antoine.romain.dumont@gmail.com>  Sat, 17 Sep 2016 12:50:14 +0200

swh-storage (0.0.58-1~swh1) unstable-swh; urgency=medium

  * v0.0.58
  * ArchiverDirectorToBackend reads sha1 from stdin and sends chunks of
    sha1
  * for archival.

 -- Antoine R. Dumont (@ardumont) <antoine.romain.dumont@gmail.com>  Fri, 16 Sep 2016 22:17:14 +0200

swh-storage (0.0.57-1~swh1) unstable-swh; urgency=medium

  * v0.0.57
  * Update swh.storage.archiver

 -- Antoine R. Dumont (@ardumont) <antoine.romain.dumont@gmail.com>  Thu, 15 Sep 2016 16:30:11 +0200

swh-storage (0.0.56-1~swh1) unstable-swh; urgency=medium

  * v0.0.56
  * Vault: Add vault implementation (directory cooker & cache
  * implementation + its api)
  * Archiver: Add another archiver implementation (direct to backend)

 -- Antoine R. Dumont (@ardumont) <antoine.romain.dumont@gmail.com>  Thu, 15 Sep 2016 10:56:35 +0200

swh-storage (0.0.55-1~swh1) unstable-swh; urgency=medium

  * v0.0.55
  * Fix origin_visit endpoint

 -- Antoine R. Dumont (@ardumont) <antoine.romain.dumont@gmail.com>  Thu, 08 Sep 2016 15:21:28 +0200

swh-storage (0.0.54-1~swh1) unstable-swh; urgency=medium

  * v0.0.54
  * Open origin_visit_get_by entry point

 -- Antoine R. Dumont (@ardumont) <antoine.romain.dumont@gmail.com>  Mon, 05 Sep 2016 12:36:34 +0200

swh-storage (0.0.53-1~swh1) unstable-swh; urgency=medium

  * v0.0.53
  * Add cache about content provenance
  * debian: fix python3-swh.storage.archiver runtime dependency
  * debian: create new package python3-swh.storage.provenance

 -- Antoine R. Dumont (@ardumont) <antoine.romain.dumont@gmail.com>  Fri, 02 Sep 2016 11:14:09 +0200

swh-storage (0.0.52-1~swh1) unstable-swh; urgency=medium

  * v0.0.52
  * Package python3-swh.storage.archiver

 -- Antoine R. Dumont (@ardumont) <antoine.romain.dumont@gmail.com>  Thu, 25 Aug 2016 14:55:23 +0200

swh-storage (0.0.51-1~swh1) unstable-swh; urgency=medium

  * Release swh.storage v0.0.51
  * Add new metadata column to origin_visit
  * Update swh-add-directory script for updated API

 -- Nicolas Dandrimont <nicolas@dandrimont.eu>  Wed, 24 Aug 2016 14:36:03 +0200

swh-storage (0.0.50-1~swh1) unstable-swh; urgency=medium

  * v0.0.50
  * Add a function to pull (only) metadata for a list of contents
  * Update occurrence_add api entry point to properly deal with
    origin_visit
  * Add origin_visit api entry points to create/update origin_visit

 -- Antoine R. Dumont (@ardumont) <antoine.romain.dumont@gmail.com>  Tue, 23 Aug 2016 16:29:26 +0200

swh-storage (0.0.49-1~swh1) unstable-swh; urgency=medium

  * Release swh.storage v0.0.49
  * Proper dependency on python3-kafka

 -- Nicolas Dandrimont <nicolas@dandrimont.eu>  Fri, 19 Aug 2016 13:45:52 +0200

swh-storage (0.0.48-1~swh1) unstable-swh; urgency=medium

  * Release swh.storage v0.0.48
  * Updates to the archiver
  * Notification support for new object creations

 -- Nicolas Dandrimont <nicolas@dandrimont.eu>  Fri, 19 Aug 2016 12:13:50 +0200

swh-storage (0.0.47-1~swh1) unstable-swh; urgency=medium

  * Release swh.storage v0.0.47
  * Update storage archiver to new schemaless schema

 -- Nicolas Dandrimont <nicolas@dandrimont.eu>  Fri, 22 Jul 2016 16:59:19 +0200

swh-storage (0.0.46-1~swh1) unstable-swh; urgency=medium

  * v0.0.46
  * Update archiver bootstrap

 -- Antoine R. Dumont (@ardumont) <antoine.romain.dumont@gmail.com>  Wed, 20 Jul 2016 19:04:42 +0200

swh-storage (0.0.45-1~swh1) unstable-swh; urgency=medium

  * v0.0.45
  * Separate swh.storage.archiver's db from swh.storage.storage

 -- Antoine R. Dumont (@ardumont) <antoine.romain.dumont@gmail.com>  Tue, 19 Jul 2016 15:05:36 +0200

swh-storage (0.0.44-1~swh1) unstable-swh; urgency=medium

  * v0.0.44
  * Open listing visits per origin api

 -- Quentin Campos <qcampos@etud.u-pem.fr>  Fri, 08 Jul 2016 11:27:10 +0200

swh-storage (0.0.43-1~swh1) unstable-swh; urgency=medium

  * v0.0.43
  * Extract objstorage to its own package swh.objstorage

 -- Quentin Campos <qcampos@etud.u-pem.fr>  Mon, 27 Jun 2016 14:57:12 +0200

swh-storage (0.0.42-1~swh1) unstable-swh; urgency=medium

  * Add an object storage multiplexer to allow transition between
    multiple versions of object storages.

 -- Quentin Campos <qcampos@etud.u-pem.fr>  Tue, 21 Jun 2016 15:03:52 +0200

swh-storage (0.0.41-1~swh1) unstable-swh; urgency=medium

  * Refactoring of the object storage in order to allow multiple
    versions of it, as well as a multiplexer for version transition.

 -- Quentin Campos <qcampos@etud.u-pem.fr>  Thu, 16 Jun 2016 15:54:16 +0200

swh-storage (0.0.40-1~swh1) unstable-swh; urgency=medium

  * Release swh.storage v0.0.40:
  * Refactor objstorage to allow for different implementations
  * Updates to the checker functionality
  * Bump swh.core dependency to v0.0.20

 -- Nicolas Dandrimont <nicolas@dandrimont.eu>  Tue, 14 Jun 2016 17:25:42 +0200

swh-storage (0.0.39-1~swh1) unstable-swh; urgency=medium

  * v0.0.39
  * Add run_from_webserver function for objstorage api server
  * Add unique identifier message on default api server route endpoints

 -- Antoine R. Dumont (@ardumont) <antoine.romain.dumont@gmail.com>  Fri, 20 May 2016 15:27:34 +0200

swh-storage (0.0.38-1~swh1) unstable-swh; urgency=medium

  * v0.0.38
  * Add an http api for object storage
  * Implement an archiver to perform backup copies

 -- Quentin Campos <qcampos@etud.u-pem.fr>  Fri, 20 May 2016 14:40:14 +0200

swh-storage (0.0.37-1~swh1) unstable-swh; urgency=medium

  * Release swh.storage v0.0.37
  * Add fullname to person table
  * Add svn as a revision type

 -- Nicolas Dandrimont <nicolas@dandrimont.eu>  Fri, 08 Apr 2016 16:44:24 +0200

swh-storage (0.0.36-1~swh1) unstable-swh; urgency=medium

  * Release swh.storage v0.0.36
  * Add json-schema documentation for the jsonb fields
  * Overhaul entity handling

 -- Nicolas Dandrimont <nicolas@dandrimont.eu>  Wed, 16 Mar 2016 17:27:17 +0100

swh-storage (0.0.35-1~swh1) unstable-swh; urgency=medium

  * Release swh-storage v0.0.35
  * Factor in temporary tables with only an id (db v059)
  * Allow generic object search by sha1_git (db v060)

 -- Nicolas Dandrimont <nicolas@dandrimont.eu>  Thu, 25 Feb 2016 16:21:01 +0100

swh-storage (0.0.34-1~swh1) unstable-swh; urgency=medium

  * Release swh.storage version 0.0.34
  * occurrence improvements
  * commit metadata improvements

 -- Nicolas Dandrimont <nicolas@dandrimont.eu>  Fri, 19 Feb 2016 18:20:07 +0100

swh-storage (0.0.33-1~swh1) unstable-swh; urgency=medium

  * Bump swh.storage to version 0.0.33

 -- Nicolas Dandrimont <nicolas@dandrimont.eu>  Fri, 05 Feb 2016 11:17:00 +0100

swh-storage (0.0.32-1~swh1) unstable-swh; urgency=medium

  * v0.0.32
  * Let the person's id flow
  * sql/upgrades/051: 050->051 schema change
  * sql/upgrades/050: 049->050 schema change - Clean up obsolete
    functions
  * sql/upgrades/049: Final take for 048->049 schema change.
  * sql: Use a new schema for occurrences

 -- Antoine R. Dumont (@ardumont) <antoine.romain.dumont@gmail.com>  Fri, 29 Jan 2016 17:44:27 +0100

swh-storage (0.0.31-1~swh1) unstable-swh; urgency=medium

  * v0.0.31
  * Deal with occurrence_history.branch, occurrence.branch, release.name
    as bytes

 -- Antoine R. Dumont (@ardumont) <antoine.romain.dumont@gmail.com>  Wed, 27 Jan 2016 15:45:53 +0100

swh-storage (0.0.30-1~swh1) unstable-swh; urgency=medium

  * Prepare swh.storage v0.0.30 release
  * type-agnostic occurrences and revisions

 -- Nicolas Dandrimont <nicolas@dandrimont.eu>  Tue, 26 Jan 2016 07:36:43 +0100

swh-storage (0.0.29-1~swh1) unstable-swh; urgency=medium

  * v0.0.29
  * New:
  * Upgrade sql schema to 041→043
  * Deal with communication downtime between clients and storage
  * Open occurrence_get(origin_id) to retrieve latest occurrences per
    origin
  * Open release_get_by to retrieve a release by origin
  * Open directory_get to retrieve information on directory by id
  * Open entity_get to retrieve information on entity + hierarchy from
    its uuid
  * Open directory_get that retrieve information on directory per id
  * Update:
  * directory_get/directory_ls: Rename to directory_ls
  * revision_log: update to retrieve logs from multiple root revisions
  * revision_get_by: branch name filtering is now optional

 -- Antoine R. Dumont (@ardumont) <antoine.romain.dumont@gmail.com>  Wed, 20 Jan 2016 16:15:50 +0100

swh-storage (0.0.28-1~swh1) unstable-swh; urgency=medium

  * v0.0.28
  * Open entity_get api

 -- Antoine R. Dumont (@ardumont) <antoine.romain.dumont@gmail.com>  Fri, 15 Jan 2016 16:37:27 +0100

swh-storage (0.0.27-1~swh1) unstable-swh; urgency=medium

  * v0.0.27
  * Open directory_entry_get_by_path api
  * Improve get_revision_by api performance
  * sql/swh-schema: add index on origin(type, url) --> improve origin
    lookup api
  * Bump to 039 db version

 -- Antoine R. Dumont (@ardumont) <antoine.romain.dumont@gmail.com>  Fri, 15 Jan 2016 12:42:47 +0100

swh-storage (0.0.26-1~swh1) unstable-swh; urgency=medium

  * v0.0.26
  * Open revision_get_by to retrieve a revision by occurrence criterion
    filtering
  * sql/upgrades/036: add 035→036 upgrade script

 -- Antoine R. Dumont (@ardumont) <antoine.romain.dumont@gmail.com>  Wed, 13 Jan 2016 12:46:44 +0100

swh-storage (0.0.25-1~swh1) unstable-swh; urgency=medium

  * v0.0.25
  * Limit results in swh_revision_list*
  * Create the package to align the current db production version on
    https://archive.softwareheritage.org/

 -- Antoine R. Dumont (@ardumont) <antoine.romain.dumont@gmail.com>  Fri, 08 Jan 2016 11:33:08 +0100

swh-storage (0.0.24-1~swh1) unstable-swh; urgency=medium

  * Prepare swh.storage release v0.0.24
  * Add a limit argument to revision_log

 -- Nicolas Dandrimont <nicolas@dandrimont.eu>  Wed, 06 Jan 2016 15:12:53 +0100

swh-storage (0.0.23-1~swh1) unstable-swh; urgency=medium

  * v0.0.23
  * Protect against overflow, wrapped in ValueError for client
  * Fix relative path import for remote storage.
  * api to retrieve revision_log is now 'parents' aware

 -- Antoine R. Dumont (@ardumont) <antoine.romain.dumont@gmail.com>  Wed, 06 Jan 2016 11:30:58 +0100

swh-storage (0.0.22-1~swh1) unstable-swh; urgency=medium

  * Release v0.0.22
  * Fix relative import for remote storage

 -- Nicolas Dandrimont <nicolas@dandrimont.eu>  Wed, 16 Dec 2015 16:04:48 +0100

swh-storage (0.0.21-1~swh1) unstable-swh; urgency=medium

  * Prepare release v0.0.21
  * Protect the storage api client from overflows
  * Add a get_storage function mapping to local or remote storage

 -- Nicolas Dandrimont <nicolas@dandrimont.eu>  Wed, 16 Dec 2015 13:34:46 +0100

swh-storage (0.0.20-1~swh1) unstable-swh; urgency=medium

  * v0.0.20
  * allow numeric timestamps with offset
  * Open revision_log api
  * start migration to swh.model

 -- Antoine R. Dumont (@ardumont) <antoine.romain.dumont@gmail.com>  Mon, 07 Dec 2015 15:20:36 +0100

swh-storage (0.0.19-1~swh1) unstable-swh; urgency=medium

  * v0.0.19
  * Improve directory listing with content data
  * Open person_get
  * Open release_get data reading
  * Improve origin_get api
  * Effort to unify api output on dict (for read)
  * Migrate backend to 032

 -- Antoine R. Dumont (@ardumont) <antoine.romain.dumont@gmail.com>  Fri, 27 Nov 2015 13:33:34 +0100

swh-storage (0.0.18-1~swh1) unstable-swh; urgency=medium

  * v0.0.18
  * Improve origin_get to permit retrieval per id
  * Update directory_get implementation (add join from
  * directory_entry_file to content)
  * Open release_get : [sha1] -> [Release]

 -- Antoine R. Dumont (@ardumont) <antoine.romain.dumont@gmail.com>  Thu, 19 Nov 2015 11:18:35 +0100

swh-storage (0.0.17-1~swh1) unstable-swh; urgency=medium

  * Prepare deployment of swh.storage v0.0.17
  * Add some entity related entry points

 -- Nicolas Dandrimont <nicolas@dandrimont.eu>  Tue, 03 Nov 2015 16:40:59 +0100

swh-storage (0.0.16-1~swh1) unstable-swh; urgency=medium

  * v0.0.16
  * Add metadata column in revision (db version 29)
  * cache http connection for remote storage client

 -- Antoine R. Dumont (@ardumont) <antoine.romain.dumont@gmail.com>  Thu, 29 Oct 2015 10:29:00 +0100

swh-storage (0.0.15-1~swh1) unstable-swh; urgency=medium

  * Prepare deployment of swh.storage v0.0.15
  * Allow population of fetch_history
  * Update organizations / projects as entities
  * Use schema v028 for directory addition

 -- Nicolas Dandrimont <nicolas@dandrimont.eu>  Tue, 27 Oct 2015 11:43:39 +0100

swh-storage (0.0.14-1~swh1) unstable-swh; urgency=medium

  * Prepare swh.storage v0.0.14 deployment

 -- Nicolas Dandrimont <nicolas@dandrimont.eu>  Fri, 16 Oct 2015 15:34:08 +0200

swh-storage (0.0.13-1~swh1) unstable-swh; urgency=medium

  * Prepare deploying swh.storage v0.0.13

 -- Nicolas Dandrimont <nicolas@dandrimont.eu>  Fri, 16 Oct 2015 14:51:44 +0200

swh-storage (0.0.12-1~swh1) unstable-swh; urgency=medium

  * Prepare deploying swh.storage v0.0.12

 -- Nicolas Dandrimont <nicolas@dandrimont.eu>  Tue, 13 Oct 2015 12:39:18 +0200

swh-storage (0.0.11-1~swh1) unstable-swh; urgency=medium

  * Preparing deployment of swh.storage v0.0.11

 -- Nicolas Dandrimont <nicolas@dandrimont.eu>  Fri, 09 Oct 2015 17:44:51 +0200

swh-storage (0.0.10-1~swh1) unstable-swh; urgency=medium

  * Prepare deployment of swh.storage v0.0.10

 -- Nicolas Dandrimont <nicolas@dandrimont.eu>  Tue, 06 Oct 2015 17:37:00 +0200

swh-storage (0.0.9-1~swh1) unstable-swh; urgency=medium

  * Prepare deployment of swh.storage v0.0.9

 -- Nicolas Dandrimont <nicolas@dandrimont.eu>  Thu, 01 Oct 2015 19:03:00 +0200

swh-storage (0.0.8-1~swh1) unstable-swh; urgency=medium

  * Prepare deployment of swh.storage v0.0.8

 -- Nicolas Dandrimont <nicolas@dandrimont.eu>  Thu, 01 Oct 2015 11:32:46 +0200

swh-storage (0.0.7-1~swh1) unstable-swh; urgency=medium

  * Prepare deployment of swh.storage v0.0.7

 -- Nicolas Dandrimont <nicolas@dandrimont.eu>  Tue, 29 Sep 2015 16:52:54 +0200

swh-storage (0.0.6-1~swh1) unstable-swh; urgency=medium

  * Prepare deployment of swh.storage v0.0.6

 -- Nicolas Dandrimont <nicolas@dandrimont.eu>  Tue, 29 Sep 2015 16:43:24 +0200

swh-storage (0.0.5-1~swh1) unstable-swh; urgency=medium

  * Prepare deploying swh.storage v0.0.5

 -- Nicolas Dandrimont <nicolas@dandrimont.eu>  Tue, 29 Sep 2015 16:27:00 +0200

swh-storage (0.0.1-1~swh1) unstable-swh; urgency=medium

  * Initial release
  * swh.storage.api: Properly escape arbitrary byte sequences in
    arguments

 -- Nicolas Dandrimont <nicolas@dandrimont.eu>  Tue, 22 Sep 2015 17:02:34 +0200<|MERGE_RESOLUTION|>--- conflicted
+++ resolved
@@ -1,10 +1,3 @@
-<<<<<<< HEAD
-swh-storage (0.37.0-1~swh2~bpo10+1) buster-swh; urgency=medium
-
-  * Rebuild for buster-swh
-
- -- Software Heritage autobuilder (on jenkins-debian1) <jenkins@jenkins-debian1.internal.softwareheritage.org>  Thu, 16 Sep 2021 08:00:40 +0000
-=======
 swh-storage (0.37.1-1~swh1) unstable-swh; urgency=medium
 
   * New upstream release 0.37.1     - (tagged by David Douard
@@ -12,7 +5,6 @@
   * Upstream changes:     - v0.37.1
 
  -- Software Heritage autobuilder (on jenkins-debian1) <jenkins@jenkins-debian1.internal.softwareheritage.org>  Wed, 29 Sep 2021 10:12:31 +0000
->>>>>>> 91091fe7
 
 swh-storage (0.37.0-1~swh2) unstable-swh; urgency=medium
 
