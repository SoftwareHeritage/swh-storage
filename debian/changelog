--- conflicted
+++ resolved
@@ -1,10 +1,3 @@
-<<<<<<< HEAD
-swh-storage (0.0.39-1~swh1~bpo9+1) stretch-swh; urgency=medium
-
-  * Rebuild for stretch-backports.
-
- -- Antoine R. Dumont (@ardumont) <antoine.romain.dumont@gmail.com>  Fri, 20 May 2016 15:27:34 +0200
-=======
 swh-storage (0.0.40-1~swh1) unstable-swh; urgency=medium
 
   * Release swh.storage v0.0.40:
@@ -13,7 +6,6 @@
   * Bump swh.core dependency to v0.0.20
 
  -- Nicolas Dandrimont <nicolas@dandrimont.eu>  Tue, 14 Jun 2016 17:25:42 +0200
->>>>>>> 46ec1a37
 
 swh-storage (0.0.39-1~swh1) unstable-swh; urgency=medium
 
