<<<<<<< HEAD
swh-storage (0.42.0-1~swh1~bpo10+1) buster-swh; urgency=medium

  * Rebuild for buster-swh

 -- Software Heritage autobuilder (on jenkins-debian1) <jenkins@jenkins-debian1.internal.softwareheritage.org>  Tue, 25 Jan 2022 16:08:11 +0000
=======
swh-storage (0.43.0-1~swh1) unstable-swh; urgency=medium

  * New upstream release 0.43.0     - (tagged by Nicolas Dandrimont
    <nicolas@dandrimont.eu> on 2022-02-02 18:46:15 +0100)
  * Upstream changes:     - Release swh.storage 0.43.0     - Add a
    displayname field to the person table in PostgreSQL     - Use the
    displayname field in returned results for revision_get,     -
    revision_log and release_get

 -- Software Heritage autobuilder (on jenkins-debian1) <jenkins@jenkins-debian1.internal.softwareheritage.org>  Wed, 02 Feb 2022 17:56:33 +0000
>>>>>>> 191992d0

swh-storage (0.42.0-1~swh1) unstable-swh; urgency=medium

  * New upstream release 0.42.0     - (tagged by Valentin Lorentz
    <vlorentz@softwareheritage.org> on 2022-01-25 16:44:35 +0100)
  * Upstream changes:     - v0.42.0     - * Remove 'offset' and
    'negative_utc' for the TimestampWithTimezone constructor call     -
    * Stop using the deprecated 'TimestampWithTimezone.offset' attribute
    - * Fix directory_add to actually insert the manifest + add
    directory_get_raw_manifest

 -- Software Heritage autobuilder (on jenkins-debian1) <jenkins@jenkins-debian1.internal.softwareheritage.org>  Tue, 25 Jan 2022 15:54:46 +0000

swh-storage (0.41.1-1~swh1) unstable-swh; urgency=medium

  * New upstream release 0.41.1     - (tagged by David Douard
    <david.douard@sdfa3.org> on 2022-01-04 15:46:41 +0100)
  * Upstream changes:     - v0.41.1

 -- Software Heritage autobuilder (on jenkins-debian1) <jenkins@jenkins-debian1.internal.softwareheritage.org>  Tue, 04 Jan 2022 14:55:33 +0000

swh-storage (0.41.0-1~swh1) unstable-swh; urgency=medium

  * New upstream release 0.41.0     - (tagged by Nicolas Dandrimont
    <nicolas@dandrimont.eu> on 2021-12-22 15:24:31 +0100)
  * Upstream changes:     - Release swh.storage v0.41.0     - add
    support for storing odd-shaped git objects enabled in swh.model
    4.0.0     - drop workarounds for old versions of tenacity

 -- Software Heritage autobuilder (on jenkins-debian1) <jenkins@jenkins-debian1.internal.softwareheritage.org>  Wed, 22 Dec 2021 15:22:18 +0000

swh-storage (0.40.0-2~swh1) unstable-swh; urgency=medium

  * Update dependencies in d/control.

 -- David Douard <david.douard@sdfa3.org>  Tue, 16 Nov 2021 14:37:20 +0100

swh-storage (0.40.0-1~swh1) unstable-swh; urgency=medium

  * New upstream release 0.40.0     - (tagged by David Douard
    <david.douard@sdfa3.org> on 2021-11-16 10:11:25 +0100)
  * Upstream changes:     - v0.40.0     - Add support for a redis-based
    reporting for invalid mirrorred objects     - Remove now useless
    fixers in storage/fixer.py     - Add a new --type option to 'swh
    strorage repay'     - Update extrinsic metadata specs

 -- Software Heritage autobuilder (on jenkins-debian1) <jenkins@jenkins-debian1.internal.softwareheritage.org>  Tue, 16 Nov 2021 09:45:39 +0000

swh-storage (0.39.0-1~swh1) unstable-swh; urgency=medium

  * New upstream release 0.39.0     - (tagged by Antoine Lambert
    <anlambert@softwareheritage.org> on 2021-10-28 17:09:40 +0200)
  * Upstream changes:     - version 0.39.0

 -- Software Heritage autobuilder (on jenkins-debian1) <jenkins@jenkins-debian1.internal.softwareheritage.org>  Fri, 29 Oct 2021 09:17:36 +0000

swh-storage (0.38.0-1~swh1) unstable-swh; urgency=medium

  * New upstream release 0.38.0     - (tagged by Antoine R. Dumont
    (@ardumont) <ardumont@softwareheritage.org> on 2021-10-11 13:28:27
    +0200)
  * Upstream changes:     - v0.38.0     - buffer: add some debug logging
    for number of objects sent     - buffer: add a threshold for the
    estimated size of revision and release batches     - buffer: add a
    threshold for the number of revision parents in one batch     -
    buffer: add a threshold for the number of directory entries in one
    batch     - filter: add filtering for release_add     - filter: do
    not call the underlying functions if there's nothing to add     -
    buffer: Ensure that we don't send data from empty buffers

 -- Software Heritage autobuilder (on jenkins-debian1) <jenkins@jenkins-debian1.internal.softwareheritage.org>  Mon, 11 Oct 2021 14:58:23 +0000

swh-storage (0.37.1-1~swh1) unstable-swh; urgency=medium

  * New upstream release 0.37.1     - (tagged by David Douard
    <david.douard@sdfa3.org> on 2021-09-29 11:31:33 +0200)
  * Upstream changes:     - v0.37.1

 -- Software Heritage autobuilder (on jenkins-debian1) <jenkins@jenkins-debian1.internal.softwareheritage.org>  Wed, 29 Sep 2021 10:12:31 +0000

swh-storage (0.37.0-1~swh2) unstable-swh; urgency=medium

  * Bump new release

 -- Antoine R. Dumont (@ardumont) <ardumont@softwareheritage.org>  Thu, 16 Sep 2021 09:51:51 +0200

swh-storage (0.37.0-1~swh1) unstable-swh; urgency=medium

  * New upstream release 0.37.0     - (tagged by Antoine R. Dumont
    (@ardumont) <ardumont@softwareheritage.org> on 2021-09-15 18:44:19
    +0200)
  * Upstream changes:     - v0.37.0     - Allow filtering extids per
    extid_version/extid_type when reading     -
    migrate_extrinsic_metadata: Fix edge cases (missing f-
    stringification, remaining pypi     - issues, ...)     - cassandra:
    Make directory_ls fetch contents in batch instead of one-by-one     -
    cassandra: Add option to select (hopefully) more efficient batch
    insertion algos     - cassandra: Remove stat_counters.     -
    cassandra: generate statsd metrics on method calls     -
    content_get: Fetch rows concurrently     -
    directory_entry_add_batch: Remove the temporary prepared statement
    entirely     - directory_entry_add_batch: Reduce churn of prepared
    statements     - postgresql: Fix a column order mismatch between the
    query and object builder     - Add counting storage proxy

 -- Software Heritage autobuilder (on jenkins-debian1) <jenkins@jenkins-debian1.internal.softwareheritage.org>  Thu, 16 Sep 2021 06:42:23 +0000

swh-storage (0.36.0-1~swh1) unstable-swh; urgency=medium

  * New upstream release 0.36.0     - (tagged by Vincent SELLIER
    <vincent.sellier@softwareheritage.org> on 2021-08-24 16:51:07 +0200)
  * Upstream changes:     - v0.36.0     - changelog:     - Add cvs as
    supported revision_type     - Add test for origin_visit_get_latest
    in presence of mismatched id and date orders     - cassandra: Bump
    next_visit_id when origin_visit_add is called by a replayer     -
    cassandra: Make content_missing query in batches     - backfill: add
    extra where clause to use the right index for extid requests

 -- Software Heritage autobuilder (on jenkins-debian1) <jenkins@jenkins-debian1.internal.softwareheritage.org>  Tue, 24 Aug 2021 15:01:32 +0000

swh-storage (0.35.1-1~swh1) unstable-swh; urgency=medium

  * New upstream release 0.35.1     - (tagged by Valentin Lorentz
    <vlorentz@softwareheritage.org> on 2021-08-20 11:53:33 +0200)
  * Upstream changes:     - v0.35.1     - * cassandra: Fix crash when
    using _missing() functions with more than 100 ids with ScyllaDB.

 -- Software Heritage autobuilder (on jenkins-debian1) <jenkins@jenkins-debian1.internal.softwareheritage.org>  Fri, 20 Aug 2021 10:01:16 +0000

swh-storage (0.35.0-1~swh1) unstable-swh; urgency=medium

  * New upstream release 0.35.0     - (tagged by Antoine R. Dumont
    (@ardumont) <ardumont@softwareheritage.org> on 2021-07-28 10:36:09
    +0200)
  * Upstream changes:     - v0.35.0     - Implement storage of the
    ExtID.extid_version field

 -- Software Heritage autobuilder (on jenkins-debian1) <jenkins@jenkins-debian1.internal.softwareheritage.org>  Wed, 28 Jul 2021 08:43:06 +0000

swh-storage (0.34.0-1~swh1) unstable-swh; urgency=medium

  * New upstream release 0.34.0     - (tagged by Vincent SELLIER
    <vincent.sellier@softwareheritage.org> on 2021-07-07 18:22:00 +0200)
  * Upstream changes:     - v0.34.0     - cassandra: allow to configure
    the consistency level

 -- Software Heritage autobuilder (on jenkins-debian1) <jenkins@jenkins-debian1.internal.softwareheritage.org>  Wed, 07 Jul 2021 16:58:42 +0000

swh-storage (0.33.0-1~swh1) unstable-swh; urgency=medium

  * New upstream release 0.33.0     - (tagged by Valentin Lorentz
    <vlorentz@softwareheritage.org> on 2021-07-05 16:48:16 +0200)
  * Upstream changes:     - v0.33.0     - * Add endpoint
    raw_extrinsic_metadata_get_authorities

 -- Software Heritage autobuilder (on jenkins-debian1) <jenkins@jenkins-debian1.internal.softwareheritage.org>  Mon, 05 Jul 2021 15:00:12 +0000

swh-storage (0.32.0-1~swh1) unstable-swh; urgency=medium

  * New upstream release 0.32.0     - (tagged by Vincent SELLIER
    <vincent.sellier@softwareheritage.org> on 2021-06-28 15:35:44 +0200)
  * Upstream changes:     - v0.32.0     - * cassandra: Add support for
    non-ASCII origin 'URLs'.

 -- Software Heritage autobuilder (on jenkins-debian1) <jenkins@jenkins-debian1.internal.softwareheritage.org>  Mon, 28 Jun 2021 16:20:21 +0000

swh-storage (0.31.0-1~swh1) unstable-swh; urgency=medium

  * New upstream release 0.31.0     - (tagged by Valentin Lorentz
    <vlorentz@softwareheritage.org> on 2021-06-25 11:17:50 +0200)
  * Upstream changes:     - v0.31.0     - * cassandra: Add partial
    support for ScyllaDB     - * mypy: Fix errors with release >= v0.900
    (but breaks older mypy versions)     - * Add endpoints to access
    REMD by id

 -- Software Heritage autobuilder (on jenkins-debian1) <jenkins@jenkins-debian1.internal.softwareheritage.org>  Fri, 25 Jun 2021 09:26:09 +0000

swh-storage (0.30.1-1~swh1) unstable-swh; urgency=medium

  * New upstream release 0.30.1     - (tagged by Antoine R. Dumont
    (@ardumont) <ardumont@softwareheritage.org> on 2021-05-21 10:09:02
    +0200)
  * Upstream changes:     - v0.30.1     - Finalize the config "local"
    deprecation in favor of "postgresql"     - tests: Make test
    parameters order deterministic, so they don't crash pytest-xdist
    - test_cassandra: Improve error when the process is started but not
    listening

 -- Software Heritage autobuilder (on jenkins-debian1) <jenkins@jenkins-debian1.internal.softwareheritage.org>  Fri, 21 May 2021 08:22:33 +0000

swh-storage (0.30.0-1~swh1) unstable-swh; urgency=medium

  * New upstream release 0.30.0     - (tagged by David Douard
    <david.douard@sdfa3.org> on 2021-05-18 16:34:25 +0200)
  * Upstream changes:     - v0.30.0

 -- Software Heritage autobuilder (on jenkins-debian1) <jenkins@jenkins-debian1.internal.softwareheritage.org>  Tue, 18 May 2021 14:45:21 +0000

swh-storage (0.29.1-1~swh1) unstable-swh; urgency=medium

  * New upstream release 0.29.1     - (tagged by Nicolas Dandrimont
    <nicolas@dandrimont.eu> on 2021-05-14 18:31:52 +0200)
  * Upstream changes:     - Release swh.storage 0.29.1     - Add missing
    db migration

 -- Software Heritage autobuilder (on jenkins-debian1) <jenkins@jenkins-debian1.internal.softwareheritage.org>  Fri, 14 May 2021 16:59:42 +0000

swh-storage (0.29.0-1~swh1) unstable-swh; urgency=medium

  * New upstream release 0.29.0     - (tagged by Valentin Lorentz
    <vlorentz@softwareheritage.org> on 2021-05-11 15:04:58 +0200)
  * Upstream changes:     - v0.29.0     - * Make the
    TenaciousProxyStorage retry when a single object add fails     - *
    Move all proxy storages in swh/storage/proxies/     - * Deprecate
    the "local" storage cls in favor of "postgresql"     - * cassandra:
    Add tests checking directory_add and snapshot_add are atomic.     -
    * Add endpoint directory_get_entries, to quickly list a directory's
    entries     - * content_get: Add support for queries by sha1_git

 -- Software Heritage autobuilder (on jenkins-debian1) <jenkins@jenkins-debian1.internal.softwareheritage.org>  Tue, 11 May 2021 13:12:42 +0000

swh-storage (0.28.0-1~swh1) unstable-swh; urgency=medium

  * New upstream release 0.28.0     - (tagged by Valentin Lorentz
    <vlorentz@softwareheritage.org> on 2021-05-06 15:52:03 +0200)
  * Upstream changes:     - v0.28.0     - * Normalize all
    Storage.xxx_add() methods to return a summary     - * cassandra: Add
    'check_missing' option, to allow updating objects     - * cassandra:
    Add a test of a 'complex' migration, with a PK update     - * Add a
    new TenaciousProxyStorage     - * Make postgresql's origin_add not
    raise an error in case of conflict     - * Stop storing
    authority/fetcher metadata.     - * tenacious: Document potential
    issues about objects being dropped     - * Use swh.core 0.14

 -- Software Heritage autobuilder (on jenkins-debian1) <jenkins@jenkins-debian1.internal.softwareheritage.org>  Thu, 06 May 2021 14:06:51 +0000

swh-storage (0.27.4-1~swh1) unstable-swh; urgency=medium

  * New upstream release 0.27.4     - (tagged by Antoine Lambert
    <antoine.lambert@inria.fr> on 2021-04-29 14:38:49 +0200)
  * Upstream changes:     - version 0.27.4

 -- Software Heritage autobuilder (on jenkins-debian1) <jenkins@jenkins-debian1.internal.softwareheritage.org>  Thu, 29 Apr 2021 13:04:46 +0000

swh-storage (0.27.3-1~swh1) unstable-swh; urgency=medium

  * New upstream release 0.27.3     - (tagged by Antoine Lambert
    <antoine.lambert@inria.fr> on 2021-04-09 14:59:36 +0200)
  * Upstream changes:     - version 0.27.3

 -- Software Heritage autobuilder (on jenkins-debian1) <jenkins@jenkins-debian1.internal.softwareheritage.org>  Fri, 09 Apr 2021 13:06:58 +0000

swh-storage (0.27.2-1~swh1) unstable-swh; urgency=medium

  * New upstream release 0.27.2     - (tagged by David Douard
    <david.douard@sdfa3.org> on 2021-04-07 15:06:41 +0200)
  * Upstream changes:     - v0.27.2

 -- Software Heritage autobuilder (on jenkins-debian1) <jenkins@jenkins-debian1.internal.softwareheritage.org>  Thu, 08 Apr 2021 08:05:43 +0000

swh-storage (0.27.1-1~swh1) unstable-swh; urgency=medium

  * New upstream release 0.27.1     - (tagged by Valentin Lorentz
    <vlorentz@softwareheritage.org> on 2021-03-30 17:47:03 +0200)
  * Upstream changes:     - v0.27.1     - * buffer: Add support for
    'extid'

 -- Software Heritage autobuilder (on jenkins-debian1) <jenkins@jenkins-debian1.internal.softwareheritage.org>  Tue, 30 Mar 2021 15:59:01 +0000

swh-storage (0.27.0-1~swh1) unstable-swh; urgency=medium

  * New upstream release 0.27.0     - (tagged by Valentin Lorentz
    <vlorentz@softwareheritage.org> on 2021-03-29 14:33:24 +0200)
  * Upstream changes:     - v0.27.0     - * origin_visit_status_add: Fix
    inconsistent/incorrect errors when type is None and visit is
    missing.     - * extid: remove unicity on (extid_type, extid) and
    (target_type, target)

 -- Software Heritage autobuilder (on jenkins-debian1) <jenkins@jenkins-debian1.internal.softwareheritage.org>  Mon, 29 Mar 2021 12:44:14 +0000

swh-storage (0.26.0-1~swh1) unstable-swh; urgency=medium

  * New upstream release 0.26.0     - (tagged by Nicolas Dandrimont
    <nicolas@dandrimont.eu> on 2021-03-22 14:44:35 +0100)
  * Upstream changes:     - Release swh.storage v0.26.0     - Move
    raw_extrinsic_metadata deduplication to use a new id column.

 -- Software Heritage autobuilder (on jenkins-debian1) <jenkins@jenkins-debian1.internal.softwareheritage.org>  Mon, 22 Mar 2021 21:53:39 +0000

swh-storage (0.25.0-1~swh1) unstable-swh; urgency=medium

  * New upstream release 0.25.0     - (tagged by Antoine Lambert
    <antoine.lambert@inria.fr> on 2021-03-18 13:55:10 +0100)
  * Upstream changes:     - version 0.25.0

 -- Software Heritage autobuilder (on jenkins-debian1) <jenkins@jenkins-debian1.internal.softwareheritage.org>  Thu, 18 Mar 2021 13:02:02 +0000

swh-storage (0.24.1-1~swh1) unstable-swh; urgency=medium

  * New upstream release 0.24.1     - (tagged by Valentin Lorentz
    <vlorentz@softwareheritage.org> on 2021-03-04 23:32:36 +0100)
  * Upstream changes:     - v0.24.1     - * tests: Drop hypothesis < 6
    requirement     - * Remove the remaining references to the
    deprecated SWHID class     - * postgresql: Ensure a minimum limit
    for the snapshot branches query

 -- Software Heritage autobuilder (on jenkins-debian1) <jenkins@jenkins-debian1.internal.softwareheritage.org>  Thu, 04 Mar 2021 22:39:03 +0000

swh-storage (0.24.0-1~swh1) unstable-swh; urgency=medium

  * New upstream release 0.24.0     - (tagged by Valentin Lorentz
    <vlorentz@softwareheritage.org> on 2021-03-02 10:00:23 +0100)
  * Upstream changes:     - v0.24.0     - * storage_tests: recompute ids
    when evolving RawExtrinsicMetadata objects.     - *
    RawExtrinsicMetadata: update to use the API in swh-model 1.0.0

 -- Software Heritage autobuilder (on jenkins-debian1) <jenkins@jenkins-debian1.internal.softwareheritage.org>  Tue, 02 Mar 2021 09:11:15 +0000

swh-storage (0.23.2-1~swh1) unstable-swh; urgency=medium

  * New upstream release 0.23.2     - (tagged by Antoine Lambert
    <antoine.lambert@inria.fr> on 2021-02-19 11:47:03 +0100)
  * Upstream changes:     - version 0.23.2

 -- Software Heritage autobuilder (on jenkins-debian1) <jenkins@jenkins-debian1.internal.softwareheritage.org>  Fri, 19 Feb 2021 10:58:50 +0000

swh-storage (0.23.1-1~swh1) unstable-swh; urgency=medium

  * New upstream release 0.23.1     - (tagged by Antoine R. Dumont
    (@ardumont) <ardumont@softwareheritage.org> on 2021-02-16 17:19:00
    +0100)
  * Upstream changes:     - v0.23.1     - Switch anonymized replayer
    test to use pytest parametrization

 -- Software Heritage autobuilder (on jenkins-debian1) <jenkins@jenkins-debian1.internal.softwareheritage.org>  Tue, 16 Feb 2021 16:28:25 +0000

swh-storage (0.23.0-1~swh2) unstable-swh; urgency=medium

  * Fix dependency issue

 -- Antoine R. Dumont (@ardumont) <ardumont@softwareheritage.org>  Tue, 16 Feb 2021 14:34:57 +0100

swh-storage (0.23.0-1~swh1) unstable-swh; urgency=medium

  * New upstream release 0.23.0     - (tagged by Antoine R. Dumont
    (@ardumont) <ardumont@softwareheritage.org> on 2021-02-15 15:20:21
    +0100)
  * Upstream changes:     - v0.23.0     - storage: Refactor
    OriginVisitStatus instantiation     - db: Unify sql joins on
    origin_visit_status using "USING"     - storage.postgresql: Use
    origin_visit_status.type value as source     - test_replay: Fix hang
    since confluent-kafka 1.6 release     - postgresql: Fix dbversion()
    to return the max version instead of a random one.     - buffer:
    ensure objects are flushed in topological order     - Return an
    accurate summary from buffer's flush() method     - buffer: add
    support for snapshots     - buffer: add type annotations for tests

 -- Software Heritage autobuilder (on jenkins-debian1) <jenkins@jenkins-debian1.internal.softwareheritage.org>  Mon, 15 Feb 2021 14:39:04 +0000

swh-storage (0.22.0-1~swh1) unstable-swh; urgency=medium

  * New upstream release 0.22.0     - (tagged by Antoine R. Dumont
    (@ardumont) <ardumont@softwareheritage.org> on 2021-02-03 12:09:29
    +0100)
  * Upstream changes:     - v0.22.0     - storage: Make
    origin_get_latest_visit_status return OriginVisitStatus     -
    storage: Change origin_visit_status_get_random interface to return
    visit_status     - Write introduction to swh-storage

 -- Software Heritage autobuilder (on jenkins-debian1) <jenkins@jenkins-debian1.internal.softwareheritage.org>  Wed, 03 Feb 2021 11:15:27 +0000

swh-storage (0.21.1-1~swh1) unstable-swh; urgency=medium

  * New upstream release 0.21.1     - (tagged by Vincent SELLIER
    <vincent.sellier@softwareheritage.org> on 2021-01-28 14:11:26 +0100)
  * Upstream changes:     - v0.21.1     - * Correctly return
    origin_visit_status.type value everywhere

 -- Software Heritage autobuilder (on jenkins-debian1) <jenkins@jenkins-debian1.internal.softwareheritage.org>  Thu, 28 Jan 2021 13:19:24 +0000

swh-storage (0.21.0-1~swh1) unstable-swh; urgency=medium

  * New upstream release 0.21.0     - (tagged by Antoine R. Dumont
    (@ardumont) <ardumont@softwareheritage.org> on 2021-01-20 15:42:40
    +0100)
  * Upstream changes:     - v0.21.0     - db: Allow new status values
    not_found, failed to OriginVisitStatus

 -- Software Heritage autobuilder (on jenkins-debian1) <jenkins@jenkins-debian1.internal.softwareheritage.org>  Wed, 20 Jan 2021 14:52:20 +0000

swh-storage (0.20.0-1~swh1) unstable-swh; urgency=medium

  * New upstream release 0.20.0     - (tagged by Antoine R. Dumont
    (@ardumont) <ardumont@softwareheritage.org> on 2021-01-20 10:24:00
    +0100)
  * Upstream changes:     - v0.20.0     - storage: Add persistence of
    the field OriginVisitStatus.type     - backfiller: Add type to the
    origin_visit_status topic     - tests: Make test_content_add_race
    fail for the right reason.

 -- Software Heritage autobuilder (on jenkins-debian1) <jenkins@jenkins-debian1.internal.softwareheritage.org>  Wed, 20 Jan 2021 09:29:54 +0000

swh-storage (0.19.0-1~swh1) unstable-swh; urgency=medium

  * New upstream release 0.19.0     - (tagged by Vincent SELLIER
    <vincent.sellier@softwareheritage.org> on 2021-01-14 11:09:17 +0100)
  * Upstream changes:     - v0.19.0     - * 2021-01-12 Adapt cassandra
    storage to ignore the new OriginVisitStatus.type field     - * 2021-
    01-08 Allow to use the JAVA_HOME environment for cassandra tests
    - * 2021-01-13 Enforce hypothesis <6 to prevent test breakage     -
    * 2021-01-08 Make the CREATE_TABLES_QUERIES in cassandra/schema.py
    an explicit list     - * 2020-12-18 Add a cli section in the doc
    - * 2020-11-24 storage.backfill: Allow cli run for
    origin_visit_status as well     - * 2020-11-24 conftest: Reference
    swh.core.db.pytest_plugin

 -- Software Heritage autobuilder (on jenkins-debian1) <jenkins@jenkins-debian1.internal.softwareheritage.org>  Thu, 14 Jan 2021 10:18:31 +0000

swh-storage (0.18.0-1~swh1) unstable-swh; urgency=medium

  * New upstream release 0.18.0     - (tagged by Antoine R. Dumont
    (@ardumont) <ardumont@softwareheritage.org> on 2020-11-23 14:46:41
    +0100)
  * Upstream changes:     - v0.18.0     - requirements-test.txt: Drop no
    longer needed pytest-postgresql requirement     - backfill: Reverse
    flawed logic in SnapshotBranch generation     -
    migrate_extrinsic_metadata: don't crash when deb revisions aren't
    referenced by any snapshot

 -- Software Heritage autobuilder (on jenkins-debian1) <jenkins@jenkins-debian1.internal.softwareheritage.org>  Mon, 23 Nov 2020 13:52:32 +0000

swh-storage (0.17.2-1~swh1) unstable-swh; urgency=medium

  * New upstream release 0.17.2     - (tagged by Nicolas Dandrimont
    <nicolas@dandrimont.eu> on 2020-11-13 11:56:37 +0100)
  * Upstream changes:     - Release swh.storage 0.17.2     - Future-
    proof get_journal_writer by setting the value_sanitizer argument
    - migrate_extrinsic_metadata improvements     - backfill: only flush
    on every batch

 -- Software Heritage autobuilder (on jenkins-debian1) <jenkins@jenkins-debian1.internal.softwareheritage.org>  Fri, 13 Nov 2020 11:05:35 +0000

swh-storage (0.17.1-1~swh1) unstable-swh; urgency=medium

  * New upstream release 0.17.1     - (tagged by Antoine Lambert
    <antoine.lambert@inria.fr> on 2020-11-05 13:50:35 +0100)
  * Upstream changes:     - version 0.17.1

 -- Software Heritage autobuilder (on jenkins-debian1) <jenkins@jenkins-debian1.internal.softwareheritage.org>  Thu, 05 Nov 2020 12:56:53 +0000

swh-storage (0.17.0-1~swh1) unstable-swh; urgency=medium

  * New upstream release 0.17.0     - (tagged by Nicolas Dandrimont
    <nicolas@dandrimont.eu> on 2020-11-03 18:09:53 +0100)
  * Upstream changes:     - Release swh.storage v0.17.0     - Migrate
    all raw extrinsic metadata attributes from id to target     - Add an
    `algos` function to resolve branch aliases     - Prepare updates to
    make swh.journal more generic     - Improve api server
    initialization     - Various updates to the
    migrate_extrinsic_metadata script, notably writing     - most
    metadata on directories instead of revisions

 -- Software Heritage autobuilder (on jenkins-debian1) <jenkins@jenkins-debian1.internal.softwareheritage.org>  Tue, 03 Nov 2020 17:20:45 +0000

swh-storage (0.16.0-1~swh1) unstable-swh; urgency=medium

  * New upstream release 0.16.0     - (tagged by Nicolas Dandrimont
    <nicolas@dandrimont.eu> on 2020-10-09 18:23:24 +0200)
  * Upstream changes:     - Release swh.storage v0.16.0     - Updates to
    the intrinsic metadata migration script     - Various improvements
    to the buffer storage     - Update swh storage backfill to use
    common configuration keys

 -- Software Heritage autobuilder (on jenkins-debian1) <jenkins@jenkins-debian1.internal.softwareheritage.org>  Fri, 09 Oct 2020 16:33:11 +0000

swh-storage (0.15.3-1~swh1) unstable-swh; urgency=medium

  * New upstream release 0.15.3     - (tagged by Nicolas Dandrimont
    <nicolas@dandrimont.eu> on 2020-09-24 20:14:39 +0200)
  * Upstream changes:     - Release swh.storage v0.15.3     - hopefully
    fix the documentation build

 -- Software Heritage autobuilder (on jenkins-debian1) <jenkins@jenkins-debian1.internal.softwareheritage.org>  Thu, 24 Sep 2020 18:24:14 +0000

swh-storage (0.15.2-1~swh1) unstable-swh; urgency=medium

  * New upstream release 0.15.2     - (tagged by Nicolas Dandrimont
    <nicolas@dandrimont.eu> on 2020-09-24 19:22:11 +0200)
  * Upstream changes:     - Release swh.storage v0.15.2     - no change
    rebuild to clean up jenkins fsckup accumulating old files.

 -- Software Heritage autobuilder (on jenkins-debian1) <jenkins@jenkins-debian1.internal.softwareheritage.org>  Thu, 24 Sep 2020 17:28:22 +0000

swh-storage (0.15.1-1~swh1) unstable-swh; urgency=medium

  * New upstream release 0.15.1     - (tagged by Nicolas Dandrimont
    <nicolas@dandrimont.eu> on 2020-09-24 18:34:54 +0200)
  * Upstream changes:     - Release swh.storage v0.15.1     - Restore
    buffer proxy behavior with default arguments

 -- Software Heritage autobuilder (on jenkins-debian1) <jenkins@jenkins-debian1.internal.softwareheritage.org>  Thu, 24 Sep 2020 16:44:22 +0000

swh-storage (0.15.0-1~swh1) unstable-swh; urgency=medium

  * New upstream release 0.15.0     - (tagged by Antoine R. Dumont
    (@ardumont) <ardumont@softwareheritage.org> on 2020-09-24 16:54:07
    +0200)
  * Upstream changes:     - v0.15.0     - Support different database
    flavors in the SQL scripts     - Add the SQL commands used to set up
    the logical replication publication     - Output a warning when the
    version of the database is different than expected     - Improve
    code quality and doc in BufferedProxyStorage     - Adapt cli
    declaration entrypoint to swh.core 0.3     - Add warning about
    skipped_content (sneaking into the 'content' topics)     - graph-
    replayer: fix to prevent wrong warning     - pre-commit: Add isort
    hook and reorder imports with isort     - pytest_plugin: Change
    dbname to storage to avoid clash in tests     - pytest_plugin: Use
    psql to load SQL files instead of connecting with psycopg2

 -- Software Heritage autobuilder (on jenkins-debian1) <jenkins@jenkins-debian1.internal.softwareheritage.org>  Thu, 24 Sep 2020 15:03:58 +0000

swh-storage (0.14.3-1~swh1) unstable-swh; urgency=medium

  * New upstream release 0.14.3     - (tagged by David Douard
    <david.douard@sdfa3.org> on 2020-09-17 16:58:59 +0200)
  * Upstream changes:     - v0.14.3

 -- Software Heritage autobuilder (on jenkins-debian1) <jenkins@jenkins-debian1.internal.softwareheritage.org>  Thu, 17 Sep 2020 16:53:56 +0000

swh-storage (0.14.2-1~swh1) unstable-swh; urgency=medium

  * New upstream release 0.14.2     - (tagged by David Douard
    <david.douard@sdfa3.org> on 2020-09-11 15:31:22 +0200)
  * Upstream changes:     - v0.14.2

 -- Software Heritage autobuilder (on jenkins-debian1) <jenkins@jenkins-debian1.internal.softwareheritage.org>  Fri, 11 Sep 2020 13:37:11 +0000

swh-storage (0.14.1-1~swh1) unstable-swh; urgency=medium

  * New upstream release 0.14.1     - (tagged by Antoine R. Dumont
    (@ardumont) <ardumont@softwareheritage.org> on 2020-09-04 15:43:51
    +0200)
  * Upstream changes:     - v0.14.1     - algos.diff: Add missed
    revision_get conversion

 -- Software Heritage autobuilder (on jenkins-debian1) <jenkins@jenkins-debian1.internal.softwareheritage.org>  Fri, 04 Sep 2020 13:52:17 +0000

swh-storage (0.14.0-1~swh1) unstable-swh; urgency=medium

  * New upstream release 0.14.0     - (tagged by Antoine R. Dumont
    (@ardumont) <ardumont@softwareheritage.org> on 2020-09-04 12:23:52
    +0200)
  * Upstream changes:     - v0.14.0     - Refactor revision_get storage
    API to return Revision objects     - cassandra: Discard Content
    ctime field in content_get_partition

 -- Software Heritage autobuilder (on jenkins-debian1) <jenkins@jenkins-debian1.internal.softwareheritage.org>  Fri, 04 Sep 2020 10:59:54 +0000

swh-storage (0.13.3-1~swh1) unstable-swh; urgency=medium

  * New upstream release 0.13.3     - (tagged by Antoine R. Dumont
    (@ardumont) <ardumont@softwareheritage.org> on 2020-09-01 14:34:57
    +0200)
  * Upstream changes:     - v0.13.3     - storage*: release_get(...) ->
    List[Optional[Release]]     - Make StorageInterface a Protocol.     -
    Add a validating storage proxy, to check ids before insertion.     -
    Add a --check-config option for cli commands     - Remove the
    deprecated config-path option from `swh storage rpc-serve` command
    - Add support for a new "check_config" config option in
    get_storage()     - Check for db version mismatch in
    PgStorage.check_config()     - Add a check_dbversion() method to the
    Db class     - Fix pytest_plugin's database janitor: do not truncate
    the dbversion table     - algos.snapshot: Add
    visits_and_snapshots_get_from_revision     - storage/interface:
    Remove deprecated diff endpoints     - storage_tests: Remove
    duplicated postgresql-specific tests.     - Move postgresql-related
    files to swh/storage/postgresql/

 -- Software Heritage autobuilder (on jenkins-debian1) <jenkins@jenkins-debian1.internal.softwareheritage.org>  Tue, 01 Sep 2020 12:40:29 +0000

swh-storage (0.13.2-1~swh2) unstable-swh; urgency=medium

  * Add mypy-extensions to build-dependencies

 -- Nicolas Dandrimont <olasd@debian.org>  Fri, 21 Aug 2020 12:17:05 +0200

swh-storage (0.13.2-1~swh1) unstable-swh; urgency=medium

  * New upstream release 0.13.2     - (tagged by Valentin Lorentz
    <vlorentz@softwareheritage.org> on 2020-08-20 08:59:39 +0200)
  * Upstream changes:     - v0.13.2     - * pg: Fix crash in
    snapshot_get when the snapshot does not exist.     - * cassandra:
    fix signatures     - * in_memory: rewrite as a backend for the
    cassandra storage     - * remove endpoint
    snapshot_get_by_origin_visit.     - * pg: rewrite converters to work
    with model objects

 -- Software Heritage autobuilder (on jenkins-debian1) <jenkins@jenkins-debian1.internal.softwareheritage.org>  Thu, 20 Aug 2020 07:18:50 +0000

swh-storage (0.13.1-1~swh3) unstable-swh; urgency=medium

  * Update dependencies

 -- Antoine R. Dumont (@ardumont) <ardumont@softwareheritage.org>  Fri, 07 Aug 2020 21:17:01 +0000

swh-storage (0.13.1-1~swh2) unstable-swh; urgency=medium

  * Update dependencies

 -- Antoine R. Dumont (@ardumont) <ardumont@softwareheritage.org>  Fri, 07 Aug 2020 21:02:01 +0000

swh-storage (0.13.1-1~swh1) unstable-swh; urgency=medium

  * New upstream release 0.13.1     - (tagged by Valentin Lorentz
    <vlorentz@softwareheritage.org> on 2020-08-07 18:14:32 +0200)
  * Upstream changes:     - v0.13.1     - * Make snapshot_get_branches
    return a TypedDict containing SnapshotBranch objects.

 -- Software Heritage autobuilder (on jenkins-debian1) <jenkins@jenkins-debian1.internal.softwareheritage.org>  Fri, 07 Aug 2020 16:23:01 +0000

swh-storage (0.13.0-1~swh1) unstable-swh; urgency=medium

  * New upstream release 0.13.0     - (tagged by Antoine R. Dumont
    (@ardumont) <ardumont@softwareheritage.org> on 2020-08-07 12:38:47
    +0200)
  * Upstream changes:     - v0.13.0     - storage*: Rename and type
    content_get(List[Sha1]) -> List[Optional[Content]]     - storage*:
    Rename content_get_data(Sha1) -> Optional[bytes]     - Simplify as
    Content.ctime None is popped out of a to_dict call in recent model
    - cassandra.storage: Use next token for pagination instead of
    computing it

 -- Software Heritage autobuilder (on jenkins-debian1) <jenkins@jenkins-debian1.internal.softwareheritage.org>  Fri, 07 Aug 2020 10:49:28 +0000

swh-storage (0.12.0-1~swh1) unstable-swh; urgency=medium

  * New upstream release 0.12.0     - (tagged by Antoine R. Dumont
    (@ardumont) <ardumont@softwareheritage.org> on 2020-08-06 08:50:17
    +0200)
  * Upstream changes:     - v0.12.0     - Type storage endpoints     -
    Drop content_get_range endpoint in favor of content_get_partition

 -- Software Heritage autobuilder (on jenkins-debian1) <jenkins@jenkins-debian1.internal.softwareheritage.org>  Thu, 06 Aug 2020 06:55:26 +0000

swh-storage (0.11.10-1~swh1) unstable-swh; urgency=medium

  * New upstream release 0.11.10     - (tagged by Antoine R. Dumont
    (@ardumont) <ardumont@softwareheritage.org> on 2020-08-04 14:10:21
    +0200)
  * Upstream changes:     - v0.11.10     - tests: Improve coverage on
    directory_ls endpoints     - storage*: Type content_find(...) ->
    List[Content]     - storage*: Type
    {cnt,dir,rev,rel,snp}_get_random(...) -> Sha1Git

 -- Software Heritage autobuilder (on jenkins-debian1) <jenkins@jenkins-debian1.internal.softwareheritage.org>  Tue, 04 Aug 2020 12:15:21 +0000

swh-storage (0.11.9-1~swh1) unstable-swh; urgency=medium

  * New upstream release 0.11.9     - (tagged by Antoine R. Dumont
    (@ardumont) <ardumont@softwareheritage.org> on 2020-08-03 11:55:10
    +0200)
  * Upstream changes:     - v0.11.9     - storage*: Drop origin-get-
    range in favor of origin-list     - storage*: Do not allow unknown
    visit status in origin_visit*_get_latest     - storage*: Add type
    annotation to origin_count     - Reuse swh.core stream_results
    function

 -- Software Heritage autobuilder (on jenkins-debian1) <jenkins@jenkins-debian1.internal.softwareheritage.org>  Mon, 03 Aug 2020 10:02:56 +0000

swh-storage (0.11.8-1~swh1) unstable-swh; urgency=medium

  * New upstream release 0.11.8     - (tagged by Valentin Lorentz
    <vlorentz@softwareheritage.org> on 2020-07-31 14:57:09 +0200)
  * Upstream changes:     - v0.11.8     - * test_replay: update for
    swh.journal 0.4.1.     - * Add support for metadata-related object
    types to the backfiller and replayer.     - * pg: Rewrite
    _origin_query to force the query planner to filter on URLs before
    filtering on visits.     - * Make raw_extrinsic_metadata_get return
    PagedResult instead of Dict.     - * Rename argument 'object_type'
    of raw_extrinsic_metadata_get to 'type'.

 -- Software Heritage autobuilder (on jenkins-debian1) <jenkins@jenkins-debian1.internal.softwareheritage.org>  Fri, 31 Jul 2020 13:17:40 +0000

swh-storage (0.11.6-1~swh1) unstable-swh; urgency=medium

  * New upstream release 0.11.6     - (tagged by Antoine R. Dumont
    (@ardumont) <ardumont@softwareheritage.org> on 2020-07-30 16:20:48
    +0200)
  * Upstream changes:     - v0.11.6     - storage*: Adapt
    origin_list(...) -> PagedResult[Origin]     - algos.snapshot: Open
    snapshot_id_get_from_revision     - storage*: add
    origin_visit_status_get(...) -> PagedResult[OriginVisitStatus]     -
    Add type annotations on get_storage.     - buffer: Pass lists to
    backend functions, not iterables.     - storage*: Simplify next-page-
    token computation     - filter: Fix types passed to the proxied
    storage.     - Fix upcoming type warning with swh.core > v0.1.2.
    - Make API endpoints take Lists instead of Iterables as arguments
    - storage*: use an enum to explicit the order in origin_visit_get
    - storage*: origin_visit_get(...) -> PagedResult[OriginVisit]     -
    Write metadata + metadata authorities/fetchers to the journal.

 -- Software Heritage autobuilder (on jenkins-debian1) <jenkins@jenkins-debian1.internal.softwareheritage.org>  Thu, 30 Jul 2020 14:29:10 +0000

swh-storage (0.11.5-1~swh1) unstable-swh; urgency=medium

  * New upstream release 0.11.5     - (tagged by Valentin Lorentz
    <vlorentz@softwareheritage.org> on 2020-07-28 09:55:34 +0200)
  * Upstream changes:     - v0.11.5     - in_memory: fix tie-breaking
    when two visits have the same date.

 -- Software Heritage autobuilder (on jenkins-debian1) <jenkins@jenkins-debian1.internal.softwareheritage.org>  Tue, 28 Jul 2020 08:10:21 +0000

swh-storage (0.11.4-1~swh1) unstable-swh; urgency=medium

  * New upstream release 0.11.4     - (tagged by Antoine R. Dumont
    (@ardumont) <ardumont@softwareheritage.org> on 2020-07-27 16:08:42
    +0200)
  * Upstream changes:     - v0.11.4     - Rename object_metadata to
    raw_extrinsic_metadata     - metadata_{authority,fetcher}_add: Fix
    crash when the iterable argument is empty     - storage*:
    origin_visit_get_by -> Optional[OriginVisit]     - storage*:
    origin_visit_find_by_date -> Optional[OriginVisit]     - storage*:
    type origin_visit_get_latest endpoint result     - algos.origin:
    Simplify origin_get_latest_visit_status function

 -- Software Heritage autobuilder (on jenkins-debian1) <jenkins@jenkins-debian1.internal.softwareheritage.org>  Mon, 27 Jul 2020 14:16:18 +0000

swh-storage (0.11.3-1~swh1) unstable-swh; urgency=medium

  * New upstream release 0.11.3     - (tagged by Antoine R. Dumont
    (@ardumont) <ardumont@softwareheritage.org> on 2020-07-27 08:01:03
    +0200)
  * Upstream changes:     - v0.11.3     - storage*:
    origin_get(Iterable[str]) -> Iterable[Optional[Origin]]     -
    storage*.origin_visit_get_random: Read model objects

 -- Software Heritage autobuilder (on jenkins-debian1) <jenkins@jenkins-debian1.internal.softwareheritage.org>  Mon, 27 Jul 2020 06:08:55 +0000

swh-storage (0.11.2-1~swh1) unstable-swh; urgency=medium

  * New upstream release 0.11.2     - (tagged by Antoine R. Dumont
    (@ardumont) <ardumont@softwareheritage.org> on 2020-07-23 12:09:51
    +0200)
  * Upstream changes:     - v0.11.2     - pgstorage: Drop unnecessary
    indirection from reading origin_visit     - pytest-plugin: Make
    sample_data return data model objects     - tests: Use only model
    objects for testing     - Drop validate storage proxy

 -- Software Heritage autobuilder (on jenkins-debian1) <jenkins@jenkins-debian1.internal.softwareheritage.org>  Thu, 23 Jul 2020 10:18:15 +0000

swh-storage (0.11.1-1~swh1) unstable-swh; urgency=medium

  * New upstream release 0.11.1     - (tagged by Valentin Lorentz
    <vlorentz@softwareheritage.org> on 2020-07-20 13:01:20 +0200)
  * Upstream changes:     - v0.11.1     - * Use model objects in tests
    - * Rename 'deposit' authority type to 'deposit_client'.

 -- Software Heritage autobuilder (on jenkins-debian1) <jenkins@jenkins-debian1.internal.softwareheritage.org>  Mon, 20 Jul 2020 11:14:39 +0000

swh-storage (0.11.0-1~swh1) unstable-swh; urgency=medium

  * New upstream release 0.11.0     - (tagged by Valentin Lorentz
    <vlorentz@softwareheritage.org> on 2020-07-20 11:01:10 +0200)
  * Upstream changes:     - v0.11.0     - * Make metadata-related
    endpoints consistent with other endpoints by using Iterables of swh-
    model objects instead of a dict.     - * Update tests to use model
    objects

 -- Software Heritage autobuilder (on jenkins-debian1) <jenkins@jenkins-debian1.internal.softwareheritage.org>  Mon, 20 Jul 2020 09:12:25 +0000

swh-storage (0.10.6-1~swh1) unstable-swh; urgency=medium

  * New upstream release 0.10.6     - (tagged by Antoine R. Dumont
    (@ardumont) <ardumont@softwareheritage.org> on 2020-07-16 15:31:19
    +0200)
  * Upstream changes:     - v0.10.6     - pytest_plugin: Ensure fixture
    instantiates correctly

 -- Software Heritage autobuilder (on jenkins-debian1) <jenkins@jenkins-debian1.internal.softwareheritage.org>  Thu, 16 Jul 2020 13:36:34 +0000

swh-storage (0.10.5-1~swh1) unstable-swh; urgency=medium

  * New upstream release 0.10.5     - (tagged by Antoine R. Dumont
    (@ardumont) <ardumont@softwareheritage.org> on 2020-07-16 14:24:50
    +0200)
  * Upstream changes:     - v0.10.5     - pytest_plugin: Do not expose
    the validate proxy storage     - pytest-plugin: Expose a
    sample_data_model fixture     - tests: Start using model objects and
    drop validate proxy when possible

 -- Software Heritage autobuilder (on jenkins-debian1) <jenkins@jenkins-debian1.internal.softwareheritage.org>  Thu, 16 Jul 2020 12:34:44 +0000

swh-storage (0.10.4-1~swh1) unstable-swh; urgency=medium

  * New upstream release 0.10.4     - (tagged by Antoine R. Dumont
    (@ardumont) <ardumont@softwareheritage.org> on 2020-07-16 11:25:25
    +0200)
  * Upstream changes:     - v0.10.4     - pytest_plugin: Avoid fixture
    client to declare optional dependency     - Allow cassandra binary
    path to be configured through env variable     - 158: Make schema
    and migration converge so the migration works

 -- Software Heritage autobuilder (on jenkins-debian1) <jenkins@jenkins-debian1.internal.softwareheritage.org>  Thu, 16 Jul 2020 09:37:24 +0000

swh-storage (0.10.3-1~swh1) unstable-swh; urgency=medium

  * New upstream release 0.10.3     - (tagged by Antoine Lambert
    <antoine.lambert@inria.fr> on 2020-07-10 16:26:27 +0200)
  * Upstream changes:     - version 0.10.3

 -- Software Heritage autobuilder (on jenkins-debian1) <jenkins@jenkins-debian1.internal.softwareheritage.org>  Fri, 10 Jul 2020 14:40:28 +0000

swh-storage (0.10.2-1~swh2) unstable-swh; urgency=medium

  * Fix debian rules to avoid double pytest-plugin loading clash

 -- Antoine R. Dumont (@ardumont) <ardumont@softwareheritage.org>  Fri, 10 Jul 2020 09:21:14 +0200

swh-storage (0.10.2-1~swh1) unstable-swh; urgency=medium

  * New upstream release 0.10.2     - (tagged by Antoine R. Dumont
    (@ardumont) <ardumont@softwareheritage.org> on 2020-07-10 08:30:37
    +0200)
  * Upstream changes:     - v0.10.2     - tests: Do no expose the pytest-
    plugin through setuptools entry     - Convert ImmutableDict to dict
    before passing it to json.dumps     - docs: Rework dia -> pdf
    pipeline for inkscape 1.0

 -- Software Heritage autobuilder (on jenkins-debian1) <jenkins@jenkins-debian1.internal.softwareheritage.org>  Fri, 10 Jul 2020 06:52:42 +0000

swh-storage (0.10.1-1~swh2) unstable-swh; urgency=medium

  * Update runtime dependencies

 -- Antoine R. Dumont (@ardumont) <ardumont@softwareheritage.org>  Wed, 08 Jul 2020 14:56:01 +0200

swh-storage (0.10.1-1~swh1) unstable-swh; urgency=medium

  * New upstream release 0.10.1     - (tagged by Antoine R. Dumont
    (@ardumont) <ardumont@softwareheritage.org> on 2020-07-08 14:32:52
    +0200)
  * Upstream changes:     - v0.10.1     - extract-pytest-fixture Move
    shareable fixtures out of conftest into a dedicated pytest plugin
    - Migrate from vcversioner to setuptools-scm

 -- Software Heritage autobuilder (on jenkins-debian1) <jenkins@jenkins-debian1.internal.softwareheritage.org>  Wed, 08 Jul 2020 12:39:15 +0000

swh-storage (0.10.0-1~swh1) unstable-swh; urgency=medium

  * New upstream release 0.10.0     - (tagged by David Douard
    <david.douard@sdfa3.org> on 2020-07-08 09:20:49 +0200)
  * Upstream changes:     - v0.10.0

 -- Software Heritage autobuilder (on jenkins-debian1) <jenkins@jenkins-debian1.internal.softwareheritage.org>  Wed, 08 Jul 2020 10:11:09 +0000

swh-storage (0.9.3-1~swh1) unstable-swh; urgency=medium

  * New upstream release 0.9.3     - (tagged by Antoine R. Dumont
    (@ardumont) <ardumont@softwareheritage.org> on 2020-07-06 09:55:56
    +0200)
  * Upstream changes:     - v0.9.3     - storage: Send metrics from the
    origin_add endpoint

 -- Software Heritage autobuilder (on jenkins-debian1) <jenkins@jenkins-debian1.internal.softwareheritage.org>  Mon, 06 Jul 2020 08:06:13 +0000

swh-storage (0.9.2-1~swh1) unstable-swh; urgency=medium

  * New upstream release 0.9.2     - (tagged by Antoine R. Dumont
    (@ardumont) <ardumont@softwareheritage.org> on 2020-07-03 18:48:39
    +0200)
  * Upstream changes:     - v0.9.2     - pg-storage: Add missing cur
    parameter passing

 -- Software Heritage autobuilder (on jenkins-debian1) <jenkins@jenkins-debian1.internal.softwareheritage.org>  Fri, 03 Jul 2020 16:54:13 +0000

swh-storage (0.9.1-1~swh1) unstable-swh; urgency=medium

  * New upstream release 0.9.1     - (tagged by Antoine R. Dumont
    (@ardumont) <ardumont@softwareheritage.org> on 2020-07-03 16:50:45
    +0200)
  * Upstream changes:     - v0.9.1     - storage.db: Drop
    db.origin_visit_upsert behavior

 -- Software Heritage autobuilder (on jenkins-debian1) <jenkins@jenkins-debian1.internal.softwareheritage.org>  Fri, 03 Jul 2020 15:00:32 +0000

swh-storage (0.9.0-1~swh1) unstable-swh; urgency=medium

  * New upstream release 0.9.0     - (tagged by Antoine R. Dumont
    (@ardumont) <ardumont@softwareheritage.org> on 2020-07-01 09:53:34
    +0200)
  * Upstream changes:     - v0.9.0     - storage*: Drop intermediary
    conversion step into OriginVisit     - pg: use 'on conflict do
    nothing' strategy for duplicate metadata rows.     - Make the code
    location of metadata endpoints consistent across backends.     - Add
    content_metadata_{add,get}.     - Add context columns to
    object_metadata table and object_metadata_{add,get}.     -
    Generalize origin_metadata to allow support for other object types
    in the future.     - Work around the segmentation faults caused by
    pytest-coverage + multiprocessing.

 -- Software Heritage autobuilder (on jenkins-debian1) <jenkins@jenkins-debian1.internal.softwareheritage.org>  Wed, 01 Jul 2020 08:02:08 +0000

swh-storage (0.8.1-1~swh1) unstable-swh; urgency=medium

  * New upstream release 0.8.1     - (tagged by David Douard
    <david.douard@sdfa3.org> on 2020-06-30 10:08:21 +0200)
  * Upstream changes:     - v0.8.1

 -- Software Heritage autobuilder (on jenkins-debian1) <jenkins@jenkins-debian1.internal.softwareheritage.org>  Tue, 30 Jun 2020 08:36:45 +0000

swh-storage (0.8.0-1~swh1) unstable-swh; urgency=medium

  * New upstream release 0.8.0     - (tagged by Antoine R. Dumont
    (@ardumont) <ardumont@softwareheritage.org> on 2020-06-29 09:33:12
    +0200)
  * Upstream changes:     - v0.8.0     - Iterate over paginated visits
    in batches to retrieve latest visit/snapshot     - storage*: Open
    order parameter to origin-visit-get endpoint     -
    tests/replayer/storage*: Drop obsolete origin visit fields     -
    Relax checks on journal writes regarding origin-visit*     -
    replayer: Fix isoformat datetime string for origin-visit     -
    Deprecate the origin_add_one() endpoint     - test_storage: Add
    missing tests on origin_visit_get method

 -- Software Heritage autobuilder (on jenkins-debian1) <jenkins@jenkins-debian1.internal.softwareheritage.org>  Mon, 29 Jun 2020 07:44:00 +0000

swh-storage (0.7.0-1~swh1) unstable-swh; urgency=medium

  * New upstream release 0.7.0     - (tagged by Antoine R. Dumont
    (@ardumont) <ardumont@softwareheritage.org> on 2020-06-22 15:42:25
    +0200)
  * Upstream changes:     - v0.7.0     - test_origin: Rename
    appropriately tests     - algos: Improve origin visit get latest
    visit status algorithm     - test_snapshot: Do not use
    origin_visit_add returned result     - algos.snapshot: Fix edge case
    when snapshot is not resolved     - Ensure ids are correct in tests'
    storage_data     - Fix tests' storage_data revisions     - SQL:
    replace the hash(url) index by a unique btree(url) on the origin
    table     - Make sure the pagination in swh_snapshot_get_by_id uses
    the proper indexes

 -- Software Heritage autobuilder (on jenkins-debian1) <jenkins@jenkins-debian1.internal.softwareheritage.org>  Mon, 22 Jun 2020 14:09:33 +0000

swh-storage (0.6.0-1~swh1) unstable-swh; urgency=medium

  * New upstream release 0.6.0     - (tagged by Antoine R. Dumont
    (@ardumont) <ardumont@softwareheritage.org> on 2020-06-19 11:29:42
    +0200)
  * Upstream changes:     - v0.6.0     - Move deprecated endpoint
    snapshot_get_latest from api endpoint to algos     - algos.origin:
    Open origin-get-latest-visit-status function     - storage*: Allow
    origin-visit-get-latest to filter on type     - test_origin: Align
    storage initialization within tests

 -- Software Heritage autobuilder (on jenkins-debian1) <jenkins@jenkins-debian1.internal.softwareheritage.org>  Fri, 19 Jun 2020 12:45:32 +0000

swh-storage (0.5.0-1~swh1) unstable-swh; urgency=medium

  * New upstream release 0.5.0     - (tagged by Antoine R. Dumont
    (@ardumont) <ardumont@softwareheritage.org> on 2020-06-17 16:03:15
    +0200)
  * Upstream changes:     - v0.5.0     - test_storage: Fix flakiness in
    round to milliseconds test util method     - storage*: Add origin-
    visit-status-get-latest endpoint     - Fix/update the backfiller
    - validate: accept model objects as well as dicts on all add
    endpoints     - cql: Fix blackified strings     - storage: Add
    missing cur parameter     - Fix db_to_author() converter to return
    None is all fields are None

 -- Software Heritage autobuilder (on jenkins-debian1) <jenkins@jenkins-debian1.internal.softwareheritage.org>  Wed, 17 Jun 2020 14:19:37 +0000

swh-storage (0.4.0-1~swh1) unstable-swh; urgency=medium

  * New upstream release 0.4.0     - (tagged by Antoine R. Dumont
    (@ardumont) <ardumont@softwareheritage.org> on 2020-06-16 09:50:25
    +0200)
  * Upstream changes:     - v0.4.0     - ardumont/master storage*: Drop
    leftover code     - storage*: Drop origin_visit_upsert endpoint     -
    storage*: Remove origin-visit-update endpoint     - replay: Replay
    origin-visit and origin-visit-status     - in_memory: Make origin-
    visit-status-add respect "on conflict ignore" policy     -
    test_storage: Add journal behavior coverage for origin-visit-*add
    - Start migrating the validate proxy toward using BaseModel objects
    - storage*: Do not write twice origin-visit-status in journal

 -- Software Heritage autobuilder (on jenkins-debian1) <jenkins@jenkins-debian1.internal.softwareheritage.org>  Tue, 16 Jun 2020 07:58:23 +0000

swh-storage (0.3.0-1~swh1) unstable-swh; urgency=medium

  * New upstream release 0.3.0     - (tagged by Antoine R. Dumont
    (@ardumont) <ardumont@softwareheritage.org> on 2020-06-12 09:08:23
    +0200)
  * Upstream changes:     - v0.3.0     - origin-visit-add storage*:
    Align origin-visit-add to take iterable of OriginVisit objects

 -- Software Heritage autobuilder (on jenkins-debian1) <jenkins@jenkins-debian1.internal.softwareheritage.org>  Fri, 12 Jun 2020 07:22:03 +0000

swh-storage (0.2.0-1~swh1) unstable-swh; urgency=medium

  * New upstream release 0.2.0     - (tagged by Antoine R. Dumont
    (@ardumont) <ardumont@softwareheritage.org> on 2020-06-10 11:51:30
    +0200)
  * Upstream changes:     - v0.2.0     - origin-visit-upsert: Write
    visit status objects to the journal     - origin-visit-update: Write
    visit status objects to the journal     - origin-visit-add: Write
    visit status to the journal     - Add pagination to
    origin_metadata_get.     - Deduplicate origin-metadata when they
    have the same authority + discovery_date + fetcher.     - Open
    `origin_visit_status_add` endpoint to add origin visit statuses     -
    Add a replayer test for anonymized journal topics     - Small
    refactoring of the InMemoryStorage to make it more consistent

 -- Software Heritage autobuilder (on jenkins-debian1) <jenkins@jenkins-debian1.internal.softwareheritage.org>  Wed, 10 Jun 2020 10:02:45 +0000

swh-storage (0.1.1-1~swh1) unstable-swh; urgency=medium

  * New upstream release 0.1.1     - (tagged by Nicolas Dandrimont
    <nicolas@dandrimont.eu> on 2020-06-04 16:49:22 +0200)
  * Upstream changes:     - Release swh.storage v0.1.1     - Work around
    tests hanging during Debian build

 -- Software Heritage autobuilder (on jenkins-debian1) <jenkins@jenkins-debian1.internal.softwareheritage.org>  Thu, 04 Jun 2020 14:56:54 +0000

swh-storage (0.1.0-2~swh1) unstable-swh; urgency=medium

  * Update dependencies.

 -- David Douard <david.douard@sdfa3.org>  Thu, 04 Jun 2020 13:40:52 +0200

swh-storage (0.1.0-1~swh1) unstable-swh; urgency=medium

  * New upstream release 0.1.0     - (tagged by David Douard
    <david.douard@sdfa3.org> on 2020-06-04 12:08:46 +0200)
  * Upstream changes:     - v0.1.0

 -- Software Heritage autobuilder (on jenkins-debian1) <jenkins@jenkins-debian1.internal.softwareheritage.org>  Thu, 04 Jun 2020 10:28:43 +0000

swh-storage (0.0.193-1~swh1) unstable-swh; urgency=medium

  * New upstream release 0.0.193     - (tagged by Antoine R. Dumont
    (@ardumont) <ardumont@softwareheritage.org> on 2020-05-28 14:28:54
    +0200)
  * Upstream changes:     - v0.0.193     - pg: Write origin visit
    updates & status, read from origin_visit_status     - Make
    content.blake2s256 not null.     - Remove unused SQL functions.     -
    README: Update necessary dependencies for test purposes     - Add a
    pre-commit hook to check there are version bumps in
    sql/upgrades/*.sql     - Add missing dbversion bump in 150.sql.     -
    Add artifact metadata to the extrinsic metadata storage
    specification.     - Add not null constraints to
    metadata_authority/origin_metadata     - Realign schema with latest
    149 migration script

 -- Software Heritage autobuilder (on jenkins-debian1) <jenkins@jenkins-debian1.internal.softwareheritage.org>  Thu, 28 May 2020 12:37:58 +0000

swh-storage (0.0.192-1~swh1) unstable-swh; urgency=medium

  * New upstream release 0.0.192     - (tagged by Valentin Lorentz
    <vlorentz@softwareheritage.org> on 2020-05-19 18:42:00 +0200)
  * Upstream changes:     - v0.0.192     - * origin_metadata_add: Reject
    non-bytes types for 'metadata'.

 -- Software Heritage autobuilder (on jenkins-debian1) <jenkins@jenkins-debian1.internal.softwareheritage.org>  Tue, 19 May 2020 16:54:00 +0000

swh-storage (0.0.191-1~swh1) unstable-swh; urgency=medium

  * New upstream release 0.0.191     - (tagged by Valentin Lorentz
    <vlorentz@softwareheritage.org> on 2020-05-19 13:43:35 +0200)
  * Upstream changes:     - v0.0.191     - * Implement the new extrinsic
    metadata specification/vocabulary.

 -- Software Heritage autobuilder (on jenkins-debian1) <jenkins@jenkins-debian1.internal.softwareheritage.org>  Tue, 19 May 2020 11:52:00 +0000

swh-storage (0.0.190-1~swh1) unstable-swh; urgency=medium

  * New upstream release 0.0.190     - (tagged by Antoine R. Dumont
    (@ardumont) <ardumont@softwareheritage.org> on 2020-05-18 14:10:39
    +0200)
  * Upstream changes:     - v0.0.190     - storage: metadata_provider:
    Ensure idempotency when creating provider     - journal: add a
    skipped_content topic dedicated to SkippedContent objects     - Add
    missing return annotations on JournalWriter methods     - Improve a
    bit the exception message of JournalWriter.content_update     -
    Refactor the JournalWriter class to normalize its methods     -
    tests: fix test_replay; do only use aware datetime objects     -
    test_kafka_writer: Add missing object type skipped_content

 -- Software Heritage autobuilder (on jenkins-debian1) <jenkins@jenkins-debian1.internal.softwareheritage.org>  Mon, 18 May 2020 12:18:09 +0000

swh-storage (0.0.189-1~swh1) unstable-swh; urgency=medium

  * New upstream release 0.0.189     - (tagged by Antoine R. Dumont
    (@ardumont) <ardumont@softwareheritage.org> on 2020-04-30 14:50:54
    +0200)
  * Upstream changes:     - v0.0.189     - pg: Write both origin visit
    updates & status, read from origin_visit     - pg-storage: Add new
    created state     - setup.py: add documentation link     - metadata
    spec: Fix title hierarchy     - tests: Use aware datetimes instead
    of naive ones.     - cassandra: Adapt internal implementations to
    use origin visit status     - in_memory: Adapt internal
    implementations to use origin visit status

 -- Software Heritage autobuilder (on jenkins-debian1) <jenkins@jenkins-debian1.internal.softwareheritage.org>  Thu, 30 Apr 2020 12:58:57 +0000

swh-storage (0.0.188-1~swh1) unstable-swh; urgency=medium

  * New upstream release 0.0.188     - (tagged by David Douard
    <david.douard@sdfa3.org> on 2020-04-28 13:44:20 +0200)
  * Upstream changes:     - v0.0.188

 -- Software Heritage autobuilder (on jenkins-debian1) <jenkins@jenkins-debian1.internal.softwareheritage.org>  Tue, 28 Apr 2020 11:52:08 +0000

swh-storage (0.0.187-1~swh1) unstable-swh; urgency=medium

  * New upstream release 0.0.187     - (tagged by Antoine R. Dumont
    (@ardumont) <antoine.romain.dumont@gmail.com> on 2020-04-14 18:13:08
    +0200)
  * Upstream changes:     - v0.0.187     - storage.interface: Actually
    define the remote flush operation

 -- Software Heritage autobuilder (on jenkins-debian1) <jenkins@jenkins-debian1.internal.softwareheritage.org>  Tue, 14 Apr 2020 16:23:41 +0000

swh-storage (0.0.186-1~swh1) unstable-swh; urgency=medium

  * New upstream release 0.0.186     - (tagged by Nicolas Dandrimont
    <nicolas@dandrimont.eu> on 2020-04-14 17:09:22 +0200)
  * Upstream changes:     - Release swh.storage v0.0.186     - Drop
    backwards-compatibility code with swh.journal < 0.0.30

 -- Software Heritage autobuilder (on jenkins-debian1) <jenkins@jenkins-debian1.internal.softwareheritage.org>  Tue, 14 Apr 2020 15:20:57 +0000

swh-storage (0.0.185-1~swh1) unstable-swh; urgency=medium

  * New upstream release 0.0.185     - (tagged by Antoine R. Dumont
    (@ardumont) <antoine.romain.dumont@gmail.com> on 2020-04-14 14:15:32
    +0200)
  * Upstream changes:     - v0.0.185     - storage.filter: Remove
    internal state     - test: update storage tests to (future)
    swh.journal 0.0.30

 -- Software Heritage autobuilder (on jenkins-debian1) <jenkins@jenkins-debian1.internal.softwareheritage.org>  Tue, 14 Apr 2020 12:22:06 +0000

swh-storage (0.0.184-1~swh1) unstable-swh; urgency=medium

  * New upstream release 0.0.184     - (tagged by Antoine R. Dumont
    (@ardumont) <antoine.romain.dumont@gmail.com> on 2020-04-10 16:07:32
    +0200)
  * Upstream changes:     - v0.0.184     - storage*: Add flush endpoints
    to storage implems (backend, proxy)     - test_retry: Add missing
    skipped_content_add tests

 -- Software Heritage autobuilder (on jenkins-debian1) <jenkins@jenkins-debian1.internal.softwareheritage.org>  Fri, 10 Apr 2020 14:14:20 +0000

swh-storage (0.0.183-1~swh1) unstable-swh; urgency=medium

  * New upstream release 0.0.183     - (tagged by Antoine R. Dumont
    (@ardumont) <antoine.romain.dumont@gmail.com> on 2020-04-09 12:35:53
    +0200)
  * Upstream changes:     - v0.0.183     - proxy storage: Add a
    clear_buffers endpoint     - buffer proxy storage: Filter out
    duplicate objects prior to storage write     - storage: Prevent
    erroneous HashCollisions by using the same ctime for all rows.     -
    Enable black     - origin_visit_update: ensure it raises a
    StorageArgumentException     - Adapt cassandra backend to validating
    model types     - tests: many refactoring improvements     - tests:
    Shut down cassandra connection before closing the fixture down     -
    Add more type annotations

 -- Software Heritage autobuilder (on jenkins-debian1) <jenkins@jenkins-debian1.internal.softwareheritage.org>  Thu, 09 Apr 2020 10:46:29 +0000

swh-storage (0.0.182-1~swh1) unstable-swh; urgency=medium

  * New upstream release 0.0.182     - (tagged by Antoine R. Dumont
    (@ardumont) <antoine.romain.dumont@gmail.com> on 2020-03-27 07:02:13
    +0100)
  * Upstream changes:     - v0.0.182     - storage*: Update
    origin_visit_update to make status parameter mandatory     - test:
    Adapt origin validation test according to latest model changes     -
    Respec discovery_date as a Python datetime instead of an ISO string.
    - origin_visit_add: Add missing db/cur argument to call to
    origin_get.

 -- Software Heritage autobuilder (on jenkins-debian1) <jenkins@jenkins-debian1.internal.softwareheritage.org>  Fri, 27 Mar 2020 06:13:17 +0000

swh-storage (0.0.181-1~swh1) unstable-swh; urgency=medium

  * New upstream release 0.0.181     - (tagged by Antoine R. Dumont
    (@ardumont) <antoine.romain.dumont@gmail.com> on 2020-03-25 09:50:49
    +0100)
  * Upstream changes:     - v0.0.181     - storage*: Hex encode content
    hashes in HashCollision exception     - Add format of discovery_date
    in the metadata specification.     - Store the value of
    token(partition_key) in skipped_content_by_* table, instead of three
    hashes.     - Store the value of token(partition_key) in
    content_by_* table, instead of three hashes.

 -- Software Heritage autobuilder (on jenkins-debian1) <jenkins@jenkins-debian1.internal.softwareheritage.org>  Wed, 25 Mar 2020 09:03:43 +0000

swh-storage (0.0.180-1~swh1) unstable-swh; urgency=medium

  * New upstream release 0.0.180     - (tagged by Nicolas Dandrimont
    <nicolas@dandrimont.eu> on 2020-03-18 18:24:41 +0100)
  * Upstream changes:     - Release swh.storage v0.0.180     - Stop
    counting origin additions multiple times in statsd

 -- Software Heritage autobuilder (on jenkins-debian1) <jenkins@jenkins-debian1.internal.softwareheritage.org>  Wed, 18 Mar 2020 17:45:36 +0000

swh-storage (0.0.179-1~swh1) unstable-swh; urgency=medium

  * New upstream release 0.0.179     - (tagged by Nicolas Dandrimont
    <nicolas@dandrimont.eu> on 2020-03-18 16:05:13 +0100)
  * Upstream changes:     - Release swh.storage v0.0.179.     - fix
    requirements-swh.txt to use proper version restriction     - reduce
    the transaction load for content writes and reads

 -- Software Heritage autobuilder (on jenkins-debian1) <jenkins@jenkins-debian1.internal.softwareheritage.org>  Wed, 18 Mar 2020 15:50:50 +0000

swh-storage (0.0.178-1~swh1) unstable-swh; urgency=medium

  * New upstream release 0.0.178     - (tagged by Antoine R. Dumont
    (@ardumont) <antoine.romain.dumont@gmail.com> on 2020-03-16 12:51:28
    +0100)
  * Upstream changes:     - v0.0.178     - origin_visit_add: Adapt
    endpoint signature to return OriginVisit     - origin_visit_upsert:
    Use OriginVisit object as input     - storage/writer: refactor
    JournalWriter.content_add to send model objects

 -- Software Heritage autobuilder (on jenkins-debian1) <jenkins@jenkins-debian1.internal.softwareheritage.org>  Mon, 16 Mar 2020 11:59:18 +0000

swh-storage (0.0.177-1~swh1) unstable-swh; urgency=medium

  * New upstream release 0.0.177     - (tagged by Antoine R. Dumont
    (@ardumont) <antoine.romain.dumont@gmail.com> on 2020-03-10 11:37:33
    +0100)
  * Upstream changes:     - v0.0.177     - storage: Identify and provide
    the collision hashes in exception     - Guarantee the order of
    results for revision_get and release_get     - tests: Improve test
    speed     - sql: do not attempt to create the plpgsql lang if
    already exists     - Update requirement on swh.core for RPCClient
    method overrides

 -- Software Heritage autobuilder (on jenkins-debian1) <jenkins@jenkins-debian1.internal.softwareheritage.org>  Tue, 10 Mar 2020 10:48:11 +0000

swh-storage (0.0.176-1~swh2) unstable-swh; urgency=medium

  * Update build dependencies

 -- Antoine R. Dumont (@ardumont) <ardumont@softwareheritage.org>  Mon, 02 Mar 2020 14:36:00 +0100

swh-storage (0.0.176-1~swh1) unstable-swh; urgency=medium

  * New upstream release 0.0.176     - (tagged by Valentin Lorentz
    <vlorentz@softwareheritage.org> on 2020-02-28 14:44:10 +0100)
  * Upstream changes:     - v0.0.176     - * Accept cassandra-driver >=
    3.22.     - * Make the RPC client and objstorage helper fetch
    Content.data from lazy     - contents.     - * Move ctime out of the
    validation proxy.

 -- Software Heritage autobuilder (on jenkins-debian1) <jenkins@jenkins-debian1.internal.softwareheritage.org>  Fri, 28 Feb 2020 15:21:27 +0000

swh-storage (0.0.175-1~swh1) unstable-swh; urgency=medium

  * New upstream release 0.0.175     - (tagged by Antoine Lambert
    <antoine.lambert@inria.fr> on 2020-02-20 13:51:40 +0100)
  * Upstream changes:     - version 0.0.175

 -- Software Heritage autobuilder (on jenkins-debian1) <jenkins@jenkins-debian1.internal.softwareheritage.org>  Thu, 20 Feb 2020 13:18:34 +0000

swh-storage (0.0.174-1~swh1) unstable-swh; urgency=medium

  * New upstream release 0.0.174     - (tagged by Valentin Lorentz
    <vlorentz@softwareheritage.org> on 2020-02-19 14:18:59 +0100)
  * Upstream changes:     - v0.0.174     - * Fix inconsistent behavior
    of skipped_content_missing across backends.     - * Fix
    FilteringProxy to not drop skipped-contents with a missing sha1_git.
    - * Make storage proxies use swh-model objects instead of dicts.
    - * Add support for (de)serializing swh-model in RPC calls.

 -- Software Heritage autobuilder (on jenkins-debian1) <jenkins@jenkins-debian1.internal.softwareheritage.org>  Wed, 19 Feb 2020 15:00:32 +0000

swh-storage (0.0.172-1~swh1) unstable-swh; urgency=medium

  * New upstream release 0.0.172     - (tagged by Valentin Lorentz
    <vlorentz@softwareheritage.org> on 2020-02-12 14:00:04 +0100)
  * Upstream changes:     - v0.0.172     - * Unify exception raised by
    invalid input to API endpoints.     - * Add a validation proxy for
    _add() methods. This proxy is *required*     - in front of all
    backends whose _add() methods may be called or they'll     - crash
    at runtime.     - * Fix RecursionError when storage proxies are
    deepcopied or unpickled.     - * storages: Refactor objstorage
    operations with a dedicated collaborator     - * storages: Refactor
    journal operations with a dedicated writer collab

 -- Software Heritage autobuilder (on jenkins-debian1) <jenkins@jenkins-debian1.internal.softwareheritage.org>  Wed, 12 Feb 2020 13:13:47 +0000

swh-storage (0.0.171-1~swh1) unstable-swh; urgency=medium

  * New upstream release 0.0.171     - (tagged by Valentin Lorentz
    <vlorentz@softwareheritage.org> on 2020-02-06 14:46:05 +0100)
  * Upstream changes:     - v0.0.171     - * Split 'content_add' method
    into 'content_add' and 'skipped_content_add'.     - * Increase
    Cassandra requests timeout to 1 second.

 -- Software Heritage autobuilder (on jenkins-debian1) <jenkins@jenkins-debian1.internal.softwareheritage.org>  Thu, 06 Feb 2020 14:07:37 +0000

swh-storage (0.0.170-1~swh3) unstable-swh; urgency=medium

  * Update build dependencies

 -- Antoine R. Dumont (@ardumont) <ardumont@softwareheritage.org>  Mon, 03 Feb 2020 17:30:38 +0100

swh-storage (0.0.170-1~swh2) unstable-swh; urgency=medium

  * Update build dependencies

 -- Antoine R. Dumont (@ardumont) <ardumont@softwareheritage.org>  Mon, 03 Feb 2020 16:00:39 +0100

swh-storage (0.0.170-1~swh1) unstable-swh; urgency=medium

  * New upstream release 0.0.170     - (tagged by Antoine R. Dumont
    (@ardumont) <antoine.romain.dumont@gmail.com> on 2020-02-03 14:11:53
    +0100)
  * Upstream changes:     - v0.0.170     - swh.storage.cassandra: Add
    Cassandra backend implementation

 -- Software Heritage autobuilder (on jenkins-debian1) <jenkins@jenkins-debian1.internal.softwareheritage.org>  Mon, 03 Feb 2020 13:23:48 +0000

swh-storage (0.0.169-1~swh1) unstable-swh; urgency=medium

  * New upstream release 0.0.169     - (tagged by Antoine R. Dumont
    (@ardumont) <antoine.romain.dumont@gmail.com> on 2020-01-30 13:40:00
    +0100)
  * Upstream changes:     - v0.0.169     - retry: Add retry behavior on
    pipeline storage with flushing failure

 -- Software Heritage autobuilder (on jenkins-debian1) <jenkins@jenkins-debian1.internal.softwareheritage.org>  Thu, 30 Jan 2020 13:26:23 +0000

swh-storage (0.0.168-1~swh1) unstable-swh; urgency=medium

  * New upstream release 0.0.168     - (tagged by Valentin Lorentz
    <vlorentz@softwareheritage.org> on 2020-01-30 11:19:31 +0100)
  * Upstream changes:     - v0.0.168     - * Implement content_update
    for the in-mem storage.     - * Remove cur/db arguments from the in-
    mem storage.     - * Move Storage documentation and endpoint paths
    to a new StorageInterface class     - * Rename in_memory.Storage to
    in_memory.InMemoryStorage.     - * CONTRIBUTORS: add Daniele
    Serafini

 -- Software Heritage autobuilder (on jenkins-debian1) <jenkins@jenkins-debian1.internal.softwareheritage.org>  Thu, 30 Jan 2020 10:25:30 +0000

swh-storage (0.0.167-1~swh1) unstable-swh; urgency=medium

  * New upstream release 0.0.167     - (tagged by Antoine R. Dumont
    (@ardumont) <antoine.romain.dumont@gmail.com> on 2020-01-24 14:55:57
    +0100)
  * Upstream changes:     - v0.0.167     - pgstorage: Empty temp tables
    instead of dropping them

 -- Software Heritage autobuilder (on jenkins-debian1) <jenkins@jenkins-debian1.internal.softwareheritage.org>  Fri, 24 Jan 2020 14:01:57 +0000

swh-storage (0.0.166-1~swh1) unstable-swh; urgency=medium

  * New upstream release 0.0.166     - (tagged by Antoine R. Dumont
    (@ardumont) <antoine.romain.dumont@gmail.com> on 2020-01-24 09:51:52
    +0100)
  * Upstream changes:     - v0.0.166     - storage: Add endpoint to get
    missing content (by sha1_git) and missing snapshot     - Remove
    redundant config checks in load_and_check_config     - Remove 'id'
    and 'object_id' from the output of object_find_by_sha1_git     -
    Make origin_visit_get_random return None instead of {} if there are
    no results     - docs: Fix sphinx warnings

 -- Software Heritage autobuilder (on jenkins-debian1) <jenkins@jenkins-debian1.internal.softwareheritage.org>  Fri, 24 Jan 2020 09:00:12 +0000

swh-storage (0.0.165-1~swh1) unstable-swh; urgency=medium

  * New upstream release 0.0.165     - (tagged by Antoine R. Dumont
    (@ardumont) <antoine.romain.dumont@gmail.com> on 2020-01-17 14:04:53
    +0100)
  * Upstream changes:     - v0.0.165     - storage.retry: Fix objects
    loading when using generator parameters

 -- Software Heritage autobuilder (on jenkins-debian1) <jenkins@jenkins-debian1.internal.softwareheritage.org>  Fri, 17 Jan 2020 13:09:39 +0000

swh-storage (0.0.164-1~swh1) unstable-swh; urgency=medium

  * New upstream release 0.0.164     - (tagged by Antoine Lambert
    <antoine.lambert@inria.fr> on 2020-01-16 17:54:40 +0100)
  * Upstream changes:     - version 0.0.164

 -- Software Heritage autobuilder (on jenkins-debian1) <jenkins@jenkins-debian1.internal.softwareheritage.org>  Thu, 16 Jan 2020 17:05:02 +0000

swh-storage (0.0.163-1~swh2) unstable-swh; urgency=medium

  * Fix test dependency

 -- Antoine R. Dumont (@ardumont) <antoine.romain.dumont@gmail.com>  Tue, 14 Jan 2020 17:26:08 +0100

swh-storage (0.0.163-1~swh1) unstable-swh; urgency=medium

  * New upstream release 0.0.163     - (tagged by Antoine R. Dumont
    (@ardumont) <antoine.romain.dumont@gmail.com> on 2020-01-14 17:12:03
    +0100)
  * Upstream changes:     - v0.0.163     - retry: Improve proxy storage
    for add endpoints     - in_memory: Make directory_get_random return
    None when storage empty     - storage: Change content_get_metadata
    api to return Dict[bytes, List[Dict]]     - storage: Add
    content_get_partition endpoint to replace content_get_range     -
    storage: Add endpoint origin_list to replace origin_get_range

 -- Software Heritage autobuilder (on jenkins-debian1) <jenkins@jenkins-debian1.internal.softwareheritage.org>  Tue, 14 Jan 2020 16:17:45 +0000

swh-storage (0.0.162-1~swh1) unstable-swh; urgency=medium

  * New upstream release 0.0.162     - (tagged by Valentin Lorentz
    <vlorentz@softwareheritage.org> on 2019-12-16 14:37:44 +0100)
  * Upstream changes:     - v0.0.162     - Add
    {content,directory,revision,release,snapshot}_get_random.

 -- Software Heritage autobuilder (on jenkins-debian1) <jenkins@jenkins-debian1.internal.softwareheritage.org>  Mon, 16 Dec 2019 13:41:39 +0000

swh-storage (0.0.161-1~swh1) unstable-swh; urgency=medium

  * New upstream release 0.0.161     - (tagged by Antoine R. Dumont
    (@ardumont) <antoine.romain.dumont@gmail.com> on 2019-12-10 15:03:28
    +0100)
  * Upstream changes:     - v0.0.161     - storage: Add endpoint to
    randomly pick an origin

 -- Software Heritage autobuilder (on jenkins-debian1) <jenkins@jenkins-debian1.internal.softwareheritage.org>  Tue, 10 Dec 2019 14:08:15 +0000

swh-storage (0.0.160-1~swh1) unstable-swh; urgency=medium

  * New upstream release 0.0.160     - (tagged by Antoine R. Dumont
    (@ardumont) <antoine.romain.dumont@gmail.com> on 2019-12-06 11:15:48
    +0100)
  * Upstream changes:     - v0.0.160     - storage.buffer: Buffer
    release objects as well     - storage.tests: Unify tests sample data
    - Implement origin lookup by sha1

 -- Software Heritage autobuilder (on jenkins-debian1) <jenkins@jenkins-debian1.internal.softwareheritage.org>  Fri, 06 Dec 2019 10:23:44 +0000

swh-storage (0.0.159-1~swh2) unstable-swh; urgency=medium

  * Force fast hypothesis profile when running tests

 -- Antoine R. Dumont (@ardumont) <antoine.romain.dumont@gmail.com>  Tue, 26 Nov 2019 17:08:16 +0100

swh-storage (0.0.159-1~swh1) unstable-swh; urgency=medium

  * New upstream release 0.0.159     - (tagged by Antoine R. Dumont
    (@ardumont) <antoine.romain.dumont@gmail.com> on 2019-11-22 11:05:41
    +0100)
  * Upstream changes:     - v0.0.159     - Add 'pipeline' storage
    "class" for more readable configurations.     - tests: Improve tests
    environments configuration     - Fix a few typos reported by
    codespell     - Add a pre-commit-hooks.yaml config file     - Remove
    utils/(dump|fix)_revisions scripts

 -- Software Heritage autobuilder (on jenkins-debian1) <jenkins@jenkins-debian1.internal.softwareheritage.org>  Fri, 22 Nov 2019 10:10:31 +0000

swh-storage (0.0.158-1~swh1) unstable-swh; urgency=medium

  * New upstream release 0.0.158     - (tagged by Antoine R. Dumont
    (@ardumont) <antoine.romain.dumont@gmail.com> on 2019-11-14 13:33:00
    +0100)
  * Upstream changes:     - v0.0.158     - Drop schemata module
    (migrated back to swh-lister)

 -- Software Heritage autobuilder (on jenkins-debian1) <jenkins@jenkins-debian1.internal.softwareheritage.org>  Thu, 14 Nov 2019 12:37:18 +0000

swh-storage (0.0.157-1~swh1) unstable-swh; urgency=medium

  * New upstream release 0.0.157     - (tagged by Nicolas Dandrimont
    <nicolas@dandrimont.eu> on 2019-11-13 13:22:39 +0100)
  * Upstream changes:     - Release swh.storage 0.0.157     -
    schemata.distribution: Fix bogus NotImplementedError on
    Area.index_uris

 -- Software Heritage autobuilder (on jenkins-debian1) <jenkins@jenkins-debian1.internal.softwareheritage.org>  Wed, 13 Nov 2019 12:27:07 +0000

swh-storage (0.0.156-1~swh2) unstable-swh; urgency=medium

  * Add version constraint on psycopg2

 -- Nicolas Dandrimont <olasd@debian.org>  Wed, 30 Oct 2019 18:21:34 +0100

swh-storage (0.0.156-1~swh1) unstable-swh; urgency=medium

  * New upstream release 0.0.156     - (tagged by Valentin Lorentz
    <vlorentz@softwareheritage.org> on 2019-10-30 15:12:10 +0100)
  * Upstream changes:     - v0.0.156     - * Stop supporting origin ids
    in API (except in origin_get_range).     - * Make visit['origin'] a
    string everywhere (instead of a dict).

 -- Software Heritage autobuilder (on jenkins-debian1) <jenkins@jenkins-debian1.internal.softwareheritage.org>  Wed, 30 Oct 2019 14:29:28 +0000

swh-storage (0.0.155-1~swh1) unstable-swh; urgency=medium

  * New upstream release 0.0.155     - (tagged by David Douard
    <david.douard@sdfa3.org> on 2019-10-30 12:14:14 +0100)
  * Upstream changes:     - v0.0.155

 -- Software Heritage autobuilder (on jenkins-debian1) <jenkins@jenkins-debian1.internal.softwareheritage.org>  Wed, 30 Oct 2019 11:18:37 +0000

swh-storage (0.0.154-1~swh1) unstable-swh; urgency=medium

  * New upstream release 0.0.154     - (tagged by Antoine R. Dumont
    (@ardumont) <antoine.romain.dumont@gmail.com> on 2019-10-17 13:47:57
    +0200)
  * Upstream changes:     - v0.0.154     - Fix tests in debian build

 -- Software Heritage autobuilder (on jenkins-debian1) <jenkins@jenkins-debian1.internal.softwareheritage.org>  Thu, 17 Oct 2019 11:52:46 +0000

swh-storage (0.0.153-1~swh1) unstable-swh; urgency=medium

  * New upstream release 0.0.153     - (tagged by Antoine R. Dumont
    (@ardumont) <antoine.romain.dumont@gmail.com> on 2019-10-17 13:21:00
    +0200)
  * Upstream changes:     - v0.0.153     - Deploy new test fixture

 -- Software Heritage autobuilder (on jenkins-debian1) <jenkins@jenkins-debian1.internal.softwareheritage.org>  Thu, 17 Oct 2019 11:26:12 +0000

swh-storage (0.0.152-1~swh1) unstable-swh; urgency=medium

  * New upstream release 0.0.152     - (tagged by Antoine R. Dumont
    (@ardumont) <antoine.romain.dumont@gmail.com> on 2019-10-08 16:55:43
    +0200)
  * Upstream changes:     - v0.0.152     - swh.storage.buffer: Add
    buffering proxy storage implementation     - swh.storage.filter: Add
    filtering storage implementation     - swh.storage.tests: Improve db
    transaction handling     - swh.storage.tests: Add more tests     -
    swh.storage.storage: introduce a db() context manager

 -- Software Heritage autobuilder (on jenkins-debian1) <jenkins@jenkins-debian1.internal.softwareheritage.org>  Tue, 08 Oct 2019 15:03:16 +0000

swh-storage (0.0.151-1~swh2) unstable-swh; urgency=medium

  * Add missing build-dependency on python3-swh.journal

 -- Nicolas Dandrimont <olasd@debian.org>  Tue, 01 Oct 2019 18:28:19 +0200

swh-storage (0.0.151-1~swh1) unstable-swh; urgency=medium

  * New upstream release 0.0.151     - (tagged by Stefano Zacchiroli
    <zack@upsilon.cc> on 2019-10-01 10:04:36 +0200)
  * Upstream changes:     - v0.0.151     - * tox: anticipate mypy run to
    just after flake8     - * mypy.ini: be less flaky w.r.t. the
    packages installed in tox     - * storage.py: ignore typing of
    optional get_journal_writer import     - * mypy: ignore swh.journal
    to work-around dependency loop     - * init.py: switch to documented
    way of extending path     - * typing: minimal changes to make a no-
    op mypy run pass     - * Write objects to the journal only if they
    don't exist yet.     - * Use origin URLs for
    skipped_content['origin'] instead of origin ids.     - * Properly
    mock get_journal_writer for the remote-pg-storage tests.     - *
    journal_writer: use journal writer from swh.journal     - * fix
    typos in docstrings and sample paths     - *
    storage.origin_visit_add: Remove deprecated 'ts' parameter     - *
    click "required" param wants bool, not int

 -- Software Heritage autobuilder (on jenkins-debian1) <jenkins@jenkins-debian1.internal.softwareheritage.org>  Tue, 01 Oct 2019 08:09:53 +0000

swh-storage (0.0.150-1~swh1) unstable-swh; urgency=medium

  * New upstream release 0.0.150     - (tagged by Antoine R. Dumont
    (@ardumont) <antoine.romain.dumont@gmail.com> on 2019-09-04 16:09:59
    +0200)
  * Upstream changes:     - v0.0.150     - tests/test_storage: Remove
    failing assertion after swh-model update     - tests/test_storage:
    Fix tests execution with psycopg2 < 2.8

 -- Software Heritage autobuilder (on jenkins-debian1) <jenkins@jenkins-debian1.internal.softwareheritage.org>  Wed, 04 Sep 2019 14:16:09 +0000

swh-storage (0.0.149-1~swh1) unstable-swh; urgency=medium

  * New upstream release 0.0.149     - (tagged by Antoine R. Dumont
    (@ardumont) <antoine.romain.dumont@gmail.com> on 2019-09-03 14:00:57
    +0200)
  * Upstream changes:     - v0.0.149     - Add support for origin_url in
    origin_metadata_*     - Make origin_add/origin_visit_update validate
    their input     - Make snapshot_add validate its input     - Make
    revision_add and release_add validate their input     - Make
    directory_add validate its input     - Make content_add validate its
    input using swh-model

 -- Software Heritage autobuilder (on jenkins-debian1) <jenkins@jenkins-debian1.internal.softwareheritage.org>  Tue, 03 Sep 2019 12:27:51 +0000

swh-storage (0.0.148-1~swh1) unstable-swh; urgency=medium

  * New upstream release 0.0.148     - (tagged by Valentin Lorentz
    <vlorentz@softwareheritage.org> on 2019-08-23 10:33:02 +0200)
  * Upstream changes:     - v0.0.148     - Tests improvements:     - *
    Remove 'next_branch' from test input data.     - * Fix off-by-one
    error when using origin_visit_upsert on with an unknown visit id.
    - * Use explicit arguments for origin_visit_add.     - * Remove
    test_content_missing__marked_missing, it makes no sense.     - Drop
    person ids:     - * Stop leaking person ids.     - * Remove
    person_get endpoint.     - Logging fixes:     - * Enforce log level
    for the werkzeug logger.     - * Eliminate warnings about %TYPE.
    - * api: use RPCServerApp and RPCClient instead of deprecated
    classes     - Other:     - * Add support for skipped content in in-
    memory storage

 -- Software Heritage autobuilder (on jenkins-debian1) <jenkins@jenkins-debian1.internal.softwareheritage.org>  Fri, 23 Aug 2019 08:48:21 +0000

swh-storage (0.0.147-1~swh1) unstable-swh; urgency=medium

  * New upstream release 0.0.147     - (tagged by Valentin Lorentz
    <vlorentz@softwareheritage.org> on 2019-07-18 12:11:37 +0200)
  * Upstream changes:     - Make origin_get ignore the `type` argument

 -- Software Heritage autobuilder (on jenkins-debian1) <jenkins@jenkins-debian1.internal.softwareheritage.org>  Thu, 18 Jul 2019 10:16:16 +0000

swh-storage (0.0.146-1~swh1) unstable-swh; urgency=medium

  * New upstream release 0.0.146     - (tagged by Valentin Lorentz
    <vlorentz@softwareheritage.org> on 2019-07-18 10:46:21 +0200)
  * Upstream changes:     - Progress toward getting rid of origin ids
    - * Less dependency on origin ids in the in-mem storage     - * add
    the SWH_STORAGE_IN_MEMORY_ENABLE_ORIGIN_IDS env var     - * Remove
    legacy behavior of snapshot_add

 -- Software Heritage autobuilder (on jenkins-debian1) <jenkins@jenkins-debian1.internal.softwareheritage.org>  Thu, 18 Jul 2019 08:52:09 +0000

swh-storage (0.0.145-1~swh3) unstable-swh; urgency=medium

  * Properly rebuild for unstable-swh

 -- Nicolas Dandrimont <olasd@debian.org>  Thu, 11 Jul 2019 14:03:30 +0200

swh-storage (0.0.145-1~swh2) buster-swh; urgency=medium

  * Remove useless swh.scheduler dependency

 -- Nicolas Dandrimont <olasd@debian.org>  Thu, 11 Jul 2019 13:53:45 +0200

swh-storage (0.0.145-1~swh1) unstable-swh; urgency=medium

  * New upstream release 0.0.145     - (tagged by Valentin Lorentz
    <vlorentz@softwareheritage.org> on 2019-07-02 12:00:53 +0200)
  * Upstream changes:     - v0.0.145     - Add an
    'origin_visit_find_by_date' endpoint.     - Add support for origin
    urls in all endpoints

 -- Software Heritage autobuilder (on jenkins-debian1) <jenkins@jenkins-debian1.internal.softwareheritage.org>  Tue, 02 Jul 2019 10:19:19 +0000

swh-storage (0.0.143-1~swh1) unstable-swh; urgency=medium

  * New upstream release 0.0.143     - (tagged by Valentin Lorentz
    <vlorentz@softwareheritage.org> on 2019-06-05 13:18:14 +0200)
  * Upstream changes:     - Add test for snapshot/release counters.

 -- Software Heritage autobuilder (on jenkins-debian1) <jenkins@jenkins-debian1.internal.softwareheritage.org>  Mon, 01 Jul 2019 12:38:40 +0000

swh-storage (0.0.142-1~swh1) unstable-swh; urgency=medium

  * New upstream release 0.0.142     - (tagged by Valentin Lorentz
    <vlorentz@softwareheritage.org> on 2019-06-11 15:24:49 +0200)
  * Upstream changes:     - Mark network tests, so they can be disabled.

 -- Software Heritage autobuilder (on jenkins-debian1) <jenkins@jenkins-debian1.internal.softwareheritage.org>  Tue, 11 Jun 2019 13:44:19 +0000

swh-storage (0.0.141-1~swh1) unstable-swh; urgency=medium

  * New upstream release 0.0.141     - (tagged by Valentin Lorentz
    <vlorentz@softwareheritage.org> on 2019-06-06 17:05:03 +0200)
  * Upstream changes:     - Add support for using URL instead of ID in
    snapshot_get_latest.

 -- Software Heritage autobuilder (on jenkins-debian1) <jenkins@jenkins-debian1.internal.softwareheritage.org>  Tue, 11 Jun 2019 10:36:32 +0000

swh-storage (0.0.140-1~swh1) unstable-swh; urgency=medium

  * New upstream release 0.0.140     - (tagged by mihir(faux__)
    <karbelkar.mihir@gmail.com> on 2019-03-24 21:47:31 +0530)
  * Upstream changes:     - Changes the output of content_find method to
    a list in case of hash collisions and makes the sql query on python
    side and added test duplicate input, colliding sha256 and colliding
    blake2s256

 -- Software Heritage autobuilder (on jenkins-debian1) <jenkins@jenkins-debian1.internal.softwareheritage.org>  Thu, 16 May 2019 12:09:04 +0000

swh-storage (0.0.139-1~swh1) unstable-swh; urgency=medium

  * New upstream release 0.0.139     - (tagged by Nicolas Dandrimont
    <nicolas@dandrimont.eu> on 2019-04-18 17:57:57 +0200)
  * Upstream changes:     - Release swh.storage v0.0.139     - Backwards-
    compatibility improvements for snapshot_add     - Better
    transactionality in revision_add/release_add     - Fix backwards
    metric names     - Handle shallow histories properly

 -- Software Heritage autobuilder (on jenkins-debian1) <jenkins@jenkins-debian1.internal.softwareheritage.org>  Thu, 18 Apr 2019 16:08:28 +0000

swh-storage (0.0.138-1~swh1) unstable-swh; urgency=medium

  * New upstream release 0.0.138     - (tagged by Valentin Lorentz
    <vlorentz@softwareheritage.org> on 2019-04-09 16:40:49 +0200)
  * Upstream changes:     - Use the db_transaction decorator on all
    _add() methods.     - So they gracefully release the connection on
    error instead     - of relying on reference-counting to call the
    Db's `__del__`     - (which does not happen in Hypothesis tests)
    because a ref     - to it is kept via the traceback object.

 -- Software Heritage autobuilder (on jenkins-debian1) <jenkins@jenkins-debian1.internal.softwareheritage.org>  Tue, 09 Apr 2019 16:50:48 +0000

swh-storage (0.0.137-1~swh1) unstable-swh; urgency=medium

  * New upstream release 0.0.137     - (tagged by Valentin Lorentz
    <vlorentz@softwareheritage.org> on 2019-04-08 15:40:24 +0200)
  * Upstream changes:     - Make test_origin_get_range run faster.

 -- Software Heritage autobuilder (on jenkins-debian1) <jenkins@jenkins-debian1.internal.softwareheritage.org>  Mon, 08 Apr 2019 13:56:16 +0000

swh-storage (0.0.135-1~swh1) unstable-swh; urgency=medium

  * New upstream release 0.0.135     - (tagged by Valentin Lorentz
    <vlorentz@softwareheritage.org> on 2019-04-04 20:42:32 +0200)
  * Upstream changes:     - Make content_add_metadata require a ctime
    argument.     - This makes Python set the ctime instead of pgsql.

 -- Software Heritage autobuilder (on jenkins-debian1) <jenkins@jenkins-debian1.internal.softwareheritage.org>  Fri, 05 Apr 2019 14:43:28 +0000

swh-storage (0.0.134-1~swh1) unstable-swh; urgency=medium

  * New upstream release 0.0.134     - (tagged by Valentin Lorentz
    <vlorentz@softwareheritage.org> on 2019-04-03 13:38:58 +0200)
  * Upstream changes:     - Don't leak origin ids to the journal.

 -- Software Heritage autobuilder (on jenkins-debian1) <jenkins@jenkins-debian1.internal.softwareheritage.org>  Thu, 04 Apr 2019 10:16:09 +0000

swh-storage (0.0.132-1~swh1) unstable-swh; urgency=medium

  * New upstream release 0.0.132     - (tagged by Valentin Lorentz
    <vlorentz@softwareheritage.org> on 2019-04-01 11:50:30 +0200)
  * Upstream changes:     - Use sha1 instead of bigint as FK from
    origin_visit to snapshot (part 1: add new column)

 -- Software Heritage autobuilder (on jenkins-debian1) <jenkins@jenkins-debian1.internal.softwareheritage.org>  Mon, 01 Apr 2019 13:30:48 +0000

swh-storage (0.0.131-1~swh1) unstable-swh; urgency=medium

  * New upstream release 0.0.131     - (tagged by Nicolas Dandrimont
    <nicolas@dandrimont.eu> on 2019-03-28 17:24:44 +0100)
  * Upstream changes:     - Release swh.storage v0.0.131     - Add
    statsd metrics to storage RPC backend     - Clean up
    snapshot_add/origin_visit_update     - Uniformize RPC backend to use
    POSTs everywhere

 -- Software Heritage autobuilder (on jenkins-debian1) <jenkins@jenkins-debian1.internal.softwareheritage.org>  Thu, 28 Mar 2019 16:34:07 +0000

swh-storage (0.0.130-1~swh1) unstable-swh; urgency=medium

  * New upstream release 0.0.130     - (tagged by Valentin Lorentz
    <vlorentz@softwareheritage.org> on 2019-02-26 10:50:44 +0100)
  * Upstream changes:     - Add an helper function to list all origins
    in the storage.

 -- Software Heritage autobuilder (on jenkins-debian1) <jenkins@jenkins-debian1.internal.softwareheritage.org>  Wed, 13 Mar 2019 14:01:04 +0000

swh-storage (0.0.129-1~swh1) unstable-swh; urgency=medium

  * New upstream release 0.0.129     - (tagged by Valentin Lorentz
    <vlorentz@softwareheritage.org> on 2019-02-27 10:42:29 +0100)
  * Upstream changes:     - Double the timeout of revision_get.     -
    Metadata indexers often hit the limit.

 -- Software Heritage autobuilder (on jenkins-debian1) <jenkins@jenkins-debian1.internal.softwareheritage.org>  Fri, 01 Mar 2019 10:11:28 +0000

swh-storage (0.0.128-1~swh1) unstable-swh; urgency=medium

  * New upstream release 0.0.128     - (tagged by Antoine R. Dumont
    (@ardumont) <antoine.romain.dumont@gmail.com> on 2019-02-21 14:59:22
    +0100)
  * Upstream changes:     - v0.0.128     - api.server: Fix wrong
    exception type     - storage.cli: Fix cli entry point name to the
    expected name (setup.py)

 -- Software Heritage autobuilder (on jenkins-debian1) <jenkins@jenkins-debian1.internal.softwareheritage.org>  Thu, 21 Feb 2019 14:07:23 +0000

swh-storage (0.0.127-1~swh1) unstable-swh; urgency=medium

  * New upstream release 0.0.127     - (tagged by Antoine R. Dumont
    (@ardumont) <antoine.romain.dumont@gmail.com> on 2019-02-21 13:34:19
    +0100)
  * Upstream changes:     - v0.0.127     - api.wsgi: Open wsgi
    entrypoint and check config at startup time     - api.server: Make
    the api server load and check its configuration     -
    swh.storage.cli: Migrate the api server startup in swh.storage.cli

 -- Software Heritage autobuilder (on jenkins-debian1) <jenkins@jenkins-debian1.internal.softwareheritage.org>  Thu, 21 Feb 2019 12:59:48 +0000

swh-storage (0.0.126-1~swh1) unstable-swh; urgency=medium

  * New upstream release 0.0.126     - (tagged by Valentin Lorentz
    <vlorentz@softwareheritage.org> on 2019-02-21 10:18:26 +0100)
  * Upstream changes:     - Double the timeout of snapshot_get_latest.
    - Metadata indexers often hit the limit.

 -- Software Heritage autobuilder (on jenkins-debian1) <jenkins@jenkins-debian1.internal.softwareheritage.org>  Thu, 21 Feb 2019 11:24:52 +0000

swh-storage (0.0.125-1~swh1) unstable-swh; urgency=medium

  * New upstream release 0.0.125     - (tagged by Antoine R. Dumont
    (@ardumont) <antoine.romain.dumont@gmail.com> on 2019-02-14 10:13:31
    +0100)
  * Upstream changes:     - v0.0.125     - api/server: Do not read
    configuration at each request

 -- Software Heritage autobuilder (on jenkins-debian1) <jenkins@jenkins-debian1.internal.softwareheritage.org>  Thu, 14 Feb 2019 16:57:01 +0000

swh-storage (0.0.124-1~swh3) unstable-swh; urgency=low

  * New upstream release, fixing the distribution this time

 -- Antoine R. Dumont (@ardumont) <antoine.romain.dumont@gmail.com>  Thu, 14 Feb 2019 17:51:29 +0100

swh-storage (0.0.124-1~swh2) unstable; urgency=medium

  * New upstream release for dependency fix reasons

 -- Antoine R. Dumont (@ardumont) <antoine.romain.dumont@gmail.com>  Thu, 14 Feb 2019 09:27:55 +0100

swh-storage (0.0.124-1~swh1) unstable-swh; urgency=medium

  * New upstream release 0.0.124     - (tagged by Antoine Lambert
    <antoine.lambert@inria.fr> on 2019-02-12 14:40:53 +0100)
  * Upstream changes:     - version 0.0.124

 -- Software Heritage autobuilder (on jenkins-debian1) <jenkins@jenkins-debian1.internal.softwareheritage.org>  Tue, 12 Feb 2019 13:46:08 +0000

swh-storage (0.0.123-1~swh1) unstable-swh; urgency=medium

  * New upstream release 0.0.123     - (tagged by Antoine R. Dumont
    (@ardumont) <antoine.romain.dumont@gmail.com> on 2019-02-08 15:06:49
    +0100)
  * Upstream changes:     - v0.0.123     - Make Storage.origin_get
    support a list of origins, like other     - Storage.*_get methods.
    - Stop using _to_bytes functions.     - Use the BaseDb (and friends)
    from swh-core

 -- Software Heritage autobuilder (on jenkins-debian1) <jenkins@jenkins-debian1.internal.softwareheritage.org>  Fri, 08 Feb 2019 14:14:18 +0000

swh-storage (0.0.122-1~swh1) unstable-swh; urgency=medium

  * New upstream release 0.0.122     - (tagged by Antoine Lambert
    <antoine.lambert@inria.fr> on 2019-01-28 11:57:27 +0100)
  * Upstream changes:     - version 0.0.122

 -- Software Heritage autobuilder (on jenkins-debian1) <jenkins@jenkins-debian1.internal.softwareheritage.org>  Mon, 28 Jan 2019 11:02:45 +0000

swh-storage (0.0.121-1~swh1) unstable-swh; urgency=medium

  * New upstream release 0.0.121     - (tagged by Antoine Lambert
    <antoine.lambert@inria.fr> on 2019-01-28 11:31:48 +0100)
  * Upstream changes:     - version 0.0.121

 -- Software Heritage autobuilder (on jenkins-debian1) <jenkins@jenkins-debian1.internal.softwareheritage.org>  Mon, 28 Jan 2019 10:36:40 +0000

swh-storage (0.0.120-1~swh1) unstable-swh; urgency=medium

  * New upstream release 0.0.120     - (tagged by Antoine Lambert
    <antoine.lambert@inria.fr> on 2019-01-17 12:04:27 +0100)
  * Upstream changes:     - version 0.0.120

 -- Software Heritage autobuilder (on jenkins-debian1) <jenkins@jenkins-debian1.internal.softwareheritage.org>  Thu, 17 Jan 2019 11:12:47 +0000

swh-storage (0.0.119-1~swh1) unstable-swh; urgency=medium

  * New upstream release 0.0.119     - (tagged by Antoine R. Dumont
    (@ardumont) <antoine.romain.dumont@gmail.com> on 2019-01-11 11:57:13
    +0100)
  * Upstream changes:     - v0.0.119     - listener: Notify Kafka when
    an origin visit is updated

 -- Software Heritage autobuilder (on jenkins-debian1) <jenkins@jenkins-debian1.internal.softwareheritage.org>  Fri, 11 Jan 2019 11:02:07 +0000

swh-storage (0.0.118-1~swh1) unstable-swh; urgency=medium

  * New upstream release 0.0.118     - (tagged by Antoine Lambert
    <antoine.lambert@inria.fr> on 2019-01-09 16:59:15 +0100)
  * Upstream changes:     - version 0.0.118

 -- Software Heritage autobuilder (on jenkins-debian1) <jenkins@jenkins-debian1.internal.softwareheritage.org>  Wed, 09 Jan 2019 18:51:34 +0000

swh-storage (0.0.117-1~swh1) unstable-swh; urgency=medium

  * v0.0.117
  * listener: Adapt decoding behavior depending on the object type

 -- Antoine R. Dumont (@ardumont) <antoine.romain.dumont@gmail.com>  Thu, 20 Dec 2018 14:48:44 +0100

swh-storage (0.0.116-1~swh1) unstable-swh; urgency=medium

  * v0.0.116
  * Update requirements to latest swh.core

 -- Antoine R. Dumont (@ardumont) <antoine.romain.dumont@gmail.com>  Fri, 14 Dec 2018 15:57:04 +0100

swh-storage (0.0.115-1~swh1) unstable-swh; urgency=medium

  * version 0.0.115

 -- Antoine Lambert <antoine.lambert@inria.fr>  Fri, 14 Dec 2018 15:47:52 +0100

swh-storage (0.0.114-1~swh1) unstable-swh; urgency=medium

  * version 0.0.114

 -- Antoine Lambert <antoine.lambert@inria.fr>  Wed, 05 Dec 2018 10:59:49 +0100

swh-storage (0.0.113-1~swh1) unstable-swh; urgency=medium

  * v0.0.113
  * in-memory storage: Add recursive argument to directory_ls endpoint

 -- Antoine R. Dumont (@ardumont) <antoine.romain.dumont@gmail.com>  Fri, 30 Nov 2018 11:56:44 +0100

swh-storage (0.0.112-1~swh1) unstable-swh; urgency=medium

  * v0.0.112
  * in-memory storage: Align with existing storage
  * docstring: Improvements and adapt according to api
  * doc: update index to match new swh-doc format
  * Increase test coverage for stat_counters + fix its bugs.

 -- Antoine R. Dumont (@ardumont) <antoine.romain.dumont@gmail.com>  Fri, 30 Nov 2018 10:28:02 +0100

swh-storage (0.0.111-1~swh1) unstable-swh; urgency=medium

  * v0.0.111
  * Move generative tests in their own module
  * Open in-memory storage implementation

 -- Antoine R. Dumont (@ardumont) <antoine.romain.dumont@gmail.com>  Wed, 21 Nov 2018 08:55:14 +0100

swh-storage (0.0.110-1~swh1) unstable-swh; urgency=medium

  * v0.0.110
  * storage: Open content_get_range endpoint
  * tests: Start using hypothesis for tests generation
  * Improvements: Remove SQLisms from the tests and API
  * docs: Document metadata providers

 -- Antoine R. Dumont (@ardumont) <antoine.romain.dumont@gmail.com>  Fri, 16 Nov 2018 11:53:14 +0100

swh-storage (0.0.109-1~swh1) unstable-swh; urgency=medium

  * version 0.0.109

 -- Antoine Lambert <antoine.lambert@inria.fr>  Mon, 12 Nov 2018 14:11:09 +0100

swh-storage (0.0.108-1~swh1) unstable-swh; urgency=medium

  * Release swh.storage v0.0.108
  * Add a function to get a full snapshot from the paginated view

 -- Nicolas Dandrimont <nicolas@dandrimont.eu>  Thu, 18 Oct 2018 18:32:10 +0200

swh-storage (0.0.107-1~swh1) unstable-swh; urgency=medium

  * Release swh.storage v0.0.107
  * Enable pagination of snapshot branches
  * Drop occurrence-related tables
  * Drop entity-related tables

 -- Nicolas Dandrimont <nicolas@dandrimont.eu>  Wed, 17 Oct 2018 15:06:07 +0200

swh-storage (0.0.106-1~swh1) unstable-swh; urgency=medium

  * Release swh.storage v0.0.106
  * Fix origin_visit_get_latest_snapshot logic
  * Improve directory iterator
  * Drop backwards compatibility between snapshots and occurrences
  * Drop the occurrence table

 -- Nicolas Dandrimont <nicolas@dandrimont.eu>  Mon, 08 Oct 2018 17:03:54 +0200

swh-storage (0.0.105-1~swh1) unstable-swh; urgency=medium

  * v0.0.105
  * Increase directory_ls endpoint to 20 seconds
  * Add snapshot to the stats endpoint
  * Improve documentation

 -- Antoine R. Dumont (@ardumont) <antoine.romain.dumont@gmail.com>  Mon, 10 Sep 2018 11:36:27 +0200

swh-storage (0.0.104-1~swh1) unstable-swh; urgency=medium

  * version 0.0.104

 -- Antoine Lambert <antoine.lambert@inria.fr>  Wed, 29 Aug 2018 15:55:37 +0200

swh-storage (0.0.103-1~swh1) unstable-swh; urgency=medium

  * v0.0.103
  * swh.storage.storage: origin_add returns updated list of dict with id

 -- Antoine R. Dumont (@ardumont) <antoine.romain.dumont@gmail.com>  Mon, 30 Jul 2018 11:47:53 +0200

swh-storage (0.0.102-1~swh1) unstable-swh; urgency=medium

  * Release swh-storage v0.0.102
  * Stop using temporary tables for read-only queries
  * Add timeouts for some read-only queries

 -- Nicolas Dandrimont <nicolas@dandrimont.eu>  Tue, 05 Jun 2018 14:06:54 +0200

swh-storage (0.0.101-1~swh1) unstable-swh; urgency=medium

  * v0.0.101
  * swh.storage.api.client: Permit to specify the query timeout option

 -- Antoine R. Dumont (@ardumont) <antoine.romain.dumont@gmail.com>  Thu, 24 May 2018 12:13:51 +0200

swh-storage (0.0.100-1~swh1) unstable-swh; urgency=medium

  * Release swh.storage v0.0.100
  * remote api: only instantiate storage once per import
  * add thread-awareness to the storage implementation
  * properly cleanup after tests
  * parallelize objstorage and storage additions

 -- Nicolas Dandrimont <nicolas@dandrimont.eu>  Sat, 12 May 2018 18:12:40 +0200

swh-storage (0.0.99-1~swh1) unstable-swh; urgency=medium

  * v0.0.99
  * storage: Add methods to compute directories/revisions diff
  * Add a new table for "bucketed" object counts
  * doc: update table clusters in SQL diagram
  * swh.storage.content_missing: Improve docstring

 -- Antoine R. Dumont (@ardumont) <antoine.romain.dumont@gmail.com>  Tue, 20 Feb 2018 13:32:25 +0100

swh-storage (0.0.98-1~swh1) unstable-swh; urgency=medium

  * Release swh.storage v0.0.98
  * Switch backwards compatibility for snapshots off

 -- Nicolas Dandrimont <nicolas@dandrimont.eu>  Tue, 06 Feb 2018 15:27:15 +0100

swh-storage (0.0.97-1~swh1) unstable-swh; urgency=medium

  * Release swh.storage v0.0.97
  * refactor database initialization
  * use a separate thread instead of a temporary file for COPY
    operations
  * add more snapshot-related endpoints

 -- Nicolas Dandrimont <nicolas@dandrimont.eu>  Tue, 06 Feb 2018 14:07:07 +0100

swh-storage (0.0.96-1~swh1) unstable-swh; urgency=medium

  * Release swh.storage v0.0.96
  * Add snapshot models
  * Add support for hg revision type

 -- Nicolas Dandrimont <nicolas@dandrimont.eu>  Tue, 19 Dec 2017 16:25:57 +0100

swh-storage (0.0.95-1~swh1) unstable-swh; urgency=medium

  * v0.0.95
  * swh.storage: Rename indexer_configuration to tool
  * swh.storage: Migrate indexer model to its own model

 -- Antoine R. Dumont (@ardumont) <antoine.romain.dumont@gmail.com>  Thu, 07 Dec 2017 09:56:31 +0100

swh-storage (0.0.94-1~swh1) unstable-swh; urgency=medium

  * v0.0.94
  * Open searching origins methods to storage

 -- Antoine R. Dumont (@ardumont) <antoine.romain.dumont@gmail.com>  Tue, 05 Dec 2017 12:32:57 +0100

swh-storage (0.0.93-1~swh1) unstable-swh; urgency=medium

  * v0.0.93
  * swh.storage: Open indexer_configuration_add endpoint
  * swh-data: Update content mimetype indexer configuration
  * origin_visit_get: make order repeatable
  * db: Make unique indices actually unique and vice versa
  * Add origin_metadata endpoints (add, get, etc...)
  * cleanup: Remove unused content provenance cache tables

 -- Antoine R. Dumont (@ardumont) <antoine.romain.dumont@gmail.com>  Fri, 24 Nov 2017 11:14:11 +0100

swh-storage (0.0.92-1~swh1) unstable-swh; urgency=medium

  * Release swh.storage v0.0.92
  * make swh.storage.schemata work on SQLAlchemy 1.0

 -- Nicolas Dandrimont <nicolas@dandrimont.eu>  Thu, 12 Oct 2017 19:51:24 +0200

swh-storage (0.0.91-1~swh1) unstable-swh; urgency=medium

  * Release swh.storage version 0.0.91
  * Update packaging runes

 -- Nicolas Dandrimont <nicolas@dandrimont.eu>  Thu, 12 Oct 2017 18:41:46 +0200

swh-storage (0.0.90-1~swh1) unstable-swh; urgency=medium

  * Release swh.storage v0.0.90
  * Remove leaky dependency on python3-kafka

 -- Nicolas Dandrimont <nicolas@dandrimont.eu>  Wed, 11 Oct 2017 18:53:22 +0200

swh-storage (0.0.89-1~swh1) unstable-swh; urgency=medium

  * Release swh.storage v0.0.89
  * Add new package for ancillary schemata
  * Add new metadata-related entry points
  * Update for new swh.model

 -- Nicolas Dandrimont <nicolas@dandrimont.eu>  Wed, 11 Oct 2017 17:39:29 +0200

swh-storage (0.0.88-1~swh1) unstable-swh; urgency=medium

  * Release swh.storage v0.0.88
  * Move the archiver to its own module
  * Prepare building for stretch

 -- Nicolas Dandrimont <nicolas@dandrimont.eu>  Fri, 30 Jun 2017 14:52:12 +0200

swh-storage (0.0.87-1~swh1) unstable-swh; urgency=medium

  * Release swh.storage v0.0.87
  * update tasks to new swh.scheduler api

 -- Nicolas Dandrimont <nicolas@dandrimont.eu>  Mon, 12 Jun 2017 17:54:11 +0200

swh-storage (0.0.86-1~swh1) unstable-swh; urgency=medium

  * Release swh.storage v0.0.86
  * archiver updates

 -- Nicolas Dandrimont <nicolas@dandrimont.eu>  Tue, 06 Jun 2017 18:43:43 +0200

swh-storage (0.0.85-1~swh1) unstable-swh; urgency=medium

  * v0.0.85
  * Improve license endpoint's unknown license policy

 -- Antoine R. Dumont (@ardumont) <antoine.romain.dumont@gmail.com>  Tue, 06 Jun 2017 17:55:40 +0200

swh-storage (0.0.84-1~swh1) unstable-swh; urgency=medium

  * v0.0.84
  * Update indexer endpoints to use indexer configuration id
  * Add indexer configuration endpoint

 -- Antoine R. Dumont (@ardumont) <antoine.romain.dumont@gmail.com>  Fri, 02 Jun 2017 16:16:47 +0200

swh-storage (0.0.83-1~swh1) unstable-swh; urgency=medium

  * v0.0.83
  * Add blake2s256 new hash computation on content

 -- Antoine R. Dumont (@ardumont) <antoine.romain.dumont@gmail.com>  Fri, 31 Mar 2017 12:27:09 +0200

swh-storage (0.0.82-1~swh1) unstable-swh; urgency=medium

  * v0.0.82
  * swh.storage.listener: Subscribe to new origin notifications
  * sql/swh-func: improve equality check on the three columns for
    swh_content_missing
  * swh.storage: add length to directory listing primitives
  * refactoring: Migrate from swh.core.hashutil to swh.model.hashutil
  * swh.storage.archiver.updater: Create a content updater journal
    client
  * vault: add a git fast-import cooker
  * vault: generic cache to allow multiple cooker types and formats

 -- Antoine R. Dumont (@ardumont) <antoine.romain.dumont@gmail.com>  Tue, 21 Mar 2017 14:50:16 +0100

swh-storage (0.0.81-1~swh1) unstable-swh; urgency=medium

  * Release swh.storage v0.0.81
  * archiver improvements for mass injection in azure

 -- Nicolas Dandrimont <nicolas@dandrimont.eu>  Thu, 09 Mar 2017 11:15:28 +0100

swh-storage (0.0.80-1~swh1) unstable-swh; urgency=medium

  * Release swh.storage v0.0.80
  * archiver improvements related to the mass injection of contents in
    azure
  * updates to the vault cooker

 -- Nicolas Dandrimont <nicolas@dandrimont.eu>  Tue, 07 Mar 2017 15:12:35 +0100

swh-storage (0.0.79-1~swh1) unstable-swh; urgency=medium

  * Release swh.storage v0.0.79
  * archiver: keep counts of objects in each archive
  * converters: normalize timestamps using swh.model

 -- Nicolas Dandrimont <nicolas@dandrimont.eu>  Tue, 14 Feb 2017 19:37:36 +0100

swh-storage (0.0.78-1~swh1) unstable-swh; urgency=medium

  * v0.0.78
  * Refactoring some common code into swh.core + adaptation api calls in
  * swh.objstorage and swh.storage (storage and vault)

 -- Antoine R. Dumont (@ardumont) <antoine.romain.dumont@gmail.com>  Thu, 26 Jan 2017 15:08:03 +0100

swh-storage (0.0.77-1~swh1) unstable-swh; urgency=medium

  * v0.0.77
  * Paginate results for origin_visits endpoint

 -- Antoine R. Dumont (@ardumont) <antoine.romain.dumont@gmail.com>  Thu, 19 Jan 2017 14:41:49 +0100

swh-storage (0.0.76-1~swh1) unstable-swh; urgency=medium

  * v0.0.76
  * Unify storage and objstorage configuration and instantiation
    functions

 -- Antoine R. Dumont (@ardumont) <antoine.romain.dumont@gmail.com>  Thu, 15 Dec 2016 18:25:58 +0100

swh-storage (0.0.75-1~swh1) unstable-swh; urgency=medium

  * v0.0.75
  * Add information on indexer tools (T610)

 -- Antoine R. Dumont (@ardumont) <antoine.romain.dumont@gmail.com>  Fri, 02 Dec 2016 18:21:36 +0100

swh-storage (0.0.74-1~swh1) unstable-swh; urgency=medium

  * v0.0.74
  * Use strict equality for content ctags' symbols search

 -- Antoine R. Dumont (@ardumont) <antoine.romain.dumont@gmail.com>  Tue, 29 Nov 2016 17:25:29 +0100

swh-storage (0.0.73-1~swh1) unstable-swh; urgency=medium

  * v0.0.73
  * Improve ctags search query for edge cases

 -- Antoine R. Dumont (@ardumont) <antoine.romain.dumont@gmail.com>  Mon, 28 Nov 2016 16:34:55 +0100

swh-storage (0.0.72-1~swh1) unstable-swh; urgency=medium

  * v0.0.72
  * Permit pagination on content_ctags_search api endpoint

 -- Antoine R. Dumont (@ardumont) <antoine.romain.dumont@gmail.com>  Thu, 24 Nov 2016 14:19:29 +0100

swh-storage (0.0.71-1~swh1) unstable-swh; urgency=medium

  * v0.0.71
  * Open full-text search endpoint on ctags

 -- Antoine R. Dumont (@ardumont) <antoine.romain.dumont@gmail.com>  Wed, 23 Nov 2016 17:33:51 +0100

swh-storage (0.0.70-1~swh1) unstable-swh; urgency=medium

  * v0.0.70
  * Add new license endpoints (add/get)
  * Update ctags endpoints to align update conflict policy

 -- Antoine R. Dumont (@ardumont) <antoine.romain.dumont@gmail.com>  Thu, 10 Nov 2016 17:27:49 +0100

swh-storage (0.0.69-1~swh1) unstable-swh; urgency=medium

  * v0.0.69
  * storage: Open ctags entry points (missing, add, get)
  * storage: allow adding several origins at once

 -- Antoine R. Dumont (@ardumont) <antoine.romain.dumont@gmail.com>  Thu, 20 Oct 2016 16:07:07 +0200

swh-storage (0.0.68-1~swh1) unstable-swh; urgency=medium

  * v0.0.68
  * indexer: Open mimetype/language get endpoints
  * indexer: Add the mimetype/language add function with conflict_update
    flag
  * archiver: Extend worker-to-backend to transmit messages to another
  * queue (once done)

 -- Antoine R. Dumont (@ardumont) <antoine.romain.dumont@gmail.com>  Thu, 13 Oct 2016 15:30:21 +0200

swh-storage (0.0.67-1~swh1) unstable-swh; urgency=medium

  * v0.0.67
  * Fix provenance storage init function

 -- Antoine R. Dumont (@ardumont) <antoine.romain.dumont@gmail.com>  Wed, 12 Oct 2016 02:24:12 +0200

swh-storage (0.0.66-1~swh1) unstable-swh; urgency=medium

  * v0.0.66
  * Improve provenance configuration format

 -- Antoine R. Dumont (@ardumont) <antoine.romain.dumont@gmail.com>  Wed, 12 Oct 2016 01:39:26 +0200

swh-storage (0.0.65-1~swh1) unstable-swh; urgency=medium

  * v0.0.65
  * Open api entry points for swh.indexer about content mimetype and
  * language
  * Update schema graph to latest version

 -- Antoine R. Dumont (@ardumont) <antoine.romain.dumont@gmail.com>  Sat, 08 Oct 2016 10:00:30 +0200

swh-storage (0.0.64-1~swh1) unstable-swh; urgency=medium

  * v0.0.64
  * Fix: Missing incremented version 5 for archiver.dbversion
  * Retrieve information on a content cached
  * sql/swh-func: content cache populates lines in deterministic order

 -- Antoine R. Dumont (@ardumont) <antoine.romain.dumont@gmail.com>  Thu, 29 Sep 2016 21:50:59 +0200

swh-storage (0.0.63-1~swh1) unstable-swh; urgency=medium

  * v0.0.63
  * Make the 'worker to backend' destination agnostic (message
    parameter)
  * Improve 'unknown sha1' policy (archiver db can lag behind swh db)
  * Improve 'force copy' policy

 -- Antoine R. Dumont (@ardumont) <antoine.romain.dumont@gmail.com>  Fri, 23 Sep 2016 12:29:50 +0200

swh-storage (0.0.62-1~swh1) unstable-swh; urgency=medium

  * Release swh.storage v0.0.62
  * Updates to the provenance cache to reduce churn on the main tables

 -- Nicolas Dandrimont <nicolas@dandrimont.eu>  Thu, 22 Sep 2016 18:54:52 +0200

swh-storage (0.0.61-1~swh1) unstable-swh; urgency=medium

  * v0.0.61
  * Handle copies of unregistered sha1 in archiver db
  * Fix copy to only the targeted destination
  * Update to latest python3-swh.core dependency

 -- Antoine R. Dumont (@ardumont) <antoine.romain.dumont@gmail.com>  Thu, 22 Sep 2016 13:44:05 +0200

swh-storage (0.0.60-1~swh1) unstable-swh; urgency=medium

  * v0.0.60
  * Update archiver dependencies

 -- Antoine R. Dumont (@ardumont) <antoine.romain.dumont@gmail.com>  Tue, 20 Sep 2016 16:46:48 +0200

swh-storage (0.0.59-1~swh1) unstable-swh; urgency=medium

  * v0.0.59
  * Unify configuration property between director/worker
  * Deal with potential missing contents in the archiver db
  * Improve get_contents_error implementation
  * Remove dead code in swh.storage.db about archiver

 -- Antoine R. Dumont (@ardumont) <antoine.romain.dumont@gmail.com>  Sat, 17 Sep 2016 12:50:14 +0200

swh-storage (0.0.58-1~swh1) unstable-swh; urgency=medium

  * v0.0.58
  * ArchiverDirectorToBackend reads sha1 from stdin and sends chunks of
    sha1
  * for archival.

 -- Antoine R. Dumont (@ardumont) <antoine.romain.dumont@gmail.com>  Fri, 16 Sep 2016 22:17:14 +0200

swh-storage (0.0.57-1~swh1) unstable-swh; urgency=medium

  * v0.0.57
  * Update swh.storage.archiver

 -- Antoine R. Dumont (@ardumont) <antoine.romain.dumont@gmail.com>  Thu, 15 Sep 2016 16:30:11 +0200

swh-storage (0.0.56-1~swh1) unstable-swh; urgency=medium

  * v0.0.56
  * Vault: Add vault implementation (directory cooker & cache
  * implementation + its api)
  * Archiver: Add another archiver implementation (direct to backend)

 -- Antoine R. Dumont (@ardumont) <antoine.romain.dumont@gmail.com>  Thu, 15 Sep 2016 10:56:35 +0200

swh-storage (0.0.55-1~swh1) unstable-swh; urgency=medium

  * v0.0.55
  * Fix origin_visit endpoint

 -- Antoine R. Dumont (@ardumont) <antoine.romain.dumont@gmail.com>  Thu, 08 Sep 2016 15:21:28 +0200

swh-storage (0.0.54-1~swh1) unstable-swh; urgency=medium

  * v0.0.54
  * Open origin_visit_get_by entry point

 -- Antoine R. Dumont (@ardumont) <antoine.romain.dumont@gmail.com>  Mon, 05 Sep 2016 12:36:34 +0200

swh-storage (0.0.53-1~swh1) unstable-swh; urgency=medium

  * v0.0.53
  * Add cache about content provenance
  * debian: fix python3-swh.storage.archiver runtime dependency
  * debian: create new package python3-swh.storage.provenance

 -- Antoine R. Dumont (@ardumont) <antoine.romain.dumont@gmail.com>  Fri, 02 Sep 2016 11:14:09 +0200

swh-storage (0.0.52-1~swh1) unstable-swh; urgency=medium

  * v0.0.52
  * Package python3-swh.storage.archiver

 -- Antoine R. Dumont (@ardumont) <antoine.romain.dumont@gmail.com>  Thu, 25 Aug 2016 14:55:23 +0200

swh-storage (0.0.51-1~swh1) unstable-swh; urgency=medium

  * Release swh.storage v0.0.51
  * Add new metadata column to origin_visit
  * Update swh-add-directory script for updated API

 -- Nicolas Dandrimont <nicolas@dandrimont.eu>  Wed, 24 Aug 2016 14:36:03 +0200

swh-storage (0.0.50-1~swh1) unstable-swh; urgency=medium

  * v0.0.50
  * Add a function to pull (only) metadata for a list of contents
  * Update occurrence_add api entry point to properly deal with
    origin_visit
  * Add origin_visit api entry points to create/update origin_visit

 -- Antoine R. Dumont (@ardumont) <antoine.romain.dumont@gmail.com>  Tue, 23 Aug 2016 16:29:26 +0200

swh-storage (0.0.49-1~swh1) unstable-swh; urgency=medium

  * Release swh.storage v0.0.49
  * Proper dependency on python3-kafka

 -- Nicolas Dandrimont <nicolas@dandrimont.eu>  Fri, 19 Aug 2016 13:45:52 +0200

swh-storage (0.0.48-1~swh1) unstable-swh; urgency=medium

  * Release swh.storage v0.0.48
  * Updates to the archiver
  * Notification support for new object creations

 -- Nicolas Dandrimont <nicolas@dandrimont.eu>  Fri, 19 Aug 2016 12:13:50 +0200

swh-storage (0.0.47-1~swh1) unstable-swh; urgency=medium

  * Release swh.storage v0.0.47
  * Update storage archiver to new schemaless schema

 -- Nicolas Dandrimont <nicolas@dandrimont.eu>  Fri, 22 Jul 2016 16:59:19 +0200

swh-storage (0.0.46-1~swh1) unstable-swh; urgency=medium

  * v0.0.46
  * Update archiver bootstrap

 -- Antoine R. Dumont (@ardumont) <antoine.romain.dumont@gmail.com>  Wed, 20 Jul 2016 19:04:42 +0200

swh-storage (0.0.45-1~swh1) unstable-swh; urgency=medium

  * v0.0.45
  * Separate swh.storage.archiver's db from swh.storage.storage

 -- Antoine R. Dumont (@ardumont) <antoine.romain.dumont@gmail.com>  Tue, 19 Jul 2016 15:05:36 +0200

swh-storage (0.0.44-1~swh1) unstable-swh; urgency=medium

  * v0.0.44
  * Open listing visits per origin api

 -- Quentin Campos <qcampos@etud.u-pem.fr>  Fri, 08 Jul 2016 11:27:10 +0200

swh-storage (0.0.43-1~swh1) unstable-swh; urgency=medium

  * v0.0.43
  * Extract objstorage to its own package swh.objstorage

 -- Quentin Campos <qcampos@etud.u-pem.fr>  Mon, 27 Jun 2016 14:57:12 +0200

swh-storage (0.0.42-1~swh1) unstable-swh; urgency=medium

  * Add an object storage multiplexer to allow transition between
    multiple versions of object storages.

 -- Quentin Campos <qcampos@etud.u-pem.fr>  Tue, 21 Jun 2016 15:03:52 +0200

swh-storage (0.0.41-1~swh1) unstable-swh; urgency=medium

  * Refactoring of the object storage in order to allow multiple
    versions of it, as well as a multiplexer for version transition.

 -- Quentin Campos <qcampos@etud.u-pem.fr>  Thu, 16 Jun 2016 15:54:16 +0200

swh-storage (0.0.40-1~swh1) unstable-swh; urgency=medium

  * Release swh.storage v0.0.40:
  * Refactor objstorage to allow for different implementations
  * Updates to the checker functionality
  * Bump swh.core dependency to v0.0.20

 -- Nicolas Dandrimont <nicolas@dandrimont.eu>  Tue, 14 Jun 2016 17:25:42 +0200

swh-storage (0.0.39-1~swh1) unstable-swh; urgency=medium

  * v0.0.39
  * Add run_from_webserver function for objstorage api server
  * Add unique identifier message on default api server route endpoints

 -- Antoine R. Dumont (@ardumont) <antoine.romain.dumont@gmail.com>  Fri, 20 May 2016 15:27:34 +0200

swh-storage (0.0.38-1~swh1) unstable-swh; urgency=medium

  * v0.0.38
  * Add an http api for object storage
  * Implement an archiver to perform backup copies

 -- Quentin Campos <qcampos@etud.u-pem.fr>  Fri, 20 May 2016 14:40:14 +0200

swh-storage (0.0.37-1~swh1) unstable-swh; urgency=medium

  * Release swh.storage v0.0.37
  * Add fullname to person table
  * Add svn as a revision type

 -- Nicolas Dandrimont <nicolas@dandrimont.eu>  Fri, 08 Apr 2016 16:44:24 +0200

swh-storage (0.0.36-1~swh1) unstable-swh; urgency=medium

  * Release swh.storage v0.0.36
  * Add json-schema documentation for the jsonb fields
  * Overhaul entity handling

 -- Nicolas Dandrimont <nicolas@dandrimont.eu>  Wed, 16 Mar 2016 17:27:17 +0100

swh-storage (0.0.35-1~swh1) unstable-swh; urgency=medium

  * Release swh-storage v0.0.35
  * Factor in temporary tables with only an id (db v059)
  * Allow generic object search by sha1_git (db v060)

 -- Nicolas Dandrimont <nicolas@dandrimont.eu>  Thu, 25 Feb 2016 16:21:01 +0100

swh-storage (0.0.34-1~swh1) unstable-swh; urgency=medium

  * Release swh.storage version 0.0.34
  * occurrence improvements
  * commit metadata improvements

 -- Nicolas Dandrimont <nicolas@dandrimont.eu>  Fri, 19 Feb 2016 18:20:07 +0100

swh-storage (0.0.33-1~swh1) unstable-swh; urgency=medium

  * Bump swh.storage to version 0.0.33

 -- Nicolas Dandrimont <nicolas@dandrimont.eu>  Fri, 05 Feb 2016 11:17:00 +0100

swh-storage (0.0.32-1~swh1) unstable-swh; urgency=medium

  * v0.0.32
  * Let the person's id flow
  * sql/upgrades/051: 050->051 schema change
  * sql/upgrades/050: 049->050 schema change - Clean up obsolete
    functions
  * sql/upgrades/049: Final take for 048->049 schema change.
  * sql: Use a new schema for occurrences

 -- Antoine R. Dumont (@ardumont) <antoine.romain.dumont@gmail.com>  Fri, 29 Jan 2016 17:44:27 +0100

swh-storage (0.0.31-1~swh1) unstable-swh; urgency=medium

  * v0.0.31
  * Deal with occurrence_history.branch, occurrence.branch, release.name
    as bytes

 -- Antoine R. Dumont (@ardumont) <antoine.romain.dumont@gmail.com>  Wed, 27 Jan 2016 15:45:53 +0100

swh-storage (0.0.30-1~swh1) unstable-swh; urgency=medium

  * Prepare swh.storage v0.0.30 release
  * type-agnostic occurrences and revisions

 -- Nicolas Dandrimont <nicolas@dandrimont.eu>  Tue, 26 Jan 2016 07:36:43 +0100

swh-storage (0.0.29-1~swh1) unstable-swh; urgency=medium

  * v0.0.29
  * New:
  * Upgrade sql schema to 041→043
  * Deal with communication downtime between clients and storage
  * Open occurrence_get(origin_id) to retrieve latest occurrences per
    origin
  * Open release_get_by to retrieve a release by origin
  * Open directory_get to retrieve information on directory by id
  * Open entity_get to retrieve information on entity + hierarchy from
    its uuid
  * Open directory_get that retrieve information on directory per id
  * Update:
  * directory_get/directory_ls: Rename to directory_ls
  * revision_log: update to retrieve logs from multiple root revisions
  * revision_get_by: branch name filtering is now optional

 -- Antoine R. Dumont (@ardumont) <antoine.romain.dumont@gmail.com>  Wed, 20 Jan 2016 16:15:50 +0100

swh-storage (0.0.28-1~swh1) unstable-swh; urgency=medium

  * v0.0.28
  * Open entity_get api

 -- Antoine R. Dumont (@ardumont) <antoine.romain.dumont@gmail.com>  Fri, 15 Jan 2016 16:37:27 +0100

swh-storage (0.0.27-1~swh1) unstable-swh; urgency=medium

  * v0.0.27
  * Open directory_entry_get_by_path api
  * Improve get_revision_by api performance
  * sql/swh-schema: add index on origin(type, url) --> improve origin
    lookup api
  * Bump to 039 db version

 -- Antoine R. Dumont (@ardumont) <antoine.romain.dumont@gmail.com>  Fri, 15 Jan 2016 12:42:47 +0100

swh-storage (0.0.26-1~swh1) unstable-swh; urgency=medium

  * v0.0.26
  * Open revision_get_by to retrieve a revision by occurrence criterion
    filtering
  * sql/upgrades/036: add 035→036 upgrade script

 -- Antoine R. Dumont (@ardumont) <antoine.romain.dumont@gmail.com>  Wed, 13 Jan 2016 12:46:44 +0100

swh-storage (0.0.25-1~swh1) unstable-swh; urgency=medium

  * v0.0.25
  * Limit results in swh_revision_list*
  * Create the package to align the current db production version on
    https://archive.softwareheritage.org/

 -- Antoine R. Dumont (@ardumont) <antoine.romain.dumont@gmail.com>  Fri, 08 Jan 2016 11:33:08 +0100

swh-storage (0.0.24-1~swh1) unstable-swh; urgency=medium

  * Prepare swh.storage release v0.0.24
  * Add a limit argument to revision_log

 -- Nicolas Dandrimont <nicolas@dandrimont.eu>  Wed, 06 Jan 2016 15:12:53 +0100

swh-storage (0.0.23-1~swh1) unstable-swh; urgency=medium

  * v0.0.23
  * Protect against overflow, wrapped in ValueError for client
  * Fix relative path import for remote storage.
  * api to retrieve revision_log is now 'parents' aware

 -- Antoine R. Dumont (@ardumont) <antoine.romain.dumont@gmail.com>  Wed, 06 Jan 2016 11:30:58 +0100

swh-storage (0.0.22-1~swh1) unstable-swh; urgency=medium

  * Release v0.0.22
  * Fix relative import for remote storage

 -- Nicolas Dandrimont <nicolas@dandrimont.eu>  Wed, 16 Dec 2015 16:04:48 +0100

swh-storage (0.0.21-1~swh1) unstable-swh; urgency=medium

  * Prepare release v0.0.21
  * Protect the storage api client from overflows
  * Add a get_storage function mapping to local or remote storage

 -- Nicolas Dandrimont <nicolas@dandrimont.eu>  Wed, 16 Dec 2015 13:34:46 +0100

swh-storage (0.0.20-1~swh1) unstable-swh; urgency=medium

  * v0.0.20
  * allow numeric timestamps with offset
  * Open revision_log api
  * start migration to swh.model

 -- Antoine R. Dumont (@ardumont) <antoine.romain.dumont@gmail.com>  Mon, 07 Dec 2015 15:20:36 +0100

swh-storage (0.0.19-1~swh1) unstable-swh; urgency=medium

  * v0.0.19
  * Improve directory listing with content data
  * Open person_get
  * Open release_get data reading
  * Improve origin_get api
  * Effort to unify api output on dict (for read)
  * Migrate backend to 032

 -- Antoine R. Dumont (@ardumont) <antoine.romain.dumont@gmail.com>  Fri, 27 Nov 2015 13:33:34 +0100

swh-storage (0.0.18-1~swh1) unstable-swh; urgency=medium

  * v0.0.18
  * Improve origin_get to permit retrieval per id
  * Update directory_get implementation (add join from
  * directory_entry_file to content)
  * Open release_get : [sha1] -> [Release]

 -- Antoine R. Dumont (@ardumont) <antoine.romain.dumont@gmail.com>  Thu, 19 Nov 2015 11:18:35 +0100

swh-storage (0.0.17-1~swh1) unstable-swh; urgency=medium

  * Prepare deployment of swh.storage v0.0.17
  * Add some entity related entry points

 -- Nicolas Dandrimont <nicolas@dandrimont.eu>  Tue, 03 Nov 2015 16:40:59 +0100

swh-storage (0.0.16-1~swh1) unstable-swh; urgency=medium

  * v0.0.16
  * Add metadata column in revision (db version 29)
  * cache http connection for remote storage client

 -- Antoine R. Dumont (@ardumont) <antoine.romain.dumont@gmail.com>  Thu, 29 Oct 2015 10:29:00 +0100

swh-storage (0.0.15-1~swh1) unstable-swh; urgency=medium

  * Prepare deployment of swh.storage v0.0.15
  * Allow population of fetch_history
  * Update organizations / projects as entities
  * Use schema v028 for directory addition

 -- Nicolas Dandrimont <nicolas@dandrimont.eu>  Tue, 27 Oct 2015 11:43:39 +0100

swh-storage (0.0.14-1~swh1) unstable-swh; urgency=medium

  * Prepare swh.storage v0.0.14 deployment

 -- Nicolas Dandrimont <nicolas@dandrimont.eu>  Fri, 16 Oct 2015 15:34:08 +0200

swh-storage (0.0.13-1~swh1) unstable-swh; urgency=medium

  * Prepare deploying swh.storage v0.0.13

 -- Nicolas Dandrimont <nicolas@dandrimont.eu>  Fri, 16 Oct 2015 14:51:44 +0200

swh-storage (0.0.12-1~swh1) unstable-swh; urgency=medium

  * Prepare deploying swh.storage v0.0.12

 -- Nicolas Dandrimont <nicolas@dandrimont.eu>  Tue, 13 Oct 2015 12:39:18 +0200

swh-storage (0.0.11-1~swh1) unstable-swh; urgency=medium

  * Preparing deployment of swh.storage v0.0.11

 -- Nicolas Dandrimont <nicolas@dandrimont.eu>  Fri, 09 Oct 2015 17:44:51 +0200

swh-storage (0.0.10-1~swh1) unstable-swh; urgency=medium

  * Prepare deployment of swh.storage v0.0.10

 -- Nicolas Dandrimont <nicolas@dandrimont.eu>  Tue, 06 Oct 2015 17:37:00 +0200

swh-storage (0.0.9-1~swh1) unstable-swh; urgency=medium

  * Prepare deployment of swh.storage v0.0.9

 -- Nicolas Dandrimont <nicolas@dandrimont.eu>  Thu, 01 Oct 2015 19:03:00 +0200

swh-storage (0.0.8-1~swh1) unstable-swh; urgency=medium

  * Prepare deployment of swh.storage v0.0.8

 -- Nicolas Dandrimont <nicolas@dandrimont.eu>  Thu, 01 Oct 2015 11:32:46 +0200

swh-storage (0.0.7-1~swh1) unstable-swh; urgency=medium

  * Prepare deployment of swh.storage v0.0.7

 -- Nicolas Dandrimont <nicolas@dandrimont.eu>  Tue, 29 Sep 2015 16:52:54 +0200

swh-storage (0.0.6-1~swh1) unstable-swh; urgency=medium

  * Prepare deployment of swh.storage v0.0.6

 -- Nicolas Dandrimont <nicolas@dandrimont.eu>  Tue, 29 Sep 2015 16:43:24 +0200

swh-storage (0.0.5-1~swh1) unstable-swh; urgency=medium

  * Prepare deploying swh.storage v0.0.5

 -- Nicolas Dandrimont <nicolas@dandrimont.eu>  Tue, 29 Sep 2015 16:27:00 +0200

swh-storage (0.0.1-1~swh1) unstable-swh; urgency=medium

  * Initial release
  * swh.storage.api: Properly escape arbitrary byte sequences in
    arguments

 -- Nicolas Dandrimont <nicolas@dandrimont.eu>  Tue, 22 Sep 2015 17:02:34 +0200<|MERGE_RESOLUTION|>--- conflicted
+++ resolved
@@ -1,10 +1,3 @@
-<<<<<<< HEAD
-swh-storage (0.42.0-1~swh1~bpo10+1) buster-swh; urgency=medium
-
-  * Rebuild for buster-swh
-
- -- Software Heritage autobuilder (on jenkins-debian1) <jenkins@jenkins-debian1.internal.softwareheritage.org>  Tue, 25 Jan 2022 16:08:11 +0000
-=======
 swh-storage (0.43.0-1~swh1) unstable-swh; urgency=medium
 
   * New upstream release 0.43.0     - (tagged by Nicolas Dandrimont
@@ -15,7 +8,6 @@
     revision_log and release_get
 
  -- Software Heritage autobuilder (on jenkins-debian1) <jenkins@jenkins-debian1.internal.softwareheritage.org>  Wed, 02 Feb 2022 17:56:33 +0000
->>>>>>> 191992d0
 
 swh-storage (0.42.0-1~swh1) unstable-swh; urgency=medium
 
