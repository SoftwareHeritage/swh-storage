--- conflicted
+++ resolved
@@ -1,10 +1,3 @@
-<<<<<<< HEAD
-swh-storage (0.0.78-1~swh1~bpo9+1) stretch-swh; urgency=medium
-
-  * Rebuild for stretch-backports.
-
- -- Antoine R. Dumont (@ardumont) <antoine.romain.dumont@gmail.com>  Thu, 26 Jan 2017 15:08:03 +0100
-=======
 swh-storage (0.0.79-1~swh1) unstable-swh; urgency=medium
 
   * Release swh.storage v0.0.79
@@ -12,7 +5,6 @@
   * converters: normalize timestamps using swh.model
 
  -- Nicolas Dandrimont <nicolas@dandrimont.eu>  Tue, 14 Feb 2017 19:37:36 +0100
->>>>>>> d542c4eb
 
 swh-storage (0.0.78-1~swh1) unstable-swh; urgency=medium
 
