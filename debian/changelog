--- conflicted
+++ resolved
@@ -1,10 +1,3 @@
-<<<<<<< HEAD
-swh-storage (0.0.138-1~swh1~bpo9+1) stretch-swh; urgency=medium
-
-  * Rebuild for stretch-swh
-
- -- Software Heritage autobuilder (on jenkins-debian1) <jenkins@jenkins-debian1.internal.softwareheritage.org>  Tue, 09 Apr 2019 16:52:35 +0000
-=======
 swh-storage (0.0.139-1~swh1) unstable-swh; urgency=medium
 
   * New upstream release 0.0.139     - (tagged by Nicolas Dandrimont
@@ -15,7 +8,6 @@
     metric names     - Handle shallow histories properly
 
  -- Software Heritage autobuilder (on jenkins-debian1) <jenkins@jenkins-debian1.internal.softwareheritage.org>  Thu, 18 Apr 2019 16:08:28 +0000
->>>>>>> 6c70e4f5
 
 swh-storage (0.0.138-1~swh1) unstable-swh; urgency=medium
 
