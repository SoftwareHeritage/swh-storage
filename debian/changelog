<<<<<<< HEAD
swh-storage (0.0.165-1~swh1~bpo10+1) buster-swh; urgency=medium

  * Rebuild for buster-swh

 -- Software Heritage autobuilder (on jenkins-debian1) <jenkins@jenkins-debian1.internal.softwareheritage.org>  Fri, 17 Jan 2020 13:12:48 +0000
=======
swh-storage (0.0.166-1~swh1) unstable-swh; urgency=medium

  * New upstream release 0.0.166     - (tagged by Antoine R. Dumont
    (@ardumont) <antoine.romain.dumont@gmail.com> on 2020-01-24 09:51:52
    +0100)
  * Upstream changes:     - v0.0.166     - storage: Add endpoint to get
    missing content (by sha1_git) and missing snapshot     - Remove
    redundant config checks in load_and_check_config     - Remove 'id'
    and 'object_id' from the output of object_find_by_sha1_git     -
    Make origin_visit_get_random return None instead of {} if there are
    no results     - docs: Fix sphinx warnings

 -- Software Heritage autobuilder (on jenkins-debian1) <jenkins@jenkins-debian1.internal.softwareheritage.org>  Fri, 24 Jan 2020 09:00:12 +0000
>>>>>>> 7db8312c

swh-storage (0.0.165-1~swh1) unstable-swh; urgency=medium

  * New upstream release 0.0.165     - (tagged by Antoine R. Dumont
    (@ardumont) <antoine.romain.dumont@gmail.com> on 2020-01-17 14:04:53
    +0100)
  * Upstream changes:     - v0.0.165     - storage.retry: Fix objects
    loading when using generator parameters

 -- Software Heritage autobuilder (on jenkins-debian1) <jenkins@jenkins-debian1.internal.softwareheritage.org>  Fri, 17 Jan 2020 13:09:39 +0000

swh-storage (0.0.164-1~swh1) unstable-swh; urgency=medium

  * New upstream release 0.0.164     - (tagged by Antoine Lambert
    <antoine.lambert@inria.fr> on 2020-01-16 17:54:40 +0100)
  * Upstream changes:     - version 0.0.164

 -- Software Heritage autobuilder (on jenkins-debian1) <jenkins@jenkins-debian1.internal.softwareheritage.org>  Thu, 16 Jan 2020 17:05:02 +0000

swh-storage (0.0.163-1~swh2) unstable-swh; urgency=medium

  * Fix test dependency

 -- Antoine R. Dumont (@ardumont) <antoine.romain.dumont@gmail.com>  Tue, 14 Jan 2020 17:26:08 +0100

swh-storage (0.0.163-1~swh1) unstable-swh; urgency=medium

  * New upstream release 0.0.163     - (tagged by Antoine R. Dumont
    (@ardumont) <antoine.romain.dumont@gmail.com> on 2020-01-14 17:12:03
    +0100)
  * Upstream changes:     - v0.0.163     - retry: Improve proxy storage
    for add endpoints     - in_memory: Make directory_get_random return
    None when storage empty     - storage: Change content_get_metadata
    api to return Dict[bytes, List[Dict]]     - storage: Add
    content_get_partition endpoint to replace content_get_range     -
    storage: Add endpoint origin_list to replace origin_get_range

 -- Software Heritage autobuilder (on jenkins-debian1) <jenkins@jenkins-debian1.internal.softwareheritage.org>  Tue, 14 Jan 2020 16:17:45 +0000

swh-storage (0.0.162-1~swh1) unstable-swh; urgency=medium

  * New upstream release 0.0.162     - (tagged by Valentin Lorentz
    <vlorentz@softwareheritage.org> on 2019-12-16 14:37:44 +0100)
  * Upstream changes:     - v0.0.162     - Add
    {content,directory,revision,release,snapshot}_get_random.

 -- Software Heritage autobuilder (on jenkins-debian1) <jenkins@jenkins-debian1.internal.softwareheritage.org>  Mon, 16 Dec 2019 13:41:39 +0000

swh-storage (0.0.161-1~swh1) unstable-swh; urgency=medium

  * New upstream release 0.0.161     - (tagged by Antoine R. Dumont
    (@ardumont) <antoine.romain.dumont@gmail.com> on 2019-12-10 15:03:28
    +0100)
  * Upstream changes:     - v0.0.161     - storage: Add endpoint to
    randomly pick an origin

 -- Software Heritage autobuilder (on jenkins-debian1) <jenkins@jenkins-debian1.internal.softwareheritage.org>  Tue, 10 Dec 2019 14:08:15 +0000

swh-storage (0.0.160-1~swh1) unstable-swh; urgency=medium

  * New upstream release 0.0.160     - (tagged by Antoine R. Dumont
    (@ardumont) <antoine.romain.dumont@gmail.com> on 2019-12-06 11:15:48
    +0100)
  * Upstream changes:     - v0.0.160     - storage.buffer: Buffer
    release objects as well     - storage.tests: Unify tests sample data
    - Implement origin lookup by sha1

 -- Software Heritage autobuilder (on jenkins-debian1) <jenkins@jenkins-debian1.internal.softwareheritage.org>  Fri, 06 Dec 2019 10:23:44 +0000

swh-storage (0.0.159-1~swh2) unstable-swh; urgency=medium

  * Force fast hypothesis profile when running tests

 -- Antoine R. Dumont (@ardumont) <antoine.romain.dumont@gmail.com>  Tue, 26 Nov 2019 17:08:16 +0100

swh-storage (0.0.159-1~swh1) unstable-swh; urgency=medium

  * New upstream release 0.0.159     - (tagged by Antoine R. Dumont
    (@ardumont) <antoine.romain.dumont@gmail.com> on 2019-11-22 11:05:41
    +0100)
  * Upstream changes:     - v0.0.159     - Add 'pipeline' storage
    "class" for more readable configurations.     - tests: Improve tests
    environments configuration     - Fix a few typos reported by
    codespell     - Add a pre-commit-hooks.yaml config file     - Remove
    utils/(dump|fix)_revisions scripts

 -- Software Heritage autobuilder (on jenkins-debian1) <jenkins@jenkins-debian1.internal.softwareheritage.org>  Fri, 22 Nov 2019 10:10:31 +0000

swh-storage (0.0.158-1~swh1) unstable-swh; urgency=medium

  * New upstream release 0.0.158     - (tagged by Antoine R. Dumont
    (@ardumont) <antoine.romain.dumont@gmail.com> on 2019-11-14 13:33:00
    +0100)
  * Upstream changes:     - v0.0.158     - Drop schemata module
    (migrated back to swh-lister)

 -- Software Heritage autobuilder (on jenkins-debian1) <jenkins@jenkins-debian1.internal.softwareheritage.org>  Thu, 14 Nov 2019 12:37:18 +0000

swh-storage (0.0.157-1~swh1) unstable-swh; urgency=medium

  * New upstream release 0.0.157     - (tagged by Nicolas Dandrimont
    <nicolas@dandrimont.eu> on 2019-11-13 13:22:39 +0100)
  * Upstream changes:     - Release swh.storage 0.0.157     -
    schemata.distribution: Fix bogus NotImplementedError on
    Area.index_uris

 -- Software Heritage autobuilder (on jenkins-debian1) <jenkins@jenkins-debian1.internal.softwareheritage.org>  Wed, 13 Nov 2019 12:27:07 +0000

swh-storage (0.0.156-1~swh2) unstable-swh; urgency=medium

  * Add version constraint on psycopg2

 -- Nicolas Dandrimont <olasd@debian.org>  Wed, 30 Oct 2019 18:21:34 +0100

swh-storage (0.0.156-1~swh1) unstable-swh; urgency=medium

  * New upstream release 0.0.156     - (tagged by Valentin Lorentz
    <vlorentz@softwareheritage.org> on 2019-10-30 15:12:10 +0100)
  * Upstream changes:     - v0.0.156     - * Stop supporting origin ids
    in API (except in origin_get_range).     - * Make visit['origin'] a
    string everywhere (instead of a dict).

 -- Software Heritage autobuilder (on jenkins-debian1) <jenkins@jenkins-debian1.internal.softwareheritage.org>  Wed, 30 Oct 2019 14:29:28 +0000

swh-storage (0.0.155-1~swh1) unstable-swh; urgency=medium

  * New upstream release 0.0.155     - (tagged by David Douard
    <david.douard@sdfa3.org> on 2019-10-30 12:14:14 +0100)
  * Upstream changes:     - v0.0.155

 -- Software Heritage autobuilder (on jenkins-debian1) <jenkins@jenkins-debian1.internal.softwareheritage.org>  Wed, 30 Oct 2019 11:18:37 +0000

swh-storage (0.0.154-1~swh1) unstable-swh; urgency=medium

  * New upstream release 0.0.154     - (tagged by Antoine R. Dumont
    (@ardumont) <antoine.romain.dumont@gmail.com> on 2019-10-17 13:47:57
    +0200)
  * Upstream changes:     - v0.0.154     - Fix tests in debian build

 -- Software Heritage autobuilder (on jenkins-debian1) <jenkins@jenkins-debian1.internal.softwareheritage.org>  Thu, 17 Oct 2019 11:52:46 +0000

swh-storage (0.0.153-1~swh1) unstable-swh; urgency=medium

  * New upstream release 0.0.153     - (tagged by Antoine R. Dumont
    (@ardumont) <antoine.romain.dumont@gmail.com> on 2019-10-17 13:21:00
    +0200)
  * Upstream changes:     - v0.0.153     - Deploy new test fixture

 -- Software Heritage autobuilder (on jenkins-debian1) <jenkins@jenkins-debian1.internal.softwareheritage.org>  Thu, 17 Oct 2019 11:26:12 +0000

swh-storage (0.0.152-1~swh1) unstable-swh; urgency=medium

  * New upstream release 0.0.152     - (tagged by Antoine R. Dumont
    (@ardumont) <antoine.romain.dumont@gmail.com> on 2019-10-08 16:55:43
    +0200)
  * Upstream changes:     - v0.0.152     - swh.storage.buffer: Add
    buffering proxy storage implementation     - swh.storage.filter: Add
    filtering storage implementation     - swh.storage.tests: Improve db
    transaction handling     - swh.storage.tests: Add more tests     -
    swh.storage.storage: introduce a db() context manager

 -- Software Heritage autobuilder (on jenkins-debian1) <jenkins@jenkins-debian1.internal.softwareheritage.org>  Tue, 08 Oct 2019 15:03:16 +0000

swh-storage (0.0.151-1~swh2) unstable-swh; urgency=medium

  * Add missing build-dependency on python3-swh.journal

 -- Nicolas Dandrimont <olasd@debian.org>  Tue, 01 Oct 2019 18:28:19 +0200

swh-storage (0.0.151-1~swh1) unstable-swh; urgency=medium

  * New upstream release 0.0.151     - (tagged by Stefano Zacchiroli
    <zack@upsilon.cc> on 2019-10-01 10:04:36 +0200)
  * Upstream changes:     - v0.0.151     - * tox: anticipate mypy run to
    just after flake8     - * mypy.ini: be less flaky w.r.t. the
    packages installed in tox     - * storage.py: ignore typing of
    optional get_journal_writer import     - * mypy: ignore swh.journal
    to work-around dependency loop     - * init.py: switch to documented
    way of extending path     - * typing: minimal changes to make a no-
    op mypy run pass     - * Write objects to the journal only if they
    don't exist yet.     - * Use origin URLs for
    skipped_content['origin'] instead of origin ids.     - * Properly
    mock get_journal_writer for the remote-pg-storage tests.     - *
    journal_writer: use journal writer from swh.journal     - * fix
    typos in docstrings and sample paths     - *
    storage.origin_visit_add: Remove deprecated 'ts' parameter     - *
    click "required" param wants bool, not int

 -- Software Heritage autobuilder (on jenkins-debian1) <jenkins@jenkins-debian1.internal.softwareheritage.org>  Tue, 01 Oct 2019 08:09:53 +0000

swh-storage (0.0.150-1~swh1) unstable-swh; urgency=medium

  * New upstream release 0.0.150     - (tagged by Antoine R. Dumont
    (@ardumont) <antoine.romain.dumont@gmail.com> on 2019-09-04 16:09:59
    +0200)
  * Upstream changes:     - v0.0.150     - tests/test_storage: Remove
    failing assertion after swh-model update     - tests/test_storage:
    Fix tests execution with psycopg2 < 2.8

 -- Software Heritage autobuilder (on jenkins-debian1) <jenkins@jenkins-debian1.internal.softwareheritage.org>  Wed, 04 Sep 2019 14:16:09 +0000

swh-storage (0.0.149-1~swh1) unstable-swh; urgency=medium

  * New upstream release 0.0.149     - (tagged by Antoine R. Dumont
    (@ardumont) <antoine.romain.dumont@gmail.com> on 2019-09-03 14:00:57
    +0200)
  * Upstream changes:     - v0.0.149     - Add support for origin_url in
    origin_metadata_*     - Make origin_add/origin_visit_update validate
    their input     - Make snapshot_add validate its input     - Make
    revision_add and release_add validate their input     - Make
    directory_add validate its input     - Make content_add validate its
    input using swh-model

 -- Software Heritage autobuilder (on jenkins-debian1) <jenkins@jenkins-debian1.internal.softwareheritage.org>  Tue, 03 Sep 2019 12:27:51 +0000

swh-storage (0.0.148-1~swh1) unstable-swh; urgency=medium

  * New upstream release 0.0.148     - (tagged by Valentin Lorentz
    <vlorentz@softwareheritage.org> on 2019-08-23 10:33:02 +0200)
  * Upstream changes:     - v0.0.148     - Tests improvements:     - *
    Remove 'next_branch' from test input data.     - * Fix off-by-one
    error when using origin_visit_upsert on with an unknown visit id.
    - * Use explicit arguments for origin_visit_add.     - * Remove
    test_content_missing__marked_missing, it makes no sense.     - Drop
    person ids:     - * Stop leaking person ids.     - * Remove
    person_get endpoint.     - Logging fixes:     - * Enforce log level
    for the werkzeug logger.     - * Eliminate warnings about %TYPE.
    - * api: use RPCServerApp and RPCClient instead of deprecated
    classes     - Other:     - * Add support for skipped content in in-
    memory storage

 -- Software Heritage autobuilder (on jenkins-debian1) <jenkins@jenkins-debian1.internal.softwareheritage.org>  Fri, 23 Aug 2019 08:48:21 +0000

swh-storage (0.0.147-1~swh1) unstable-swh; urgency=medium

  * New upstream release 0.0.147     - (tagged by Valentin Lorentz
    <vlorentz@softwareheritage.org> on 2019-07-18 12:11:37 +0200)
  * Upstream changes:     - Make origin_get ignore the `type` argument

 -- Software Heritage autobuilder (on jenkins-debian1) <jenkins@jenkins-debian1.internal.softwareheritage.org>  Thu, 18 Jul 2019 10:16:16 +0000

swh-storage (0.0.146-1~swh1) unstable-swh; urgency=medium

  * New upstream release 0.0.146     - (tagged by Valentin Lorentz
    <vlorentz@softwareheritage.org> on 2019-07-18 10:46:21 +0200)
  * Upstream changes:     - Progress toward getting rid of origin ids
    - * Less dependency on origin ids in the in-mem storage     - * add
    the SWH_STORAGE_IN_MEMORY_ENABLE_ORIGIN_IDS env var     - * Remove
    legacy behavior of snapshot_add

 -- Software Heritage autobuilder (on jenkins-debian1) <jenkins@jenkins-debian1.internal.softwareheritage.org>  Thu, 18 Jul 2019 08:52:09 +0000

swh-storage (0.0.145-1~swh3) unstable-swh; urgency=medium

  * Properly rebuild for unstable-swh

 -- Nicolas Dandrimont <olasd@debian.org>  Thu, 11 Jul 2019 14:03:30 +0200

swh-storage (0.0.145-1~swh2) buster-swh; urgency=medium

  * Remove useless swh.scheduler dependency

 -- Nicolas Dandrimont <olasd@debian.org>  Thu, 11 Jul 2019 13:53:45 +0200

swh-storage (0.0.145-1~swh1) unstable-swh; urgency=medium

  * New upstream release 0.0.145     - (tagged by Valentin Lorentz
    <vlorentz@softwareheritage.org> on 2019-07-02 12:00:53 +0200)
  * Upstream changes:     - v0.0.145     - Add an
    'origin_visit_find_by_date' endpoint.     - Add support for origin
    urls in all endpoints

 -- Software Heritage autobuilder (on jenkins-debian1) <jenkins@jenkins-debian1.internal.softwareheritage.org>  Tue, 02 Jul 2019 10:19:19 +0000

swh-storage (0.0.143-1~swh1) unstable-swh; urgency=medium

  * New upstream release 0.0.143     - (tagged by Valentin Lorentz
    <vlorentz@softwareheritage.org> on 2019-06-05 13:18:14 +0200)
  * Upstream changes:     - Add test for snapshot/release counters.

 -- Software Heritage autobuilder (on jenkins-debian1) <jenkins@jenkins-debian1.internal.softwareheritage.org>  Mon, 01 Jul 2019 12:38:40 +0000

swh-storage (0.0.142-1~swh1) unstable-swh; urgency=medium

  * New upstream release 0.0.142     - (tagged by Valentin Lorentz
    <vlorentz@softwareheritage.org> on 2019-06-11 15:24:49 +0200)
  * Upstream changes:     - Mark network tests, so they can be disabled.

 -- Software Heritage autobuilder (on jenkins-debian1) <jenkins@jenkins-debian1.internal.softwareheritage.org>  Tue, 11 Jun 2019 13:44:19 +0000

swh-storage (0.0.141-1~swh1) unstable-swh; urgency=medium

  * New upstream release 0.0.141     - (tagged by Valentin Lorentz
    <vlorentz@softwareheritage.org> on 2019-06-06 17:05:03 +0200)
  * Upstream changes:     - Add support for using URL instead of ID in
    snapshot_get_latest.

 -- Software Heritage autobuilder (on jenkins-debian1) <jenkins@jenkins-debian1.internal.softwareheritage.org>  Tue, 11 Jun 2019 10:36:32 +0000

swh-storage (0.0.140-1~swh1) unstable-swh; urgency=medium

  * New upstream release 0.0.140     - (tagged by mihir(faux__)
    <karbelkar.mihir@gmail.com> on 2019-03-24 21:47:31 +0530)
  * Upstream changes:     - Changes the output of content_find method to
    a list in case of hash collisions and makes the sql query on python
    side and added test duplicate input, colliding sha256 and colliding
    blake2s256

 -- Software Heritage autobuilder (on jenkins-debian1) <jenkins@jenkins-debian1.internal.softwareheritage.org>  Thu, 16 May 2019 12:09:04 +0000

swh-storage (0.0.139-1~swh1) unstable-swh; urgency=medium

  * New upstream release 0.0.139     - (tagged by Nicolas Dandrimont
    <nicolas@dandrimont.eu> on 2019-04-18 17:57:57 +0200)
  * Upstream changes:     - Release swh.storage v0.0.139     - Backwards-
    compatibility improvements for snapshot_add     - Better
    transactionality in revision_add/release_add     - Fix backwards
    metric names     - Handle shallow histories properly

 -- Software Heritage autobuilder (on jenkins-debian1) <jenkins@jenkins-debian1.internal.softwareheritage.org>  Thu, 18 Apr 2019 16:08:28 +0000

swh-storage (0.0.138-1~swh1) unstable-swh; urgency=medium

  * New upstream release 0.0.138     - (tagged by Valentin Lorentz
    <vlorentz@softwareheritage.org> on 2019-04-09 16:40:49 +0200)
  * Upstream changes:     - Use the db_transaction decorator on all
    _add() methods.     - So they gracefully release the connection on
    error instead     - of relying on reference-counting to call the
    Db's `__del__`     - (which does not happen in Hypothesis tests)
    because a ref     - to it is kept via the traceback object.

 -- Software Heritage autobuilder (on jenkins-debian1) <jenkins@jenkins-debian1.internal.softwareheritage.org>  Tue, 09 Apr 2019 16:50:48 +0000

swh-storage (0.0.137-1~swh1) unstable-swh; urgency=medium

  * New upstream release 0.0.137     - (tagged by Valentin Lorentz
    <vlorentz@softwareheritage.org> on 2019-04-08 15:40:24 +0200)
  * Upstream changes:     - Make test_origin_get_range run faster.

 -- Software Heritage autobuilder (on jenkins-debian1) <jenkins@jenkins-debian1.internal.softwareheritage.org>  Mon, 08 Apr 2019 13:56:16 +0000

swh-storage (0.0.135-1~swh1) unstable-swh; urgency=medium

  * New upstream release 0.0.135     - (tagged by Valentin Lorentz
    <vlorentz@softwareheritage.org> on 2019-04-04 20:42:32 +0200)
  * Upstream changes:     - Make content_add_metadata require a ctime
    argument.     - This makes Python set the ctime instead of pgsql.

 -- Software Heritage autobuilder (on jenkins-debian1) <jenkins@jenkins-debian1.internal.softwareheritage.org>  Fri, 05 Apr 2019 14:43:28 +0000

swh-storage (0.0.134-1~swh1) unstable-swh; urgency=medium

  * New upstream release 0.0.134     - (tagged by Valentin Lorentz
    <vlorentz@softwareheritage.org> on 2019-04-03 13:38:58 +0200)
  * Upstream changes:     - Don't leak origin ids to the journal.

 -- Software Heritage autobuilder (on jenkins-debian1) <jenkins@jenkins-debian1.internal.softwareheritage.org>  Thu, 04 Apr 2019 10:16:09 +0000

swh-storage (0.0.132-1~swh1) unstable-swh; urgency=medium

  * New upstream release 0.0.132     - (tagged by Valentin Lorentz
    <vlorentz@softwareheritage.org> on 2019-04-01 11:50:30 +0200)
  * Upstream changes:     - Use sha1 instead of bigint as FK from
    origin_visit to snapshot (part 1: add new column)

 -- Software Heritage autobuilder (on jenkins-debian1) <jenkins@jenkins-debian1.internal.softwareheritage.org>  Mon, 01 Apr 2019 13:30:48 +0000

swh-storage (0.0.131-1~swh1) unstable-swh; urgency=medium

  * New upstream release 0.0.131     - (tagged by Nicolas Dandrimont
    <nicolas@dandrimont.eu> on 2019-03-28 17:24:44 +0100)
  * Upstream changes:     - Release swh.storage v0.0.131     - Add
    statsd metrics to storage RPC backend     - Clean up
    snapshot_add/origin_visit_update     - Uniformize RPC backend to use
    POSTs everywhere

 -- Software Heritage autobuilder (on jenkins-debian1) <jenkins@jenkins-debian1.internal.softwareheritage.org>  Thu, 28 Mar 2019 16:34:07 +0000

swh-storage (0.0.130-1~swh1) unstable-swh; urgency=medium

  * New upstream release 0.0.130     - (tagged by Valentin Lorentz
    <vlorentz@softwareheritage.org> on 2019-02-26 10:50:44 +0100)
  * Upstream changes:     - Add an helper function to list all origins
    in the storage.

 -- Software Heritage autobuilder (on jenkins-debian1) <jenkins@jenkins-debian1.internal.softwareheritage.org>  Wed, 13 Mar 2019 14:01:04 +0000

swh-storage (0.0.129-1~swh1) unstable-swh; urgency=medium

  * New upstream release 0.0.129     - (tagged by Valentin Lorentz
    <vlorentz@softwareheritage.org> on 2019-02-27 10:42:29 +0100)
  * Upstream changes:     - Double the timeout of revision_get.     -
    Metadata indexers often hit the limit.

 -- Software Heritage autobuilder (on jenkins-debian1) <jenkins@jenkins-debian1.internal.softwareheritage.org>  Fri, 01 Mar 2019 10:11:28 +0000

swh-storage (0.0.128-1~swh1) unstable-swh; urgency=medium

  * New upstream release 0.0.128     - (tagged by Antoine R. Dumont
    (@ardumont) <antoine.romain.dumont@gmail.com> on 2019-02-21 14:59:22
    +0100)
  * Upstream changes:     - v0.0.128     - api.server: Fix wrong
    exception type     - storage.cli: Fix cli entry point name to the
    expected name (setup.py)

 -- Software Heritage autobuilder (on jenkins-debian1) <jenkins@jenkins-debian1.internal.softwareheritage.org>  Thu, 21 Feb 2019 14:07:23 +0000

swh-storage (0.0.127-1~swh1) unstable-swh; urgency=medium

  * New upstream release 0.0.127     - (tagged by Antoine R. Dumont
    (@ardumont) <antoine.romain.dumont@gmail.com> on 2019-02-21 13:34:19
    +0100)
  * Upstream changes:     - v0.0.127     - api.wsgi: Open wsgi
    entrypoint and check config at startup time     - api.server: Make
    the api server load and check its configuration     -
    swh.storage.cli: Migrate the api server startup in swh.storage.cli

 -- Software Heritage autobuilder (on jenkins-debian1) <jenkins@jenkins-debian1.internal.softwareheritage.org>  Thu, 21 Feb 2019 12:59:48 +0000

swh-storage (0.0.126-1~swh1) unstable-swh; urgency=medium

  * New upstream release 0.0.126     - (tagged by Valentin Lorentz
    <vlorentz@softwareheritage.org> on 2019-02-21 10:18:26 +0100)
  * Upstream changes:     - Double the timeout of snapshot_get_latest.
    - Metadata indexers often hit the limit.

 -- Software Heritage autobuilder (on jenkins-debian1) <jenkins@jenkins-debian1.internal.softwareheritage.org>  Thu, 21 Feb 2019 11:24:52 +0000

swh-storage (0.0.125-1~swh1) unstable-swh; urgency=medium

  * New upstream release 0.0.125     - (tagged by Antoine R. Dumont
    (@ardumont) <antoine.romain.dumont@gmail.com> on 2019-02-14 10:13:31
    +0100)
  * Upstream changes:     - v0.0.125     - api/server: Do not read
    configuration at each request

 -- Software Heritage autobuilder (on jenkins-debian1) <jenkins@jenkins-debian1.internal.softwareheritage.org>  Thu, 14 Feb 2019 16:57:01 +0000

swh-storage (0.0.124-1~swh3) unstable-swh; urgency=low

  * New upstream release, fixing the distribution this time

 -- Antoine R. Dumont (@ardumont) <antoine.romain.dumont@gmail.com>  Thu, 14 Feb 2019 17:51:29 +0100

swh-storage (0.0.124-1~swh2) unstable; urgency=medium

  * New upstream release for dependency fix reasons

 -- Antoine R. Dumont (@ardumont) <antoine.romain.dumont@gmail.com>  Thu, 14 Feb 2019 09:27:55 +0100

swh-storage (0.0.124-1~swh1) unstable-swh; urgency=medium

  * New upstream release 0.0.124     - (tagged by Antoine Lambert
    <antoine.lambert@inria.fr> on 2019-02-12 14:40:53 +0100)
  * Upstream changes:     - version 0.0.124

 -- Software Heritage autobuilder (on jenkins-debian1) <jenkins@jenkins-debian1.internal.softwareheritage.org>  Tue, 12 Feb 2019 13:46:08 +0000

swh-storage (0.0.123-1~swh1) unstable-swh; urgency=medium

  * New upstream release 0.0.123     - (tagged by Antoine R. Dumont
    (@ardumont) <antoine.romain.dumont@gmail.com> on 2019-02-08 15:06:49
    +0100)
  * Upstream changes:     - v0.0.123     - Make Storage.origin_get
    support a list of origins, like other     - Storage.*_get methods.
    - Stop using _to_bytes functions.     - Use the BaseDb (and friends)
    from swh-core

 -- Software Heritage autobuilder (on jenkins-debian1) <jenkins@jenkins-debian1.internal.softwareheritage.org>  Fri, 08 Feb 2019 14:14:18 +0000

swh-storage (0.0.122-1~swh1) unstable-swh; urgency=medium

  * New upstream release 0.0.122     - (tagged by Antoine Lambert
    <antoine.lambert@inria.fr> on 2019-01-28 11:57:27 +0100)
  * Upstream changes:     - version 0.0.122

 -- Software Heritage autobuilder (on jenkins-debian1) <jenkins@jenkins-debian1.internal.softwareheritage.org>  Mon, 28 Jan 2019 11:02:45 +0000

swh-storage (0.0.121-1~swh1) unstable-swh; urgency=medium

  * New upstream release 0.0.121     - (tagged by Antoine Lambert
    <antoine.lambert@inria.fr> on 2019-01-28 11:31:48 +0100)
  * Upstream changes:     - version 0.0.121

 -- Software Heritage autobuilder (on jenkins-debian1) <jenkins@jenkins-debian1.internal.softwareheritage.org>  Mon, 28 Jan 2019 10:36:40 +0000

swh-storage (0.0.120-1~swh1) unstable-swh; urgency=medium

  * New upstream release 0.0.120     - (tagged by Antoine Lambert
    <antoine.lambert@inria.fr> on 2019-01-17 12:04:27 +0100)
  * Upstream changes:     - version 0.0.120

 -- Software Heritage autobuilder (on jenkins-debian1) <jenkins@jenkins-debian1.internal.softwareheritage.org>  Thu, 17 Jan 2019 11:12:47 +0000

swh-storage (0.0.119-1~swh1) unstable-swh; urgency=medium

  * New upstream release 0.0.119     - (tagged by Antoine R. Dumont
    (@ardumont) <antoine.romain.dumont@gmail.com> on 2019-01-11 11:57:13
    +0100)
  * Upstream changes:     - v0.0.119     - listener: Notify Kafka when
    an origin visit is updated

 -- Software Heritage autobuilder (on jenkins-debian1) <jenkins@jenkins-debian1.internal.softwareheritage.org>  Fri, 11 Jan 2019 11:02:07 +0000

swh-storage (0.0.118-1~swh1) unstable-swh; urgency=medium

  * New upstream release 0.0.118     - (tagged by Antoine Lambert
    <antoine.lambert@inria.fr> on 2019-01-09 16:59:15 +0100)
  * Upstream changes:     - version 0.0.118

 -- Software Heritage autobuilder (on jenkins-debian1) <jenkins@jenkins-debian1.internal.softwareheritage.org>  Wed, 09 Jan 2019 18:51:34 +0000

swh-storage (0.0.117-1~swh1) unstable-swh; urgency=medium

  * v0.0.117
  * listener: Adapt decoding behavior depending on the object type

 -- Antoine R. Dumont (@ardumont) <antoine.romain.dumont@gmail.com>  Thu, 20 Dec 2018 14:48:44 +0100

swh-storage (0.0.116-1~swh1) unstable-swh; urgency=medium

  * v0.0.116
  * Update requirements to latest swh.core

 -- Antoine R. Dumont (@ardumont) <antoine.romain.dumont@gmail.com>  Fri, 14 Dec 2018 15:57:04 +0100

swh-storage (0.0.115-1~swh1) unstable-swh; urgency=medium

  * version 0.0.115

 -- Antoine Lambert <antoine.lambert@inria.fr>  Fri, 14 Dec 2018 15:47:52 +0100

swh-storage (0.0.114-1~swh1) unstable-swh; urgency=medium

  * version 0.0.114

 -- Antoine Lambert <antoine.lambert@inria.fr>  Wed, 05 Dec 2018 10:59:49 +0100

swh-storage (0.0.113-1~swh1) unstable-swh; urgency=medium

  * v0.0.113
  * in-memory storage: Add recursive argument to directory_ls endpoint

 -- Antoine R. Dumont (@ardumont) <antoine.romain.dumont@gmail.com>  Fri, 30 Nov 2018 11:56:44 +0100

swh-storage (0.0.112-1~swh1) unstable-swh; urgency=medium

  * v0.0.112
  * in-memory storage: Align with existing storage
  * docstring: Improvments and adapt according to api
  * doc: update index to match new swh-doc format
  * Increase test coverage for stat_counters + fix its bugs.

 -- Antoine R. Dumont (@ardumont) <antoine.romain.dumont@gmail.com>  Fri, 30 Nov 2018 10:28:02 +0100

swh-storage (0.0.111-1~swh1) unstable-swh; urgency=medium

  * v0.0.111
  * Move generative tests in their own module
  * Open in-memory storage implementation

 -- Antoine R. Dumont (@ardumont) <antoine.romain.dumont@gmail.com>  Wed, 21 Nov 2018 08:55:14 +0100

swh-storage (0.0.110-1~swh1) unstable-swh; urgency=medium

  * v0.0.110
  * storage: Open content_get_range endpoint
  * tests: Start using hypothesis for tests generation
  * Improvments: Remove SQLisms from the tests and API
  * docs: Document metadata providers

 -- Antoine R. Dumont (@ardumont) <antoine.romain.dumont@gmail.com>  Fri, 16 Nov 2018 11:53:14 +0100

swh-storage (0.0.109-1~swh1) unstable-swh; urgency=medium

  * version 0.0.109

 -- Antoine Lambert <antoine.lambert@inria.fr>  Mon, 12 Nov 2018 14:11:09 +0100

swh-storage (0.0.108-1~swh1) unstable-swh; urgency=medium

  * Release swh.storage v0.0.108
  * Add a function to get a full snapshot from the paginated view

 -- Nicolas Dandrimont <nicolas@dandrimont.eu>  Thu, 18 Oct 2018 18:32:10 +0200

swh-storage (0.0.107-1~swh1) unstable-swh; urgency=medium

  * Release swh.storage v0.0.107
  * Enable pagination of snapshot branches
  * Drop occurrence-related tables
  * Drop entity-related tables

 -- Nicolas Dandrimont <nicolas@dandrimont.eu>  Wed, 17 Oct 2018 15:06:07 +0200

swh-storage (0.0.106-1~swh1) unstable-swh; urgency=medium

  * Release swh.storage v0.0.106
  * Fix origin_visit_get_latest_snapshot logic
  * Improve directory iterator
  * Drop backwards compatibility between snapshots and occurrences
  * Drop the occurrence table

 -- Nicolas Dandrimont <nicolas@dandrimont.eu>  Mon, 08 Oct 2018 17:03:54 +0200

swh-storage (0.0.105-1~swh1) unstable-swh; urgency=medium

  * v0.0.105
  * Increase directory_ls endpoint to 20 seconds
  * Add snapshot to the stats endpoint
  * Improve documentation

 -- Antoine R. Dumont (@ardumont) <antoine.romain.dumont@gmail.com>  Mon, 10 Sep 2018 11:36:27 +0200

swh-storage (0.0.104-1~swh1) unstable-swh; urgency=medium

  * version 0.0.104

 -- Antoine Lambert <antoine.lambert@inria.fr>  Wed, 29 Aug 2018 15:55:37 +0200

swh-storage (0.0.103-1~swh1) unstable-swh; urgency=medium

  * v0.0.103
  * swh.storage.storage: origin_add returns updated list of dict with id

 -- Antoine R. Dumont (@ardumont) <antoine.romain.dumont@gmail.com>  Mon, 30 Jul 2018 11:47:53 +0200

swh-storage (0.0.102-1~swh1) unstable-swh; urgency=medium

  * Release swh-storage v0.0.102
  * Stop using temporary tables for read-only queries
  * Add timeouts for some read-only queries

 -- Nicolas Dandrimont <nicolas@dandrimont.eu>  Tue, 05 Jun 2018 14:06:54 +0200

swh-storage (0.0.101-1~swh1) unstable-swh; urgency=medium

  * v0.0.101
  * swh.storage.api.client: Permit to specify the query timeout option

 -- Antoine R. Dumont (@ardumont) <antoine.romain.dumont@gmail.com>  Thu, 24 May 2018 12:13:51 +0200

swh-storage (0.0.100-1~swh1) unstable-swh; urgency=medium

  * Release swh.storage v0.0.100
  * remote api: only instantiate storage once per import
  * add thread-awareness to the storage implementation
  * properly cleanup after tests
  * parallelize objstorage and storage additions

 -- Nicolas Dandrimont <nicolas@dandrimont.eu>  Sat, 12 May 2018 18:12:40 +0200

swh-storage (0.0.99-1~swh1) unstable-swh; urgency=medium

  * v0.0.99
  * storage: Add methods to compute directories/revisions diff
  * Add a new table for "bucketed" object counts
  * doc: update table clusters in SQL diagram
  * swh.storage.content_missing: Improve docstring

 -- Antoine R. Dumont (@ardumont) <antoine.romain.dumont@gmail.com>  Tue, 20 Feb 2018 13:32:25 +0100

swh-storage (0.0.98-1~swh1) unstable-swh; urgency=medium

  * Release swh.storage v0.0.98
  * Switch backwards compatibility for snapshots off

 -- Nicolas Dandrimont <nicolas@dandrimont.eu>  Tue, 06 Feb 2018 15:27:15 +0100

swh-storage (0.0.97-1~swh1) unstable-swh; urgency=medium

  * Release swh.storage v0.0.97
  * refactor database initialization
  * use a separate thread instead of a temporary file for COPY
    operations
  * add more snapshot-related endpoints

 -- Nicolas Dandrimont <nicolas@dandrimont.eu>  Tue, 06 Feb 2018 14:07:07 +0100

swh-storage (0.0.96-1~swh1) unstable-swh; urgency=medium

  * Release swh.storage v0.0.96
  * Add snapshot models
  * Add support for hg revision type

 -- Nicolas Dandrimont <nicolas@dandrimont.eu>  Tue, 19 Dec 2017 16:25:57 +0100

swh-storage (0.0.95-1~swh1) unstable-swh; urgency=medium

  * v0.0.95
  * swh.storage: Rename indexer_configuration to tool
  * swh.storage: Migrate indexer model to its own model

 -- Antoine R. Dumont (@ardumont) <antoine.romain.dumont@gmail.com>  Thu, 07 Dec 2017 09:56:31 +0100

swh-storage (0.0.94-1~swh1) unstable-swh; urgency=medium

  * v0.0.94
  * Open searching origins methods to storage

 -- Antoine R. Dumont (@ardumont) <antoine.romain.dumont@gmail.com>  Tue, 05 Dec 2017 12:32:57 +0100

swh-storage (0.0.93-1~swh1) unstable-swh; urgency=medium

  * v0.0.93
  * swh.storage: Open indexer_configuration_add endpoint
  * swh-data: Update content mimetype indexer configuration
  * origin_visit_get: make order repeatable
  * db: Make unique indices actually unique and vice versa
  * Add origin_metadata endpoints (add, get, etc...)
  * cleanup: Remove unused content provenance cache tables

 -- Antoine R. Dumont (@ardumont) <antoine.romain.dumont@gmail.com>  Fri, 24 Nov 2017 11:14:11 +0100

swh-storage (0.0.92-1~swh1) unstable-swh; urgency=medium

  * Release swh.storage v0.0.92
  * make swh.storage.schemata work on SQLAlchemy 1.0

 -- Nicolas Dandrimont <nicolas@dandrimont.eu>  Thu, 12 Oct 2017 19:51:24 +0200

swh-storage (0.0.91-1~swh1) unstable-swh; urgency=medium

  * Release swh.storage version 0.0.91
  * Update packaging runes

 -- Nicolas Dandrimont <nicolas@dandrimont.eu>  Thu, 12 Oct 2017 18:41:46 +0200

swh-storage (0.0.90-1~swh1) unstable-swh; urgency=medium

  * Release swh.storage v0.0.90
  * Remove leaky dependency on python3-kafka

 -- Nicolas Dandrimont <nicolas@dandrimont.eu>  Wed, 11 Oct 2017 18:53:22 +0200

swh-storage (0.0.89-1~swh1) unstable-swh; urgency=medium

  * Release swh.storage v0.0.89
  * Add new package for ancillary schemata
  * Add new metadata-related entry points
  * Update for new swh.model

 -- Nicolas Dandrimont <nicolas@dandrimont.eu>  Wed, 11 Oct 2017 17:39:29 +0200

swh-storage (0.0.88-1~swh1) unstable-swh; urgency=medium

  * Release swh.storage v0.0.88
  * Move the archiver to its own module
  * Prepare building for stretch

 -- Nicolas Dandrimont <nicolas@dandrimont.eu>  Fri, 30 Jun 2017 14:52:12 +0200

swh-storage (0.0.87-1~swh1) unstable-swh; urgency=medium

  * Release swh.storage v0.0.87
  * update tasks to new swh.scheduler api

 -- Nicolas Dandrimont <nicolas@dandrimont.eu>  Mon, 12 Jun 2017 17:54:11 +0200

swh-storage (0.0.86-1~swh1) unstable-swh; urgency=medium

  * Release swh.storage v0.0.86
  * archiver updates

 -- Nicolas Dandrimont <nicolas@dandrimont.eu>  Tue, 06 Jun 2017 18:43:43 +0200

swh-storage (0.0.85-1~swh1) unstable-swh; urgency=medium

  * v0.0.85
  * Improve license endpoint's unknown license policy

 -- Antoine R. Dumont (@ardumont) <antoine.romain.dumont@gmail.com>  Tue, 06 Jun 2017 17:55:40 +0200

swh-storage (0.0.84-1~swh1) unstable-swh; urgency=medium

  * v0.0.84
  * Update indexer endpoints to use indexer configuration id
  * Add indexer configuration endpoint

 -- Antoine R. Dumont (@ardumont) <antoine.romain.dumont@gmail.com>  Fri, 02 Jun 2017 16:16:47 +0200

swh-storage (0.0.83-1~swh1) unstable-swh; urgency=medium

  * v0.0.83
  * Add blake2s256 new hash computation on content

 -- Antoine R. Dumont (@ardumont) <antoine.romain.dumont@gmail.com>  Fri, 31 Mar 2017 12:27:09 +0200

swh-storage (0.0.82-1~swh1) unstable-swh; urgency=medium

  * v0.0.82
  * swh.storage.listener: Subscribe to new origin notifications
  * sql/swh-func: improve equality check on the three columns for
    swh_content_missing
  * swh.storage: add length to directory listing primitives
  * refactoring: Migrate from swh.core.hashutil to swh.model.hashutil
  * swh.storage.archiver.updater: Create a content updater journal
    client
  * vault: add a git fast-import cooker
  * vault: generic cache to allow multiple cooker types and formats

 -- Antoine R. Dumont (@ardumont) <antoine.romain.dumont@gmail.com>  Tue, 21 Mar 2017 14:50:16 +0100

swh-storage (0.0.81-1~swh1) unstable-swh; urgency=medium

  * Release swh.storage v0.0.81
  * archiver improvements for mass injection in azure

 -- Nicolas Dandrimont <nicolas@dandrimont.eu>  Thu, 09 Mar 2017 11:15:28 +0100

swh-storage (0.0.80-1~swh1) unstable-swh; urgency=medium

  * Release swh.storage v0.0.80
  * archiver improvements related to the mass injection of contents in
    azure
  * updates to the vault cooker

 -- Nicolas Dandrimont <nicolas@dandrimont.eu>  Tue, 07 Mar 2017 15:12:35 +0100

swh-storage (0.0.79-1~swh1) unstable-swh; urgency=medium

  * Release swh.storage v0.0.79
  * archiver: keep counts of objects in each archive
  * converters: normalize timestamps using swh.model

 -- Nicolas Dandrimont <nicolas@dandrimont.eu>  Tue, 14 Feb 2017 19:37:36 +0100

swh-storage (0.0.78-1~swh1) unstable-swh; urgency=medium

  * v0.0.78
  * Refactoring some common code into swh.core + adaptation api calls in
  * swh.objstorage and swh.storage (storage and vault)

 -- Antoine R. Dumont (@ardumont) <antoine.romain.dumont@gmail.com>  Thu, 26 Jan 2017 15:08:03 +0100

swh-storage (0.0.77-1~swh1) unstable-swh; urgency=medium

  * v0.0.77
  * Paginate results for origin_visits endpoint

 -- Antoine R. Dumont (@ardumont) <antoine.romain.dumont@gmail.com>  Thu, 19 Jan 2017 14:41:49 +0100

swh-storage (0.0.76-1~swh1) unstable-swh; urgency=medium

  * v0.0.76
  * Unify storage and objstorage configuration and instantiation
    functions

 -- Antoine R. Dumont (@ardumont) <antoine.romain.dumont@gmail.com>  Thu, 15 Dec 2016 18:25:58 +0100

swh-storage (0.0.75-1~swh1) unstable-swh; urgency=medium

  * v0.0.75
  * Add information on indexer tools (T610)

 -- Antoine R. Dumont (@ardumont) <antoine.romain.dumont@gmail.com>  Fri, 02 Dec 2016 18:21:36 +0100

swh-storage (0.0.74-1~swh1) unstable-swh; urgency=medium

  * v0.0.74
  * Use strict equality for content ctags' symbols search

 -- Antoine R. Dumont (@ardumont) <antoine.romain.dumont@gmail.com>  Tue, 29 Nov 2016 17:25:29 +0100

swh-storage (0.0.73-1~swh1) unstable-swh; urgency=medium

  * v0.0.73
  * Improve ctags search query for edge cases

 -- Antoine R. Dumont (@ardumont) <antoine.romain.dumont@gmail.com>  Mon, 28 Nov 2016 16:34:55 +0100

swh-storage (0.0.72-1~swh1) unstable-swh; urgency=medium

  * v0.0.72
  * Permit pagination on content_ctags_search api endpoint

 -- Antoine R. Dumont (@ardumont) <antoine.romain.dumont@gmail.com>  Thu, 24 Nov 2016 14:19:29 +0100

swh-storage (0.0.71-1~swh1) unstable-swh; urgency=medium

  * v0.0.71
  * Open full-text search endpoint on ctags

 -- Antoine R. Dumont (@ardumont) <antoine.romain.dumont@gmail.com>  Wed, 23 Nov 2016 17:33:51 +0100

swh-storage (0.0.70-1~swh1) unstable-swh; urgency=medium

  * v0.0.70
  * Add new license endpoints (add/get)
  * Update ctags endpoints to align update conflict policy

 -- Antoine R. Dumont (@ardumont) <antoine.romain.dumont@gmail.com>  Thu, 10 Nov 2016 17:27:49 +0100

swh-storage (0.0.69-1~swh1) unstable-swh; urgency=medium

  * v0.0.69
  * storage: Open ctags entry points (missing, add, get)
  * storage: allow adding several origins at once

 -- Antoine R. Dumont (@ardumont) <antoine.romain.dumont@gmail.com>  Thu, 20 Oct 2016 16:07:07 +0200

swh-storage (0.0.68-1~swh1) unstable-swh; urgency=medium

  * v0.0.68
  * indexer: Open mimetype/language get endpoints
  * indexer: Add the mimetype/language add function with conflict_update
    flag
  * archiver: Extend worker-to-backend to transmit messages to another
  * queue (once done)

 -- Antoine R. Dumont (@ardumont) <antoine.romain.dumont@gmail.com>  Thu, 13 Oct 2016 15:30:21 +0200

swh-storage (0.0.67-1~swh1) unstable-swh; urgency=medium

  * v0.0.67
  * Fix provenance storage init function

 -- Antoine R. Dumont (@ardumont) <antoine.romain.dumont@gmail.com>  Wed, 12 Oct 2016 02:24:12 +0200

swh-storage (0.0.66-1~swh1) unstable-swh; urgency=medium

  * v0.0.66
  * Improve provenance configuration format

 -- Antoine R. Dumont (@ardumont) <antoine.romain.dumont@gmail.com>  Wed, 12 Oct 2016 01:39:26 +0200

swh-storage (0.0.65-1~swh1) unstable-swh; urgency=medium

  * v0.0.65
  * Open api entry points for swh.indexer about content mimetype and
  * language
  * Update schema graph to latest version

 -- Antoine R. Dumont (@ardumont) <antoine.romain.dumont@gmail.com>  Sat, 08 Oct 2016 10:00:30 +0200

swh-storage (0.0.64-1~swh1) unstable-swh; urgency=medium

  * v0.0.64
  * Fix: Missing incremented version 5 for archiver.dbversion
  * Retrieve information on a content cached
  * sql/swh-func: content cache populates lines in deterministic order

 -- Antoine R. Dumont (@ardumont) <antoine.romain.dumont@gmail.com>  Thu, 29 Sep 2016 21:50:59 +0200

swh-storage (0.0.63-1~swh1) unstable-swh; urgency=medium

  * v0.0.63
  * Make the 'worker to backend' destination agnostic (message
    parameter)
  * Improve 'unknown sha1' policy (archiver db can lag behind swh db)
  * Improve 'force copy' policy

 -- Antoine R. Dumont (@ardumont) <antoine.romain.dumont@gmail.com>  Fri, 23 Sep 2016 12:29:50 +0200

swh-storage (0.0.62-1~swh1) unstable-swh; urgency=medium

  * Release swh.storage v0.0.62
  * Updates to the provenance cache to reduce churn on the main tables

 -- Nicolas Dandrimont <nicolas@dandrimont.eu>  Thu, 22 Sep 2016 18:54:52 +0200

swh-storage (0.0.61-1~swh1) unstable-swh; urgency=medium

  * v0.0.61
  * Handle copies of unregistered sha1 in archiver db
  * Fix copy to only the targeted destination
  * Update to latest python3-swh.core dependency

 -- Antoine R. Dumont (@ardumont) <antoine.romain.dumont@gmail.com>  Thu, 22 Sep 2016 13:44:05 +0200

swh-storage (0.0.60-1~swh1) unstable-swh; urgency=medium

  * v0.0.60
  * Update archiver dependencies

 -- Antoine R. Dumont (@ardumont) <antoine.romain.dumont@gmail.com>  Tue, 20 Sep 2016 16:46:48 +0200

swh-storage (0.0.59-1~swh1) unstable-swh; urgency=medium

  * v0.0.59
  * Unify configuration property between director/worker
  * Deal with potential missing contents in the archiver db
  * Improve get_contents_error implementation
  * Remove dead code in swh.storage.db about archiver

 -- Antoine R. Dumont (@ardumont) <antoine.romain.dumont@gmail.com>  Sat, 17 Sep 2016 12:50:14 +0200

swh-storage (0.0.58-1~swh1) unstable-swh; urgency=medium

  * v0.0.58
  * ArchiverDirectorToBackend reads sha1 from stdin and sends chunks of
    sha1
  * for archival.

 -- Antoine R. Dumont (@ardumont) <antoine.romain.dumont@gmail.com>  Fri, 16 Sep 2016 22:17:14 +0200

swh-storage (0.0.57-1~swh1) unstable-swh; urgency=medium

  * v0.0.57
  * Update swh.storage.archiver

 -- Antoine R. Dumont (@ardumont) <antoine.romain.dumont@gmail.com>  Thu, 15 Sep 2016 16:30:11 +0200

swh-storage (0.0.56-1~swh1) unstable-swh; urgency=medium

  * v0.0.56
  * Vault: Add vault implementation (directory cooker & cache
  * implementation + its api)
  * Archiver: Add another archiver implementation (direct to backend)

 -- Antoine R. Dumont (@ardumont) <antoine.romain.dumont@gmail.com>  Thu, 15 Sep 2016 10:56:35 +0200

swh-storage (0.0.55-1~swh1) unstable-swh; urgency=medium

  * v0.0.55
  * Fix origin_visit endpoint

 -- Antoine R. Dumont (@ardumont) <antoine.romain.dumont@gmail.com>  Thu, 08 Sep 2016 15:21:28 +0200

swh-storage (0.0.54-1~swh1) unstable-swh; urgency=medium

  * v0.0.54
  * Open origin_visit_get_by entry point

 -- Antoine R. Dumont (@ardumont) <antoine.romain.dumont@gmail.com>  Mon, 05 Sep 2016 12:36:34 +0200

swh-storage (0.0.53-1~swh1) unstable-swh; urgency=medium

  * v0.0.53
  * Add cache about content provenance
  * debian: fix python3-swh.storage.archiver runtime dependency
  * debian: create new package python3-swh.storage.provenance

 -- Antoine R. Dumont (@ardumont) <antoine.romain.dumont@gmail.com>  Fri, 02 Sep 2016 11:14:09 +0200

swh-storage (0.0.52-1~swh1) unstable-swh; urgency=medium

  * v0.0.52
  * Package python3-swh.storage.archiver

 -- Antoine R. Dumont (@ardumont) <antoine.romain.dumont@gmail.com>  Thu, 25 Aug 2016 14:55:23 +0200

swh-storage (0.0.51-1~swh1) unstable-swh; urgency=medium

  * Release swh.storage v0.0.51
  * Add new metadata column to origin_visit
  * Update swh-add-directory script for updated API

 -- Nicolas Dandrimont <nicolas@dandrimont.eu>  Wed, 24 Aug 2016 14:36:03 +0200

swh-storage (0.0.50-1~swh1) unstable-swh; urgency=medium

  * v0.0.50
  * Add a function to pull (only) metadata for a list of contents
  * Update occurrence_add api entry point to properly deal with
    origin_visit
  * Add origin_visit api entry points to create/update origin_visit

 -- Antoine R. Dumont (@ardumont) <antoine.romain.dumont@gmail.com>  Tue, 23 Aug 2016 16:29:26 +0200

swh-storage (0.0.49-1~swh1) unstable-swh; urgency=medium

  * Release swh.storage v0.0.49
  * Proper dependency on python3-kafka

 -- Nicolas Dandrimont <nicolas@dandrimont.eu>  Fri, 19 Aug 2016 13:45:52 +0200

swh-storage (0.0.48-1~swh1) unstable-swh; urgency=medium

  * Release swh.storage v0.0.48
  * Updates to the archiver
  * Notification support for new object creations

 -- Nicolas Dandrimont <nicolas@dandrimont.eu>  Fri, 19 Aug 2016 12:13:50 +0200

swh-storage (0.0.47-1~swh1) unstable-swh; urgency=medium

  * Release swh.storage v0.0.47
  * Update storage archiver to new schemaless schema

 -- Nicolas Dandrimont <nicolas@dandrimont.eu>  Fri, 22 Jul 2016 16:59:19 +0200

swh-storage (0.0.46-1~swh1) unstable-swh; urgency=medium

  * v0.0.46
  * Update archiver bootstrap

 -- Antoine R. Dumont (@ardumont) <antoine.romain.dumont@gmail.com>  Wed, 20 Jul 2016 19:04:42 +0200

swh-storage (0.0.45-1~swh1) unstable-swh; urgency=medium

  * v0.0.45
  * Separate swh.storage.archiver's db from swh.storage.storage

 -- Antoine R. Dumont (@ardumont) <antoine.romain.dumont@gmail.com>  Tue, 19 Jul 2016 15:05:36 +0200

swh-storage (0.0.44-1~swh1) unstable-swh; urgency=medium

  * v0.0.44
  * Open listing visits per origin api

 -- Quentin Campos <qcampos@etud.u-pem.fr>  Fri, 08 Jul 2016 11:27:10 +0200

swh-storage (0.0.43-1~swh1) unstable-swh; urgency=medium

  * v0.0.43
  * Extract objstorage to its own package swh.objstorage

 -- Quentin Campos <qcampos@etud.u-pem.fr>  Mon, 27 Jun 2016 14:57:12 +0200

swh-storage (0.0.42-1~swh1) unstable-swh; urgency=medium

  * Add an object storage multiplexer to allow transition between
    multiple versions of objet storages.

 -- Quentin Campos <qcampos@etud.u-pem.fr>  Tue, 21 Jun 2016 15:03:52 +0200

swh-storage (0.0.41-1~swh1) unstable-swh; urgency=medium

  * Refactoring of the object storage in order to allow multiple
    versions of it, as well as a multiplexer for version transition.

 -- Quentin Campos <qcampos@etud.u-pem.fr>  Thu, 16 Jun 2016 15:54:16 +0200

swh-storage (0.0.40-1~swh1) unstable-swh; urgency=medium

  * Release swh.storage v0.0.40:
  * Refactor objstorage to allow for different implementations
  * Updates to the checker functionality
  * Bump swh.core dependency to v0.0.20

 -- Nicolas Dandrimont <nicolas@dandrimont.eu>  Tue, 14 Jun 2016 17:25:42 +0200

swh-storage (0.0.39-1~swh1) unstable-swh; urgency=medium

  * v0.0.39
  * Add run_from_webserver function for objstorage api server
  * Add unique identifier message on default api server route endpoints

 -- Antoine R. Dumont (@ardumont) <antoine.romain.dumont@gmail.com>  Fri, 20 May 2016 15:27:34 +0200

swh-storage (0.0.38-1~swh1) unstable-swh; urgency=medium

  * v0.0.38
  * Add an http api for object storage
  * Implement an archiver to perform backup copies

 -- Quentin Campos <qcampos@etud.u-pem.fr>  Fri, 20 May 2016 14:40:14 +0200

swh-storage (0.0.37-1~swh1) unstable-swh; urgency=medium

  * Release swh.storage v0.0.37
  * Add fullname to person table
  * Add svn as a revision type

 -- Nicolas Dandrimont <nicolas@dandrimont.eu>  Fri, 08 Apr 2016 16:44:24 +0200

swh-storage (0.0.36-1~swh1) unstable-swh; urgency=medium

  * Release swh.storage v0.0.36
  * Add json-schema documentation for the jsonb fields
  * Overhaul entity handling

 -- Nicolas Dandrimont <nicolas@dandrimont.eu>  Wed, 16 Mar 2016 17:27:17 +0100

swh-storage (0.0.35-1~swh1) unstable-swh; urgency=medium

  * Release swh-storage v0.0.35
  * Factor in temporary tables with only an id (db v059)
  * Allow generic object search by sha1_git (db v060)

 -- Nicolas Dandrimont <nicolas@dandrimont.eu>  Thu, 25 Feb 2016 16:21:01 +0100

swh-storage (0.0.34-1~swh1) unstable-swh; urgency=medium

  * Release swh.storage version 0.0.34
  * occurrence improvements
  * commit metadata improvements

 -- Nicolas Dandrimont <nicolas@dandrimont.eu>  Fri, 19 Feb 2016 18:20:07 +0100

swh-storage (0.0.33-1~swh1) unstable-swh; urgency=medium

  * Bump swh.storage to version 0.0.33

 -- Nicolas Dandrimont <nicolas@dandrimont.eu>  Fri, 05 Feb 2016 11:17:00 +0100

swh-storage (0.0.32-1~swh1) unstable-swh; urgency=medium

  * v0.0.32
  * Let the person's id flow
  * sql/upgrades/051: 050->051 schema change
  * sql/upgrades/050: 049->050 schema change - Clean up obsolete
    functions
  * sql/upgrades/049: Final take for 048->049 schema change.
  * sql: Use a new schema for occurrences

 -- Antoine R. Dumont (@ardumont) <antoine.romain.dumont@gmail.com>  Fri, 29 Jan 2016 17:44:27 +0100

swh-storage (0.0.31-1~swh1) unstable-swh; urgency=medium

  * v0.0.31
  * Deal with occurrence_history.branch, occurrence.branch, release.name
    as bytes

 -- Antoine R. Dumont (@ardumont) <antoine.romain.dumont@gmail.com>  Wed, 27 Jan 2016 15:45:53 +0100

swh-storage (0.0.30-1~swh1) unstable-swh; urgency=medium

  * Prepare swh.storage v0.0.30 release
  * type-agnostic occurrences and revisions

 -- Nicolas Dandrimont <nicolas@dandrimont.eu>  Tue, 26 Jan 2016 07:36:43 +0100

swh-storage (0.0.29-1~swh1) unstable-swh; urgency=medium

  * v0.0.29
  * New:
  * Upgrade sql schema to 041→043
  * Deal with communication downtime between clients and storage
  * Open occurrence_get(origin_id) to retrieve latest occurrences per
    origin
  * Open release_get_by to retrieve a release by origin
  * Open directory_get to retrieve information on directory by id
  * Open entity_get to retrieve information on entity + hierarchy from
    its uuid
  * Open directory_get that retrieve information on directory per id
  * Update:
  * directory_get/directory_ls: Rename to directory_ls
  * revision_log: update to retrieve logs from multiple root revisions
  * revision_get_by: branch name filtering is now optional

 -- Antoine R. Dumont (@ardumont) <antoine.romain.dumont@gmail.com>  Wed, 20 Jan 2016 16:15:50 +0100

swh-storage (0.0.28-1~swh1) unstable-swh; urgency=medium

  * v0.0.28
  * Open entity_get api

 -- Antoine R. Dumont (@ardumont) <antoine.romain.dumont@gmail.com>  Fri, 15 Jan 2016 16:37:27 +0100

swh-storage (0.0.27-1~swh1) unstable-swh; urgency=medium

  * v0.0.27
  * Open directory_entry_get_by_path api
  * Improve get_revision_by api performance
  * sql/swh-schema: add index on origin(type, url) --> improve origin
    lookup api
  * Bump to 039 db version

 -- Antoine R. Dumont (@ardumont) <antoine.romain.dumont@gmail.com>  Fri, 15 Jan 2016 12:42:47 +0100

swh-storage (0.0.26-1~swh1) unstable-swh; urgency=medium

  * v0.0.26
  * Open revision_get_by to retrieve a revision by occurrence criterion
    filtering
  * sql/upgrades/036: add 035→036 upgrade script

 -- Antoine R. Dumont (@ardumont) <antoine.romain.dumont@gmail.com>  Wed, 13 Jan 2016 12:46:44 +0100

swh-storage (0.0.25-1~swh1) unstable-swh; urgency=medium

  * v0.0.25
  * Limit results in swh_revision_list*
  * Create the package to align the current db production version on
    https://archive.softwareheritage.org/

 -- Antoine R. Dumont (@ardumont) <antoine.romain.dumont@gmail.com>  Fri, 08 Jan 2016 11:33:08 +0100

swh-storage (0.0.24-1~swh1) unstable-swh; urgency=medium

  * Prepare swh.storage release v0.0.24
  * Add a limit argument to revision_log

 -- Nicolas Dandrimont <nicolas@dandrimont.eu>  Wed, 06 Jan 2016 15:12:53 +0100

swh-storage (0.0.23-1~swh1) unstable-swh; urgency=medium

  * v0.0.23
  * Protect against overflow, wrapped in ValueError for client
  * Fix relative path import for remote storage.
  * api to retrieve revision_log is now 'parents' aware

 -- Antoine R. Dumont (@ardumont) <antoine.romain.dumont@gmail.com>  Wed, 06 Jan 2016 11:30:58 +0100

swh-storage (0.0.22-1~swh1) unstable-swh; urgency=medium

  * Release v0.0.22
  * Fix relative import for remote storage

 -- Nicolas Dandrimont <nicolas@dandrimont.eu>  Wed, 16 Dec 2015 16:04:48 +0100

swh-storage (0.0.21-1~swh1) unstable-swh; urgency=medium

  * Prepare release v0.0.21
  * Protect the storage api client from overflows
  * Add a get_storage function mapping to local or remote storage

 -- Nicolas Dandrimont <nicolas@dandrimont.eu>  Wed, 16 Dec 2015 13:34:46 +0100

swh-storage (0.0.20-1~swh1) unstable-swh; urgency=medium

  * v0.0.20
  * allow numeric timestamps with offset
  * Open revision_log api
  * start migration to swh.model

 -- Antoine R. Dumont (@ardumont) <antoine.romain.dumont@gmail.com>  Mon, 07 Dec 2015 15:20:36 +0100

swh-storage (0.0.19-1~swh1) unstable-swh; urgency=medium

  * v0.0.19
  * Improve directory listing with content data
  * Open person_get
  * Open release_get data reading
  * Improve origin_get api
  * Effort to unify api output on dict (for read)
  * Migrate backend to 032

 -- Antoine R. Dumont (@ardumont) <antoine.romain.dumont@gmail.com>  Fri, 27 Nov 2015 13:33:34 +0100

swh-storage (0.0.18-1~swh1) unstable-swh; urgency=medium

  * v0.0.18
  * Improve origin_get to permit retrieval per id
  * Update directory_get implementation (add join from
  * directory_entry_file to content)
  * Open release_get : [sha1] -> [Release]

 -- Antoine R. Dumont (@ardumont) <antoine.romain.dumont@gmail.com>  Thu, 19 Nov 2015 11:18:35 +0100

swh-storage (0.0.17-1~swh1) unstable-swh; urgency=medium

  * Prepare deployment of swh.storage v0.0.17
  * Add some entity related entry points

 -- Nicolas Dandrimont <nicolas@dandrimont.eu>  Tue, 03 Nov 2015 16:40:59 +0100

swh-storage (0.0.16-1~swh1) unstable-swh; urgency=medium

  * v0.0.16
  * Add metadata column in revision (db version 29)
  * cache http connection for remote storage client

 -- Antoine R. Dumont (@ardumont) <antoine.romain.dumont@gmail.com>  Thu, 29 Oct 2015 10:29:00 +0100

swh-storage (0.0.15-1~swh1) unstable-swh; urgency=medium

  * Prepare deployment of swh.storage v0.0.15
  * Allow population of fetch_history
  * Update organizations / projects as entities
  * Use schema v028 for directory addition

 -- Nicolas Dandrimont <nicolas@dandrimont.eu>  Tue, 27 Oct 2015 11:43:39 +0100

swh-storage (0.0.14-1~swh1) unstable-swh; urgency=medium

  * Prepare swh.storage v0.0.14 deployment

 -- Nicolas Dandrimont <nicolas@dandrimont.eu>  Fri, 16 Oct 2015 15:34:08 +0200

swh-storage (0.0.13-1~swh1) unstable-swh; urgency=medium

  * Prepare deploying swh.storage v0.0.13

 -- Nicolas Dandrimont <nicolas@dandrimont.eu>  Fri, 16 Oct 2015 14:51:44 +0200

swh-storage (0.0.12-1~swh1) unstable-swh; urgency=medium

  * Prepare deploying swh.storage v0.0.12

 -- Nicolas Dandrimont <nicolas@dandrimont.eu>  Tue, 13 Oct 2015 12:39:18 +0200

swh-storage (0.0.11-1~swh1) unstable-swh; urgency=medium

  * Preparing deployment of swh.storage v0.0.11

 -- Nicolas Dandrimont <nicolas@dandrimont.eu>  Fri, 09 Oct 2015 17:44:51 +0200

swh-storage (0.0.10-1~swh1) unstable-swh; urgency=medium

  * Prepare deployment of swh.storage v0.0.10

 -- Nicolas Dandrimont <nicolas@dandrimont.eu>  Tue, 06 Oct 2015 17:37:00 +0200

swh-storage (0.0.9-1~swh1) unstable-swh; urgency=medium

  * Prepare deployment of swh.storage v0.0.9

 -- Nicolas Dandrimont <nicolas@dandrimont.eu>  Thu, 01 Oct 2015 19:03:00 +0200

swh-storage (0.0.8-1~swh1) unstable-swh; urgency=medium

  * Prepare deployment of swh.storage v0.0.8

 -- Nicolas Dandrimont <nicolas@dandrimont.eu>  Thu, 01 Oct 2015 11:32:46 +0200

swh-storage (0.0.7-1~swh1) unstable-swh; urgency=medium

  * Prepare deployment of swh.storage v0.0.7

 -- Nicolas Dandrimont <nicolas@dandrimont.eu>  Tue, 29 Sep 2015 16:52:54 +0200

swh-storage (0.0.6-1~swh1) unstable-swh; urgency=medium

  * Prepare deployment of swh.storage v0.0.6

 -- Nicolas Dandrimont <nicolas@dandrimont.eu>  Tue, 29 Sep 2015 16:43:24 +0200

swh-storage (0.0.5-1~swh1) unstable-swh; urgency=medium

  * Prepare deploying swh.storage v0.0.5

 -- Nicolas Dandrimont <nicolas@dandrimont.eu>  Tue, 29 Sep 2015 16:27:00 +0200

swh-storage (0.0.1-1~swh1) unstable-swh; urgency=medium

  * Initial release
  * swh.storage.api: Properly escape arbitrary byte sequences in
    arguments

 -- Nicolas Dandrimont <nicolas@dandrimont.eu>  Tue, 22 Sep 2015 17:02:34 +0200<|MERGE_RESOLUTION|>--- conflicted
+++ resolved
@@ -1,10 +1,3 @@
-<<<<<<< HEAD
-swh-storage (0.0.165-1~swh1~bpo10+1) buster-swh; urgency=medium
-
-  * Rebuild for buster-swh
-
- -- Software Heritage autobuilder (on jenkins-debian1) <jenkins@jenkins-debian1.internal.softwareheritage.org>  Fri, 17 Jan 2020 13:12:48 +0000
-=======
 swh-storage (0.0.166-1~swh1) unstable-swh; urgency=medium
 
   * New upstream release 0.0.166     - (tagged by Antoine R. Dumont
@@ -18,7 +11,6 @@
     no results     - docs: Fix sphinx warnings
 
  -- Software Heritage autobuilder (on jenkins-debian1) <jenkins@jenkins-debian1.internal.softwareheritage.org>  Fri, 24 Jan 2020 09:00:12 +0000
->>>>>>> 7db8312c
 
 swh-storage (0.0.165-1~swh1) unstable-swh; urgency=medium
 
