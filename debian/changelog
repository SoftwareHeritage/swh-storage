<<<<<<< HEAD
swh-storage (0.0.119-1~swh1~bpo9+1) stretch-swh; urgency=medium

  * Rebuild for stretch-swh

 -- Software Heritage autobuilder (on jenkins-debian1) <jenkins@jenkins-debian1.internal.softwareheritage.org>  Fri, 11 Jan 2019 11:03:29 +0000
=======
swh-storage (0.0.120-1~swh1) unstable-swh; urgency=medium

  * New upstream release 0.0.120     - (tagged by Antoine Lambert
    <antoine.lambert@inria.fr> on 2019-01-17 12:04:27 +0100)
  * Upstream changes:     - version 0.0.120

 -- Software Heritage autobuilder (on jenkins-debian1) <jenkins@jenkins-debian1.internal.softwareheritage.org>  Thu, 17 Jan 2019 11:12:47 +0000
>>>>>>> 57b40be3

swh-storage (0.0.119-1~swh1) unstable-swh; urgency=medium

  * New upstream release 0.0.119     - (tagged by Antoine R. Dumont
    (@ardumont) <antoine.romain.dumont@gmail.com> on 2019-01-11 11:57:13
    +0100)
  * Upstream changes:     - v0.0.119     - listener: Notify Kafka when
    an origin visit is updated

 -- Software Heritage autobuilder (on jenkins-debian1) <jenkins@jenkins-debian1.internal.softwareheritage.org>  Fri, 11 Jan 2019 11:02:07 +0000

swh-storage (0.0.118-1~swh1) unstable-swh; urgency=medium

  * New upstream release 0.0.118     - (tagged by Antoine Lambert
    <antoine.lambert@inria.fr> on 2019-01-09 16:59:15 +0100)
  * Upstream changes:     - version 0.0.118

 -- Software Heritage autobuilder (on jenkins-debian1) <jenkins@jenkins-debian1.internal.softwareheritage.org>  Wed, 09 Jan 2019 18:51:34 +0000

swh-storage (0.0.117-1~swh1) unstable-swh; urgency=medium

  * v0.0.117
  * listener: Adapt decoding behavior depending on the object type

 -- Antoine R. Dumont (@ardumont) <antoine.romain.dumont@gmail.com>  Thu, 20 Dec 2018 14:48:44 +0100

swh-storage (0.0.116-1~swh1) unstable-swh; urgency=medium

  * v0.0.116
  * Update requirements to latest swh.core

 -- Antoine R. Dumont (@ardumont) <antoine.romain.dumont@gmail.com>  Fri, 14 Dec 2018 15:57:04 +0100

swh-storage (0.0.115-1~swh1) unstable-swh; urgency=medium

  * version 0.0.115

 -- Antoine Lambert <antoine.lambert@inria.fr>  Fri, 14 Dec 2018 15:47:52 +0100

swh-storage (0.0.114-1~swh1) unstable-swh; urgency=medium

  * version 0.0.114

 -- Antoine Lambert <antoine.lambert@inria.fr>  Wed, 05 Dec 2018 10:59:49 +0100

swh-storage (0.0.113-1~swh1) unstable-swh; urgency=medium

  * v0.0.113
  * in-memory storage: Add recursive argument to directory_ls endpoint

 -- Antoine R. Dumont (@ardumont) <antoine.romain.dumont@gmail.com>  Fri, 30 Nov 2018 11:56:44 +0100

swh-storage (0.0.112-1~swh1) unstable-swh; urgency=medium

  * v0.0.112
  * in-memory storage: Align with existing storage
  * docstring: Improvments and adapt according to api
  * doc: update index to match new swh-doc format
  * Increase test coverage for stat_counters + fix its bugs.

 -- Antoine R. Dumont (@ardumont) <antoine.romain.dumont@gmail.com>  Fri, 30 Nov 2018 10:28:02 +0100

swh-storage (0.0.111-1~swh1) unstable-swh; urgency=medium

  * v0.0.111
  * Move generative tests in their own module
  * Open in-memory storage implementation

 -- Antoine R. Dumont (@ardumont) <antoine.romain.dumont@gmail.com>  Wed, 21 Nov 2018 08:55:14 +0100

swh-storage (0.0.110-1~swh1) unstable-swh; urgency=medium

  * v0.0.110
  * storage: Open content_get_range endpoint
  * tests: Start using hypothesis for tests generation
  * Improvments: Remove SQLisms from the tests and API
  * docs: Document metadata providers

 -- Antoine R. Dumont (@ardumont) <antoine.romain.dumont@gmail.com>  Fri, 16 Nov 2018 11:53:14 +0100

swh-storage (0.0.109-1~swh1) unstable-swh; urgency=medium

  * version 0.0.109

 -- Antoine Lambert <antoine.lambert@inria.fr>  Mon, 12 Nov 2018 14:11:09 +0100

swh-storage (0.0.108-1~swh1) unstable-swh; urgency=medium

  * Release swh.storage v0.0.108
  * Add a function to get a full snapshot from the paginated view

 -- Nicolas Dandrimont <nicolas@dandrimont.eu>  Thu, 18 Oct 2018 18:32:10 +0200

swh-storage (0.0.107-1~swh1) unstable-swh; urgency=medium

  * Release swh.storage v0.0.107
  * Enable pagination of snapshot branches
  * Drop occurrence-related tables
  * Drop entity-related tables

 -- Nicolas Dandrimont <nicolas@dandrimont.eu>  Wed, 17 Oct 2018 15:06:07 +0200

swh-storage (0.0.106-1~swh1) unstable-swh; urgency=medium

  * Release swh.storage v0.0.106
  * Fix origin_visit_get_latest_snapshot logic
  * Improve directory iterator
  * Drop backwards compatibility between snapshots and occurrences
  * Drop the occurrence table

 -- Nicolas Dandrimont <nicolas@dandrimont.eu>  Mon, 08 Oct 2018 17:03:54 +0200

swh-storage (0.0.105-1~swh1) unstable-swh; urgency=medium

  * v0.0.105
  * Increase directory_ls endpoint to 20 seconds
  * Add snapshot to the stats endpoint
  * Improve documentation

 -- Antoine R. Dumont (@ardumont) <antoine.romain.dumont@gmail.com>  Mon, 10 Sep 2018 11:36:27 +0200

swh-storage (0.0.104-1~swh1) unstable-swh; urgency=medium

  * version 0.0.104

 -- Antoine Lambert <antoine.lambert@inria.fr>  Wed, 29 Aug 2018 15:55:37 +0200

swh-storage (0.0.103-1~swh1) unstable-swh; urgency=medium

  * v0.0.103
  * swh.storage.storage: origin_add returns updated list of dict with id

 -- Antoine R. Dumont (@ardumont) <antoine.romain.dumont@gmail.com>  Mon, 30 Jul 2018 11:47:53 +0200

swh-storage (0.0.102-1~swh1) unstable-swh; urgency=medium

  * Release swh-storage v0.0.102
  * Stop using temporary tables for read-only queries
  * Add timeouts for some read-only queries

 -- Nicolas Dandrimont <nicolas@dandrimont.eu>  Tue, 05 Jun 2018 14:06:54 +0200

swh-storage (0.0.101-1~swh1) unstable-swh; urgency=medium

  * v0.0.101
  * swh.storage.api.client: Permit to specify the query timeout option

 -- Antoine R. Dumont (@ardumont) <antoine.romain.dumont@gmail.com>  Thu, 24 May 2018 12:13:51 +0200

swh-storage (0.0.100-1~swh1) unstable-swh; urgency=medium

  * Release swh.storage v0.0.100
  * remote api: only instantiate storage once per import
  * add thread-awareness to the storage implementation
  * properly cleanup after tests
  * parallelize objstorage and storage additions

 -- Nicolas Dandrimont <nicolas@dandrimont.eu>  Sat, 12 May 2018 18:12:40 +0200

swh-storage (0.0.99-1~swh1) unstable-swh; urgency=medium

  * v0.0.99
  * storage: Add methods to compute directories/revisions diff
  * Add a new table for "bucketed" object counts
  * doc: update table clusters in SQL diagram
  * swh.storage.content_missing: Improve docstring

 -- Antoine R. Dumont (@ardumont) <antoine.romain.dumont@gmail.com>  Tue, 20 Feb 2018 13:32:25 +0100

swh-storage (0.0.98-1~swh1) unstable-swh; urgency=medium

  * Release swh.storage v0.0.98
  * Switch backwards compatibility for snapshots off

 -- Nicolas Dandrimont <nicolas@dandrimont.eu>  Tue, 06 Feb 2018 15:27:15 +0100

swh-storage (0.0.97-1~swh1) unstable-swh; urgency=medium

  * Release swh.storage v0.0.97
  * refactor database initialization
  * use a separate thread instead of a temporary file for COPY
    operations
  * add more snapshot-related endpoints

 -- Nicolas Dandrimont <nicolas@dandrimont.eu>  Tue, 06 Feb 2018 14:07:07 +0100

swh-storage (0.0.96-1~swh1) unstable-swh; urgency=medium

  * Release swh.storage v0.0.96
  * Add snapshot models
  * Add support for hg revision type

 -- Nicolas Dandrimont <nicolas@dandrimont.eu>  Tue, 19 Dec 2017 16:25:57 +0100

swh-storage (0.0.95-1~swh1) unstable-swh; urgency=medium

  * v0.0.95
  * swh.storage: Rename indexer_configuration to tool
  * swh.storage: Migrate indexer model to its own model

 -- Antoine R. Dumont (@ardumont) <antoine.romain.dumont@gmail.com>  Thu, 07 Dec 2017 09:56:31 +0100

swh-storage (0.0.94-1~swh1) unstable-swh; urgency=medium

  * v0.0.94
  * Open searching origins methods to storage

 -- Antoine R. Dumont (@ardumont) <antoine.romain.dumont@gmail.com>  Tue, 05 Dec 2017 12:32:57 +0100

swh-storage (0.0.93-1~swh1) unstable-swh; urgency=medium

  * v0.0.93
  * swh.storage: Open indexer_configuration_add endpoint
  * swh-data: Update content mimetype indexer configuration
  * origin_visit_get: make order repeatable
  * db: Make unique indices actually unique and vice versa
  * Add origin_metadata endpoints (add, get, etc...)
  * cleanup: Remove unused content provenance cache tables

 -- Antoine R. Dumont (@ardumont) <antoine.romain.dumont@gmail.com>  Fri, 24 Nov 2017 11:14:11 +0100

swh-storage (0.0.92-1~swh1) unstable-swh; urgency=medium

  * Release swh.storage v0.0.92
  * make swh.storage.schemata work on SQLAlchemy 1.0

 -- Nicolas Dandrimont <nicolas@dandrimont.eu>  Thu, 12 Oct 2017 19:51:24 +0200

swh-storage (0.0.91-1~swh1) unstable-swh; urgency=medium

  * Release swh.storage version 0.0.91
  * Update packaging runes

 -- Nicolas Dandrimont <nicolas@dandrimont.eu>  Thu, 12 Oct 2017 18:41:46 +0200

swh-storage (0.0.90-1~swh1) unstable-swh; urgency=medium

  * Release swh.storage v0.0.90
  * Remove leaky dependency on python3-kafka

 -- Nicolas Dandrimont <nicolas@dandrimont.eu>  Wed, 11 Oct 2017 18:53:22 +0200

swh-storage (0.0.89-1~swh1) unstable-swh; urgency=medium

  * Release swh.storage v0.0.89
  * Add new package for ancillary schemata
  * Add new metadata-related entry points
  * Update for new swh.model

 -- Nicolas Dandrimont <nicolas@dandrimont.eu>  Wed, 11 Oct 2017 17:39:29 +0200

swh-storage (0.0.88-1~swh1) unstable-swh; urgency=medium

  * Release swh.storage v0.0.88
  * Move the archiver to its own module
  * Prepare building for stretch

 -- Nicolas Dandrimont <nicolas@dandrimont.eu>  Fri, 30 Jun 2017 14:52:12 +0200

swh-storage (0.0.87-1~swh1) unstable-swh; urgency=medium

  * Release swh.storage v0.0.87
  * update tasks to new swh.scheduler api

 -- Nicolas Dandrimont <nicolas@dandrimont.eu>  Mon, 12 Jun 2017 17:54:11 +0200

swh-storage (0.0.86-1~swh1) unstable-swh; urgency=medium

  * Release swh.storage v0.0.86
  * archiver updates

 -- Nicolas Dandrimont <nicolas@dandrimont.eu>  Tue, 06 Jun 2017 18:43:43 +0200

swh-storage (0.0.85-1~swh1) unstable-swh; urgency=medium

  * v0.0.85
  * Improve license endpoint's unknown license policy

 -- Antoine R. Dumont (@ardumont) <antoine.romain.dumont@gmail.com>  Tue, 06 Jun 2017 17:55:40 +0200

swh-storage (0.0.84-1~swh1) unstable-swh; urgency=medium

  * v0.0.84
  * Update indexer endpoints to use indexer configuration id
  * Add indexer configuration endpoint

 -- Antoine R. Dumont (@ardumont) <antoine.romain.dumont@gmail.com>  Fri, 02 Jun 2017 16:16:47 +0200

swh-storage (0.0.83-1~swh1) unstable-swh; urgency=medium

  * v0.0.83
  * Add blake2s256 new hash computation on content

 -- Antoine R. Dumont (@ardumont) <antoine.romain.dumont@gmail.com>  Fri, 31 Mar 2017 12:27:09 +0200

swh-storage (0.0.82-1~swh1) unstable-swh; urgency=medium

  * v0.0.82
  * swh.storage.listener: Subscribe to new origin notifications
  * sql/swh-func: improve equality check on the three columns for
    swh_content_missing
  * swh.storage: add length to directory listing primitives
  * refactoring: Migrate from swh.core.hashutil to swh.model.hashutil
  * swh.storage.archiver.updater: Create a content updater journal
    client
  * vault: add a git fast-import cooker
  * vault: generic cache to allow multiple cooker types and formats

 -- Antoine R. Dumont (@ardumont) <antoine.romain.dumont@gmail.com>  Tue, 21 Mar 2017 14:50:16 +0100

swh-storage (0.0.81-1~swh1) unstable-swh; urgency=medium

  * Release swh.storage v0.0.81
  * archiver improvements for mass injection in azure

 -- Nicolas Dandrimont <nicolas@dandrimont.eu>  Thu, 09 Mar 2017 11:15:28 +0100

swh-storage (0.0.80-1~swh1) unstable-swh; urgency=medium

  * Release swh.storage v0.0.80
  * archiver improvements related to the mass injection of contents in
    azure
  * updates to the vault cooker

 -- Nicolas Dandrimont <nicolas@dandrimont.eu>  Tue, 07 Mar 2017 15:12:35 +0100

swh-storage (0.0.79-1~swh1) unstable-swh; urgency=medium

  * Release swh.storage v0.0.79
  * archiver: keep counts of objects in each archive
  * converters: normalize timestamps using swh.model

 -- Nicolas Dandrimont <nicolas@dandrimont.eu>  Tue, 14 Feb 2017 19:37:36 +0100

swh-storage (0.0.78-1~swh1) unstable-swh; urgency=medium

  * v0.0.78
  * Refactoring some common code into swh.core + adaptation api calls in
  * swh.objstorage and swh.storage (storage and vault)

 -- Antoine R. Dumont (@ardumont) <antoine.romain.dumont@gmail.com>  Thu, 26 Jan 2017 15:08:03 +0100

swh-storage (0.0.77-1~swh1) unstable-swh; urgency=medium

  * v0.0.77
  * Paginate results for origin_visits endpoint

 -- Antoine R. Dumont (@ardumont) <antoine.romain.dumont@gmail.com>  Thu, 19 Jan 2017 14:41:49 +0100

swh-storage (0.0.76-1~swh1) unstable-swh; urgency=medium

  * v0.0.76
  * Unify storage and objstorage configuration and instantiation
    functions

 -- Antoine R. Dumont (@ardumont) <antoine.romain.dumont@gmail.com>  Thu, 15 Dec 2016 18:25:58 +0100

swh-storage (0.0.75-1~swh1) unstable-swh; urgency=medium

  * v0.0.75
  * Add information on indexer tools (T610)

 -- Antoine R. Dumont (@ardumont) <antoine.romain.dumont@gmail.com>  Fri, 02 Dec 2016 18:21:36 +0100

swh-storage (0.0.74-1~swh1) unstable-swh; urgency=medium

  * v0.0.74
  * Use strict equality for content ctags' symbols search

 -- Antoine R. Dumont (@ardumont) <antoine.romain.dumont@gmail.com>  Tue, 29 Nov 2016 17:25:29 +0100

swh-storage (0.0.73-1~swh1) unstable-swh; urgency=medium

  * v0.0.73
  * Improve ctags search query for edge cases

 -- Antoine R. Dumont (@ardumont) <antoine.romain.dumont@gmail.com>  Mon, 28 Nov 2016 16:34:55 +0100

swh-storage (0.0.72-1~swh1) unstable-swh; urgency=medium

  * v0.0.72
  * Permit pagination on content_ctags_search api endpoint

 -- Antoine R. Dumont (@ardumont) <antoine.romain.dumont@gmail.com>  Thu, 24 Nov 2016 14:19:29 +0100

swh-storage (0.0.71-1~swh1) unstable-swh; urgency=medium

  * v0.0.71
  * Open full-text search endpoint on ctags

 -- Antoine R. Dumont (@ardumont) <antoine.romain.dumont@gmail.com>  Wed, 23 Nov 2016 17:33:51 +0100

swh-storage (0.0.70-1~swh1) unstable-swh; urgency=medium

  * v0.0.70
  * Add new license endpoints (add/get)
  * Update ctags endpoints to align update conflict policy

 -- Antoine R. Dumont (@ardumont) <antoine.romain.dumont@gmail.com>  Thu, 10 Nov 2016 17:27:49 +0100

swh-storage (0.0.69-1~swh1) unstable-swh; urgency=medium

  * v0.0.69
  * storage: Open ctags entry points (missing, add, get)
  * storage: allow adding several origins at once

 -- Antoine R. Dumont (@ardumont) <antoine.romain.dumont@gmail.com>  Thu, 20 Oct 2016 16:07:07 +0200

swh-storage (0.0.68-1~swh1) unstable-swh; urgency=medium

  * v0.0.68
  * indexer: Open mimetype/language get endpoints
  * indexer: Add the mimetype/language add function with conflict_update
    flag
  * archiver: Extend worker-to-backend to transmit messages to another
  * queue (once done)

 -- Antoine R. Dumont (@ardumont) <antoine.romain.dumont@gmail.com>  Thu, 13 Oct 2016 15:30:21 +0200

swh-storage (0.0.67-1~swh1) unstable-swh; urgency=medium

  * v0.0.67
  * Fix provenance storage init function

 -- Antoine R. Dumont (@ardumont) <antoine.romain.dumont@gmail.com>  Wed, 12 Oct 2016 02:24:12 +0200

swh-storage (0.0.66-1~swh1) unstable-swh; urgency=medium

  * v0.0.66
  * Improve provenance configuration format

 -- Antoine R. Dumont (@ardumont) <antoine.romain.dumont@gmail.com>  Wed, 12 Oct 2016 01:39:26 +0200

swh-storage (0.0.65-1~swh1) unstable-swh; urgency=medium

  * v0.0.65
  * Open api entry points for swh.indexer about content mimetype and
  * language
  * Update schema graph to latest version

 -- Antoine R. Dumont (@ardumont) <antoine.romain.dumont@gmail.com>  Sat, 08 Oct 2016 10:00:30 +0200

swh-storage (0.0.64-1~swh1) unstable-swh; urgency=medium

  * v0.0.64
  * Fix: Missing incremented version 5 for archiver.dbversion
  * Retrieve information on a content cached
  * sql/swh-func: content cache populates lines in deterministic order

 -- Antoine R. Dumont (@ardumont) <antoine.romain.dumont@gmail.com>  Thu, 29 Sep 2016 21:50:59 +0200

swh-storage (0.0.63-1~swh1) unstable-swh; urgency=medium

  * v0.0.63
  * Make the 'worker to backend' destination agnostic (message
    parameter)
  * Improve 'unknown sha1' policy (archiver db can lag behind swh db)
  * Improve 'force copy' policy

 -- Antoine R. Dumont (@ardumont) <antoine.romain.dumont@gmail.com>  Fri, 23 Sep 2016 12:29:50 +0200

swh-storage (0.0.62-1~swh1) unstable-swh; urgency=medium

  * Release swh.storage v0.0.62
  * Updates to the provenance cache to reduce churn on the main tables

 -- Nicolas Dandrimont <nicolas@dandrimont.eu>  Thu, 22 Sep 2016 18:54:52 +0200

swh-storage (0.0.61-1~swh1) unstable-swh; urgency=medium

  * v0.0.61
  * Handle copies of unregistered sha1 in archiver db
  * Fix copy to only the targeted destination
  * Update to latest python3-swh.core dependency

 -- Antoine R. Dumont (@ardumont) <antoine.romain.dumont@gmail.com>  Thu, 22 Sep 2016 13:44:05 +0200

swh-storage (0.0.60-1~swh1) unstable-swh; urgency=medium

  * v0.0.60
  * Update archiver dependencies

 -- Antoine R. Dumont (@ardumont) <antoine.romain.dumont@gmail.com>  Tue, 20 Sep 2016 16:46:48 +0200

swh-storage (0.0.59-1~swh1) unstable-swh; urgency=medium

  * v0.0.59
  * Unify configuration property between director/worker
  * Deal with potential missing contents in the archiver db
  * Improve get_contents_error implementation
  * Remove dead code in swh.storage.db about archiver

 -- Antoine R. Dumont (@ardumont) <antoine.romain.dumont@gmail.com>  Sat, 17 Sep 2016 12:50:14 +0200

swh-storage (0.0.58-1~swh1) unstable-swh; urgency=medium

  * v0.0.58
  * ArchiverDirectorToBackend reads sha1 from stdin and sends chunks of
    sha1
  * for archival.

 -- Antoine R. Dumont (@ardumont) <antoine.romain.dumont@gmail.com>  Fri, 16 Sep 2016 22:17:14 +0200

swh-storage (0.0.57-1~swh1) unstable-swh; urgency=medium

  * v0.0.57
  * Update swh.storage.archiver

 -- Antoine R. Dumont (@ardumont) <antoine.romain.dumont@gmail.com>  Thu, 15 Sep 2016 16:30:11 +0200

swh-storage (0.0.56-1~swh1) unstable-swh; urgency=medium

  * v0.0.56
  * Vault: Add vault implementation (directory cooker & cache
  * implementation + its api)
  * Archiver: Add another archiver implementation (direct to backend)

 -- Antoine R. Dumont (@ardumont) <antoine.romain.dumont@gmail.com>  Thu, 15 Sep 2016 10:56:35 +0200

swh-storage (0.0.55-1~swh1) unstable-swh; urgency=medium

  * v0.0.55
  * Fix origin_visit endpoint

 -- Antoine R. Dumont (@ardumont) <antoine.romain.dumont@gmail.com>  Thu, 08 Sep 2016 15:21:28 +0200

swh-storage (0.0.54-1~swh1) unstable-swh; urgency=medium

  * v0.0.54
  * Open origin_visit_get_by entry point

 -- Antoine R. Dumont (@ardumont) <antoine.romain.dumont@gmail.com>  Mon, 05 Sep 2016 12:36:34 +0200

swh-storage (0.0.53-1~swh1) unstable-swh; urgency=medium

  * v0.0.53
  * Add cache about content provenance
  * debian: fix python3-swh.storage.archiver runtime dependency
  * debian: create new package python3-swh.storage.provenance

 -- Antoine R. Dumont (@ardumont) <antoine.romain.dumont@gmail.com>  Fri, 02 Sep 2016 11:14:09 +0200

swh-storage (0.0.52-1~swh1) unstable-swh; urgency=medium

  * v0.0.52
  * Package python3-swh.storage.archiver

 -- Antoine R. Dumont (@ardumont) <antoine.romain.dumont@gmail.com>  Thu, 25 Aug 2016 14:55:23 +0200

swh-storage (0.0.51-1~swh1) unstable-swh; urgency=medium

  * Release swh.storage v0.0.51
  * Add new metadata column to origin_visit
  * Update swh-add-directory script for updated API

 -- Nicolas Dandrimont <nicolas@dandrimont.eu>  Wed, 24 Aug 2016 14:36:03 +0200

swh-storage (0.0.50-1~swh1) unstable-swh; urgency=medium

  * v0.0.50
  * Add a function to pull (only) metadata for a list of contents
  * Update occurrence_add api entry point to properly deal with
    origin_visit
  * Add origin_visit api entry points to create/update origin_visit

 -- Antoine R. Dumont (@ardumont) <antoine.romain.dumont@gmail.com>  Tue, 23 Aug 2016 16:29:26 +0200

swh-storage (0.0.49-1~swh1) unstable-swh; urgency=medium

  * Release swh.storage v0.0.49
  * Proper dependency on python3-kafka

 -- Nicolas Dandrimont <nicolas@dandrimont.eu>  Fri, 19 Aug 2016 13:45:52 +0200

swh-storage (0.0.48-1~swh1) unstable-swh; urgency=medium

  * Release swh.storage v0.0.48
  * Updates to the archiver
  * Notification support for new object creations

 -- Nicolas Dandrimont <nicolas@dandrimont.eu>  Fri, 19 Aug 2016 12:13:50 +0200

swh-storage (0.0.47-1~swh1) unstable-swh; urgency=medium

  * Release swh.storage v0.0.47
  * Update storage archiver to new schemaless schema

 -- Nicolas Dandrimont <nicolas@dandrimont.eu>  Fri, 22 Jul 2016 16:59:19 +0200

swh-storage (0.0.46-1~swh1) unstable-swh; urgency=medium

  * v0.0.46
  * Update archiver bootstrap

 -- Antoine R. Dumont (@ardumont) <antoine.romain.dumont@gmail.com>  Wed, 20 Jul 2016 19:04:42 +0200

swh-storage (0.0.45-1~swh1) unstable-swh; urgency=medium

  * v0.0.45
  * Separate swh.storage.archiver's db from swh.storage.storage

 -- Antoine R. Dumont (@ardumont) <antoine.romain.dumont@gmail.com>  Tue, 19 Jul 2016 15:05:36 +0200

swh-storage (0.0.44-1~swh1) unstable-swh; urgency=medium

  * v0.0.44
  * Open listing visits per origin api

 -- Quentin Campos <qcampos@etud.u-pem.fr>  Fri, 08 Jul 2016 11:27:10 +0200

swh-storage (0.0.43-1~swh1) unstable-swh; urgency=medium

  * v0.0.43
  * Extract objstorage to its own package swh.objstorage

 -- Quentin Campos <qcampos@etud.u-pem.fr>  Mon, 27 Jun 2016 14:57:12 +0200

swh-storage (0.0.42-1~swh1) unstable-swh; urgency=medium

  * Add an object storage multiplexer to allow transition between
    multiple versions of objet storages.

 -- Quentin Campos <qcampos@etud.u-pem.fr>  Tue, 21 Jun 2016 15:03:52 +0200

swh-storage (0.0.41-1~swh1) unstable-swh; urgency=medium

  * Refactoring of the object storage in order to allow multiple
    versions of it, as well as a multiplexer for version transition.

 -- Quentin Campos <qcampos@etud.u-pem.fr>  Thu, 16 Jun 2016 15:54:16 +0200

swh-storage (0.0.40-1~swh1) unstable-swh; urgency=medium

  * Release swh.storage v0.0.40:
  * Refactor objstorage to allow for different implementations
  * Updates to the checker functionality
  * Bump swh.core dependency to v0.0.20

 -- Nicolas Dandrimont <nicolas@dandrimont.eu>  Tue, 14 Jun 2016 17:25:42 +0200

swh-storage (0.0.39-1~swh1) unstable-swh; urgency=medium

  * v0.0.39
  * Add run_from_webserver function for objstorage api server
  * Add unique identifier message on default api server route endpoints

 -- Antoine R. Dumont (@ardumont) <antoine.romain.dumont@gmail.com>  Fri, 20 May 2016 15:27:34 +0200

swh-storage (0.0.38-1~swh1) unstable-swh; urgency=medium

  * v0.0.38
  * Add an http api for object storage
  * Implement an archiver to perform backup copies

 -- Quentin Campos <qcampos@etud.u-pem.fr>  Fri, 20 May 2016 14:40:14 +0200

swh-storage (0.0.37-1~swh1) unstable-swh; urgency=medium

  * Release swh.storage v0.0.37
  * Add fullname to person table
  * Add svn as a revision type

 -- Nicolas Dandrimont <nicolas@dandrimont.eu>  Fri, 08 Apr 2016 16:44:24 +0200

swh-storage (0.0.36-1~swh1) unstable-swh; urgency=medium

  * Release swh.storage v0.0.36
  * Add json-schema documentation for the jsonb fields
  * Overhaul entity handling

 -- Nicolas Dandrimont <nicolas@dandrimont.eu>  Wed, 16 Mar 2016 17:27:17 +0100

swh-storage (0.0.35-1~swh1) unstable-swh; urgency=medium

  * Release swh-storage v0.0.35
  * Factor in temporary tables with only an id (db v059)
  * Allow generic object search by sha1_git (db v060)

 -- Nicolas Dandrimont <nicolas@dandrimont.eu>  Thu, 25 Feb 2016 16:21:01 +0100

swh-storage (0.0.34-1~swh1) unstable-swh; urgency=medium

  * Release swh.storage version 0.0.34
  * occurrence improvements
  * commit metadata improvements

 -- Nicolas Dandrimont <nicolas@dandrimont.eu>  Fri, 19 Feb 2016 18:20:07 +0100

swh-storage (0.0.33-1~swh1) unstable-swh; urgency=medium

  * Bump swh.storage to version 0.0.33

 -- Nicolas Dandrimont <nicolas@dandrimont.eu>  Fri, 05 Feb 2016 11:17:00 +0100

swh-storage (0.0.32-1~swh1) unstable-swh; urgency=medium

  * v0.0.32
  * Let the person's id flow
  * sql/upgrades/051: 050->051 schema change
  * sql/upgrades/050: 049->050 schema change - Clean up obsolete
    functions
  * sql/upgrades/049: Final take for 048->049 schema change.
  * sql: Use a new schema for occurrences

 -- Antoine R. Dumont (@ardumont) <antoine.romain.dumont@gmail.com>  Fri, 29 Jan 2016 17:44:27 +0100

swh-storage (0.0.31-1~swh1) unstable-swh; urgency=medium

  * v0.0.31
  * Deal with occurrence_history.branch, occurrence.branch, release.name
    as bytes

 -- Antoine R. Dumont (@ardumont) <antoine.romain.dumont@gmail.com>  Wed, 27 Jan 2016 15:45:53 +0100

swh-storage (0.0.30-1~swh1) unstable-swh; urgency=medium

  * Prepare swh.storage v0.0.30 release
  * type-agnostic occurrences and revisions

 -- Nicolas Dandrimont <nicolas@dandrimont.eu>  Tue, 26 Jan 2016 07:36:43 +0100

swh-storage (0.0.29-1~swh1) unstable-swh; urgency=medium

  * v0.0.29
  * New:
  * Upgrade sql schema to 041→043
  * Deal with communication downtime between clients and storage
  * Open occurrence_get(origin_id) to retrieve latest occurrences per
    origin
  * Open release_get_by to retrieve a release by origin
  * Open directory_get to retrieve information on directory by id
  * Open entity_get to retrieve information on entity + hierarchy from
    its uuid
  * Open directory_get that retrieve information on directory per id
  * Update:
  * directory_get/directory_ls: Rename to directory_ls
  * revision_log: update to retrieve logs from multiple root revisions
  * revision_get_by: branch name filtering is now optional

 -- Antoine R. Dumont (@ardumont) <antoine.romain.dumont@gmail.com>  Wed, 20 Jan 2016 16:15:50 +0100

swh-storage (0.0.28-1~swh1) unstable-swh; urgency=medium

  * v0.0.28
  * Open entity_get api

 -- Antoine R. Dumont (@ardumont) <antoine.romain.dumont@gmail.com>  Fri, 15 Jan 2016 16:37:27 +0100

swh-storage (0.0.27-1~swh1) unstable-swh; urgency=medium

  * v0.0.27
  * Open directory_entry_get_by_path api
  * Improve get_revision_by api performance
  * sql/swh-schema: add index on origin(type, url) --> improve origin
    lookup api
  * Bump to 039 db version

 -- Antoine R. Dumont (@ardumont) <antoine.romain.dumont@gmail.com>  Fri, 15 Jan 2016 12:42:47 +0100

swh-storage (0.0.26-1~swh1) unstable-swh; urgency=medium

  * v0.0.26
  * Open revision_get_by to retrieve a revision by occurrence criterion
    filtering
  * sql/upgrades/036: add 035→036 upgrade script

 -- Antoine R. Dumont (@ardumont) <antoine.romain.dumont@gmail.com>  Wed, 13 Jan 2016 12:46:44 +0100

swh-storage (0.0.25-1~swh1) unstable-swh; urgency=medium

  * v0.0.25
  * Limit results in swh_revision_list*
  * Create the package to align the current db production version on
    https://archive.softwareheritage.org/

 -- Antoine R. Dumont (@ardumont) <antoine.romain.dumont@gmail.com>  Fri, 08 Jan 2016 11:33:08 +0100

swh-storage (0.0.24-1~swh1) unstable-swh; urgency=medium

  * Prepare swh.storage release v0.0.24
  * Add a limit argument to revision_log

 -- Nicolas Dandrimont <nicolas@dandrimont.eu>  Wed, 06 Jan 2016 15:12:53 +0100

swh-storage (0.0.23-1~swh1) unstable-swh; urgency=medium

  * v0.0.23
  * Protect against overflow, wrapped in ValueError for client
  * Fix relative path import for remote storage.
  * api to retrieve revision_log is now 'parents' aware

 -- Antoine R. Dumont (@ardumont) <antoine.romain.dumont@gmail.com>  Wed, 06 Jan 2016 11:30:58 +0100

swh-storage (0.0.22-1~swh1) unstable-swh; urgency=medium

  * Release v0.0.22
  * Fix relative import for remote storage

 -- Nicolas Dandrimont <nicolas@dandrimont.eu>  Wed, 16 Dec 2015 16:04:48 +0100

swh-storage (0.0.21-1~swh1) unstable-swh; urgency=medium

  * Prepare release v0.0.21
  * Protect the storage api client from overflows
  * Add a get_storage function mapping to local or remote storage

 -- Nicolas Dandrimont <nicolas@dandrimont.eu>  Wed, 16 Dec 2015 13:34:46 +0100

swh-storage (0.0.20-1~swh1) unstable-swh; urgency=medium

  * v0.0.20
  * allow numeric timestamps with offset
  * Open revision_log api
  * start migration to swh.model

 -- Antoine R. Dumont (@ardumont) <antoine.romain.dumont@gmail.com>  Mon, 07 Dec 2015 15:20:36 +0100

swh-storage (0.0.19-1~swh1) unstable-swh; urgency=medium

  * v0.0.19
  * Improve directory listing with content data
  * Open person_get
  * Open release_get data reading
  * Improve origin_get api
  * Effort to unify api output on dict (for read)
  * Migrate backend to 032

 -- Antoine R. Dumont (@ardumont) <antoine.romain.dumont@gmail.com>  Fri, 27 Nov 2015 13:33:34 +0100

swh-storage (0.0.18-1~swh1) unstable-swh; urgency=medium

  * v0.0.18
  * Improve origin_get to permit retrieval per id
  * Update directory_get implementation (add join from
  * directory_entry_file to content)
  * Open release_get : [sha1] -> [Release]

 -- Antoine R. Dumont (@ardumont) <antoine.romain.dumont@gmail.com>  Thu, 19 Nov 2015 11:18:35 +0100

swh-storage (0.0.17-1~swh1) unstable-swh; urgency=medium

  * Prepare deployment of swh.storage v0.0.17
  * Add some entity related entry points

 -- Nicolas Dandrimont <nicolas@dandrimont.eu>  Tue, 03 Nov 2015 16:40:59 +0100

swh-storage (0.0.16-1~swh1) unstable-swh; urgency=medium

  * v0.0.16
  * Add metadata column in revision (db version 29)
  * cache http connection for remote storage client

 -- Antoine R. Dumont (@ardumont) <antoine.romain.dumont@gmail.com>  Thu, 29 Oct 2015 10:29:00 +0100

swh-storage (0.0.15-1~swh1) unstable-swh; urgency=medium

  * Prepare deployment of swh.storage v0.0.15
  * Allow population of fetch_history
  * Update organizations / projects as entities
  * Use schema v028 for directory addition

 -- Nicolas Dandrimont <nicolas@dandrimont.eu>  Tue, 27 Oct 2015 11:43:39 +0100

swh-storage (0.0.14-1~swh1) unstable-swh; urgency=medium

  * Prepare swh.storage v0.0.14 deployment

 -- Nicolas Dandrimont <nicolas@dandrimont.eu>  Fri, 16 Oct 2015 15:34:08 +0200

swh-storage (0.0.13-1~swh1) unstable-swh; urgency=medium

  * Prepare deploying swh.storage v0.0.13

 -- Nicolas Dandrimont <nicolas@dandrimont.eu>  Fri, 16 Oct 2015 14:51:44 +0200

swh-storage (0.0.12-1~swh1) unstable-swh; urgency=medium

  * Prepare deploying swh.storage v0.0.12

 -- Nicolas Dandrimont <nicolas@dandrimont.eu>  Tue, 13 Oct 2015 12:39:18 +0200

swh-storage (0.0.11-1~swh1) unstable-swh; urgency=medium

  * Preparing deployment of swh.storage v0.0.11

 -- Nicolas Dandrimont <nicolas@dandrimont.eu>  Fri, 09 Oct 2015 17:44:51 +0200

swh-storage (0.0.10-1~swh1) unstable-swh; urgency=medium

  * Prepare deployment of swh.storage v0.0.10

 -- Nicolas Dandrimont <nicolas@dandrimont.eu>  Tue, 06 Oct 2015 17:37:00 +0200

swh-storage (0.0.9-1~swh1) unstable-swh; urgency=medium

  * Prepare deployment of swh.storage v0.0.9

 -- Nicolas Dandrimont <nicolas@dandrimont.eu>  Thu, 01 Oct 2015 19:03:00 +0200

swh-storage (0.0.8-1~swh1) unstable-swh; urgency=medium

  * Prepare deployment of swh.storage v0.0.8

 -- Nicolas Dandrimont <nicolas@dandrimont.eu>  Thu, 01 Oct 2015 11:32:46 +0200

swh-storage (0.0.7-1~swh1) unstable-swh; urgency=medium

  * Prepare deployment of swh.storage v0.0.7

 -- Nicolas Dandrimont <nicolas@dandrimont.eu>  Tue, 29 Sep 2015 16:52:54 +0200

swh-storage (0.0.6-1~swh1) unstable-swh; urgency=medium

  * Prepare deployment of swh.storage v0.0.6

 -- Nicolas Dandrimont <nicolas@dandrimont.eu>  Tue, 29 Sep 2015 16:43:24 +0200

swh-storage (0.0.5-1~swh1) unstable-swh; urgency=medium

  * Prepare deploying swh.storage v0.0.5

 -- Nicolas Dandrimont <nicolas@dandrimont.eu>  Tue, 29 Sep 2015 16:27:00 +0200

swh-storage (0.0.1-1~swh1) unstable-swh; urgency=medium

  * Initial release
  * swh.storage.api: Properly escape arbitrary byte sequences in
    arguments

 -- Nicolas Dandrimont <nicolas@dandrimont.eu>  Tue, 22 Sep 2015 17:02:34 +0200<|MERGE_RESOLUTION|>--- conflicted
+++ resolved
@@ -1,10 +1,3 @@
-<<<<<<< HEAD
-swh-storage (0.0.119-1~swh1~bpo9+1) stretch-swh; urgency=medium
-
-  * Rebuild for stretch-swh
-
- -- Software Heritage autobuilder (on jenkins-debian1) <jenkins@jenkins-debian1.internal.softwareheritage.org>  Fri, 11 Jan 2019 11:03:29 +0000
-=======
 swh-storage (0.0.120-1~swh1) unstable-swh; urgency=medium
 
   * New upstream release 0.0.120     - (tagged by Antoine Lambert
@@ -12,7 +5,6 @@
   * Upstream changes:     - version 0.0.120
 
  -- Software Heritage autobuilder (on jenkins-debian1) <jenkins@jenkins-debian1.internal.softwareheritage.org>  Thu, 17 Jan 2019 11:12:47 +0000
->>>>>>> 57b40be3
 
 swh-storage (0.0.119-1~swh1) unstable-swh; urgency=medium
 
