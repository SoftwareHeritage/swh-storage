--- conflicted
+++ resolved
@@ -1,10 +1,3 @@
-<<<<<<< HEAD
-swh-storage (0.0.33-1~swh1~bpo9+1) stretch-swh; urgency=medium
-
-  * Rebuild for stretch-backports.
-
- -- Nicolas Dandrimont <nicolas@dandrimont.eu>  Fri, 05 Feb 2016 11:17:00 +0100
-=======
 swh-storage (0.0.34-1~swh1) unstable-swh; urgency=medium
 
   * Release swh.storage version 0.0.34
@@ -12,7 +5,6 @@
   * commit metadata improvements
 
  -- Nicolas Dandrimont <nicolas@dandrimont.eu>  Fri, 19 Feb 2016 18:20:07 +0100
->>>>>>> 41a9b791
 
 swh-storage (0.0.33-1~swh1) unstable-swh; urgency=medium
 
