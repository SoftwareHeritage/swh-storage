<<<<<<< HEAD
swh-storage (1.3.2-1~swh1~bpo10+1) buster-swh; urgency=medium

  * Rebuild for buster-swh

 -- Software Heritage autobuilder (on jenkins-debian1) <jenkins@jenkins-debian1.internal.softwareheritage.org>  Mon, 25 Apr 2022 12:48:49 +0000
=======
swh-storage (1.4.0-1~swh1) unstable-swh; urgency=medium

  * New upstream release 1.4.0     - (tagged by Valentin Lorentz
    <vlorentz@softwareheritage.org> on 2022-05-03 11:43:34 +0200)
  * Upstream changes:     - v1.4.0     - * Add function
    storage.algos.directory.directory_get     - * Fix deprecation
    warnings

 -- Software Heritage autobuilder (on jenkins-debian1) <jenkins@jenkins-debian1.internal.softwareheritage.org>  Tue, 03 May 2022 09:55:07 +0000
>>>>>>> 002897ee

swh-storage (1.3.2-1~swh1) unstable-swh; urgency=medium

  * New upstream release 1.3.2     - (tagged by Antoine R. Dumont
    (@ardumont) <ardumont@softwareheritage.org> on 2022-04-25 14:22:19
    +0200)
  * Upstream changes:     - v1.3.2     - retry: re-raise original
    exception instead of a RetryError     - Use logger everywhere in
    tenacious.py     - pre-commit: Remove codespell commit-msg hook

 -- Software Heritage autobuilder (on jenkins-debian1) <jenkins@jenkins-debian1.internal.softwareheritage.org>  Mon, 25 Apr 2022 12:33:52 +0000

swh-storage (1.3.1-1~swh1) unstable-swh; urgency=medium

  * New upstream release 1.3.1     - (tagged by Antoine Lambert
    <anlambert@softwareheritage.org> on 2022-04-12 14:36:22 +0200)
  * Upstream changes:     - version 1.3.1

 -- Software Heritage autobuilder (on jenkins-debian1) <jenkins@jenkins-debian1.internal.softwareheritage.org>  Tue, 12 Apr 2022 12:48:04 +0000

swh-storage (1.3.0-1~swh1) unstable-swh; urgency=medium

  * New upstream release 1.3.0     - (tagged by Antoine R. Dumont
    (@ardumont) <ardumont@softwareheritage.org> on 2022-04-11 14:23:42
    +0200)
  * Upstream changes:     - v1.3.0     - interface: Add new method
    origin_visit_get_with_statuses     - Make postgresql's Storage
    client options configurable from config     - requirements-test:
    Remove pytest pinning to < 7     - Add .git-blame-ignore-revs file
    with automatic reformatting commits     - python: Reformat code with
    black 22.3.0     - pre-commit, tox: Bump black from 19.10b0 to
    22.3.0

 -- Software Heritage autobuilder (on jenkins-debian1) <jenkins@jenkins-debian1.internal.softwareheritage.org>  Mon, 11 Apr 2022 12:37:01 +0000

swh-storage (1.2.0-1~swh1) unstable-swh; urgency=medium

  * New upstream release 1.2.0     - (tagged by Nicolas Dandrimont
    <nicolas@dandrimont.eu> on 2022-03-23 16:49:10 +0100)
  * Upstream changes:     - Release swh.storage 1.2.0     -
    Compatibility with swh.model 6

 -- Software Heritage autobuilder (on jenkins-debian1) <jenkins@jenkins-debian1.internal.softwareheritage.org>  Wed, 23 Mar 2022 16:00:33 +0000

swh-storage (1.1.0-1~swh1) unstable-swh; urgency=medium

  * New upstream release 1.1.0     - (tagged by Valentin Lorentz
    <vlorentz@softwareheritage.org> on 2022-03-16 16:09:49 +0100)
  * Upstream changes:     - v1.1.0     - * postgresql: Increase timeouts
    that often fail     - * origin_visit_get_latest: Order by visit id
    instead of date     - * postgresql: Remove unused listener code from
    db.py     - * backfill: Make integer_ranges() work on str args + add
    typing to RANGE_GENERATORS     - * backfill: Add missing
    raw_manifest to directories

 -- Software Heritage autobuilder (on jenkins-debian1) <jenkins@jenkins-debian1.internal.softwareheritage.org>  Wed, 23 Mar 2022 15:01:47 +0000

swh-storage (1.0.0-1~swh1) unstable-swh; urgency=medium

  * New upstream release 1.0.0     - (tagged by David Douard
    <david.douard@sdfa3.org> on 2022-02-24 11:32:18 +0100)
  * Upstream changes:     - v1.0.0     - add support for `swh db
    upgrade`, aka updated for swh core 2.0.0

 -- Software Heritage autobuilder (on jenkins-debian1) <jenkins@jenkins-debian1.internal.softwareheritage.org>  Thu, 24 Feb 2022 11:13:57 +0000

swh-storage (0.43.1-1~swh1) unstable-swh; urgency=medium

  * New upstream release 0.43.1     - (tagged by Valentin Lorentz
    <vlorentz@softwareheritage.org> on 2022-02-08 10:21:59 +0100)
  * Upstream changes:     - v0.43.1     - * Add typing to
    revision_walker.py and make the state a dataclass     - *
    revision_walker: Add support for ignore_displayname.

 -- Software Heritage autobuilder (on jenkins-debian1) <jenkins@jenkins-debian1.internal.softwareheritage.org>  Tue, 08 Feb 2022 09:31:33 +0000

swh-storage (0.43.0-1~swh1) unstable-swh; urgency=medium

  * New upstream release 0.43.0     - (tagged by Nicolas Dandrimont
    <nicolas@dandrimont.eu> on 2022-02-02 18:46:15 +0100)
  * Upstream changes:     - Release swh.storage 0.43.0     - Add a
    displayname field to the person table in PostgreSQL     - Use the
    displayname field in returned results for revision_get,     -
    revision_log and release_get

 -- Software Heritage autobuilder (on jenkins-debian1) <jenkins@jenkins-debian1.internal.softwareheritage.org>  Wed, 02 Feb 2022 17:56:33 +0000

swh-storage (0.42.0-1~swh1) unstable-swh; urgency=medium

  * New upstream release 0.42.0     - (tagged by Valentin Lorentz
    <vlorentz@softwareheritage.org> on 2022-01-25 16:44:35 +0100)
  * Upstream changes:     - v0.42.0     - * Remove 'offset' and
    'negative_utc' for the TimestampWithTimezone constructor call     -
    * Stop using the deprecated 'TimestampWithTimezone.offset' attribute
    - * Fix directory_add to actually insert the manifest + add
    directory_get_raw_manifest

 -- Software Heritage autobuilder (on jenkins-debian1) <jenkins@jenkins-debian1.internal.softwareheritage.org>  Tue, 25 Jan 2022 15:54:46 +0000

swh-storage (0.41.1-1~swh1) unstable-swh; urgency=medium

  * New upstream release 0.41.1     - (tagged by David Douard
    <david.douard@sdfa3.org> on 2022-01-04 15:46:41 +0100)
  * Upstream changes:     - v0.41.1

 -- Software Heritage autobuilder (on jenkins-debian1) <jenkins@jenkins-debian1.internal.softwareheritage.org>  Tue, 04 Jan 2022 14:55:33 +0000

swh-storage (0.41.0-1~swh1) unstable-swh; urgency=medium

  * New upstream release 0.41.0     - (tagged by Nicolas Dandrimont
    <nicolas@dandrimont.eu> on 2021-12-22 15:24:31 +0100)
  * Upstream changes:     - Release swh.storage v0.41.0     - add
    support for storing odd-shaped git objects enabled in swh.model
    4.0.0     - drop workarounds for old versions of tenacity

 -- Software Heritage autobuilder (on jenkins-debian1) <jenkins@jenkins-debian1.internal.softwareheritage.org>  Wed, 22 Dec 2021 15:22:18 +0000

swh-storage (0.40.0-2~swh1) unstable-swh; urgency=medium

  * Update dependencies in d/control.

 -- David Douard <david.douard@sdfa3.org>  Tue, 16 Nov 2021 14:37:20 +0100

swh-storage (0.40.0-1~swh1) unstable-swh; urgency=medium

  * New upstream release 0.40.0     - (tagged by David Douard
    <david.douard@sdfa3.org> on 2021-11-16 10:11:25 +0100)
  * Upstream changes:     - v0.40.0     - Add support for a redis-based
    reporting for invalid mirrorred objects     - Remove now useless
    fixers in storage/fixer.py     - Add a new --type option to 'swh
    strorage repay'     - Update extrinsic metadata specs

 -- Software Heritage autobuilder (on jenkins-debian1) <jenkins@jenkins-debian1.internal.softwareheritage.org>  Tue, 16 Nov 2021 09:45:39 +0000

swh-storage (0.39.0-1~swh1) unstable-swh; urgency=medium

  * New upstream release 0.39.0     - (tagged by Antoine Lambert
    <anlambert@softwareheritage.org> on 2021-10-28 17:09:40 +0200)
  * Upstream changes:     - version 0.39.0

 -- Software Heritage autobuilder (on jenkins-debian1) <jenkins@jenkins-debian1.internal.softwareheritage.org>  Fri, 29 Oct 2021 09:17:36 +0000

swh-storage (0.38.0-1~swh1) unstable-swh; urgency=medium

  * New upstream release 0.38.0     - (tagged by Antoine R. Dumont
    (@ardumont) <ardumont@softwareheritage.org> on 2021-10-11 13:28:27
    +0200)
  * Upstream changes:     - v0.38.0     - buffer: add some debug logging
    for number of objects sent     - buffer: add a threshold for the
    estimated size of revision and release batches     - buffer: add a
    threshold for the number of revision parents in one batch     -
    buffer: add a threshold for the number of directory entries in one
    batch     - filter: add filtering for release_add     - filter: do
    not call the underlying functions if there's nothing to add     -
    buffer: Ensure that we don't send data from empty buffers

 -- Software Heritage autobuilder (on jenkins-debian1) <jenkins@jenkins-debian1.internal.softwareheritage.org>  Mon, 11 Oct 2021 14:58:23 +0000

swh-storage (0.37.1-1~swh1) unstable-swh; urgency=medium

  * New upstream release 0.37.1     - (tagged by David Douard
    <david.douard@sdfa3.org> on 2021-09-29 11:31:33 +0200)
  * Upstream changes:     - v0.37.1

 -- Software Heritage autobuilder (on jenkins-debian1) <jenkins@jenkins-debian1.internal.softwareheritage.org>  Wed, 29 Sep 2021 10:12:31 +0000

swh-storage (0.37.0-1~swh2) unstable-swh; urgency=medium

  * Bump new release

 -- Antoine R. Dumont (@ardumont) <ardumont@softwareheritage.org>  Thu, 16 Sep 2021 09:51:51 +0200

swh-storage (0.37.0-1~swh1) unstable-swh; urgency=medium

  * New upstream release 0.37.0     - (tagged by Antoine R. Dumont
    (@ardumont) <ardumont@softwareheritage.org> on 2021-09-15 18:44:19
    +0200)
  * Upstream changes:     - v0.37.0     - Allow filtering extids per
    extid_version/extid_type when reading     -
    migrate_extrinsic_metadata: Fix edge cases (missing f-
    stringification, remaining pypi     - issues, ...)     - cassandra:
    Make directory_ls fetch contents in batch instead of one-by-one     -
    cassandra: Add option to select (hopefully) more efficient batch
    insertion algos     - cassandra: Remove stat_counters.     -
    cassandra: generate statsd metrics on method calls     -
    content_get: Fetch rows concurrently     -
    directory_entry_add_batch: Remove the temporary prepared statement
    entirely     - directory_entry_add_batch: Reduce churn of prepared
    statements     - postgresql: Fix a column order mismatch between the
    query and object builder     - Add counting storage proxy

 -- Software Heritage autobuilder (on jenkins-debian1) <jenkins@jenkins-debian1.internal.softwareheritage.org>  Thu, 16 Sep 2021 06:42:23 +0000

swh-storage (0.36.0-1~swh1) unstable-swh; urgency=medium

  * New upstream release 0.36.0     - (tagged by Vincent SELLIER
    <vincent.sellier@softwareheritage.org> on 2021-08-24 16:51:07 +0200)
  * Upstream changes:     - v0.36.0     - changelog:     - Add cvs as
    supported revision_type     - Add test for origin_visit_get_latest
    in presence of mismatched id and date orders     - cassandra: Bump
    next_visit_id when origin_visit_add is called by a replayer     -
    cassandra: Make content_missing query in batches     - backfill: add
    extra where clause to use the right index for extid requests

 -- Software Heritage autobuilder (on jenkins-debian1) <jenkins@jenkins-debian1.internal.softwareheritage.org>  Tue, 24 Aug 2021 15:01:32 +0000

swh-storage (0.35.1-1~swh1) unstable-swh; urgency=medium

  * New upstream release 0.35.1     - (tagged by Valentin Lorentz
    <vlorentz@softwareheritage.org> on 2021-08-20 11:53:33 +0200)
  * Upstream changes:     - v0.35.1     - * cassandra: Fix crash when
    using _missing() functions with more than 100 ids with ScyllaDB.

 -- Software Heritage autobuilder (on jenkins-debian1) <jenkins@jenkins-debian1.internal.softwareheritage.org>  Fri, 20 Aug 2021 10:01:16 +0000

swh-storage (0.35.0-1~swh1) unstable-swh; urgency=medium

  * New upstream release 0.35.0     - (tagged by Antoine R. Dumont
    (@ardumont) <ardumont@softwareheritage.org> on 2021-07-28 10:36:09
    +0200)
  * Upstream changes:     - v0.35.0     - Implement storage of the
    ExtID.extid_version field

 -- Software Heritage autobuilder (on jenkins-debian1) <jenkins@jenkins-debian1.internal.softwareheritage.org>  Wed, 28 Jul 2021 08:43:06 +0000

swh-storage (0.34.0-1~swh1) unstable-swh; urgency=medium

  * New upstream release 0.34.0     - (tagged by Vincent SELLIER
    <vincent.sellier@softwareheritage.org> on 2021-07-07 18:22:00 +0200)
  * Upstream changes:     - v0.34.0     - cassandra: allow to configure
    the consistency level

 -- Software Heritage autobuilder (on jenkins-debian1) <jenkins@jenkins-debian1.internal.softwareheritage.org>  Wed, 07 Jul 2021 16:58:42 +0000

swh-storage (0.33.0-1~swh1) unstable-swh; urgency=medium

  * New upstream release 0.33.0     - (tagged by Valentin Lorentz
    <vlorentz@softwareheritage.org> on 2021-07-05 16:48:16 +0200)
  * Upstream changes:     - v0.33.0     - * Add endpoint
    raw_extrinsic_metadata_get_authorities

 -- Software Heritage autobuilder (on jenkins-debian1) <jenkins@jenkins-debian1.internal.softwareheritage.org>  Mon, 05 Jul 2021 15:00:12 +0000

swh-storage (0.32.0-1~swh1) unstable-swh; urgency=medium

  * New upstream release 0.32.0     - (tagged by Vincent SELLIER
    <vincent.sellier@softwareheritage.org> on 2021-06-28 15:35:44 +0200)
  * Upstream changes:     - v0.32.0     - * cassandra: Add support for
    non-ASCII origin 'URLs'.

 -- Software Heritage autobuilder (on jenkins-debian1) <jenkins@jenkins-debian1.internal.softwareheritage.org>  Mon, 28 Jun 2021 16:20:21 +0000

swh-storage (0.31.0-1~swh1) unstable-swh; urgency=medium

  * New upstream release 0.31.0     - (tagged by Valentin Lorentz
    <vlorentz@softwareheritage.org> on 2021-06-25 11:17:50 +0200)
  * Upstream changes:     - v0.31.0     - * cassandra: Add partial
    support for ScyllaDB     - * mypy: Fix errors with release >= v0.900
    (but breaks older mypy versions)     - * Add endpoints to access
    REMD by id

 -- Software Heritage autobuilder (on jenkins-debian1) <jenkins@jenkins-debian1.internal.softwareheritage.org>  Fri, 25 Jun 2021 09:26:09 +0000

swh-storage (0.30.1-1~swh1) unstable-swh; urgency=medium

  * New upstream release 0.30.1     - (tagged by Antoine R. Dumont
    (@ardumont) <ardumont@softwareheritage.org> on 2021-05-21 10:09:02
    +0200)
  * Upstream changes:     - v0.30.1     - Finalize the config "local"
    deprecation in favor of "postgresql"     - tests: Make test
    parameters order deterministic, so they don't crash pytest-xdist
    - test_cassandra: Improve error when the process is started but not
    listening

 -- Software Heritage autobuilder (on jenkins-debian1) <jenkins@jenkins-debian1.internal.softwareheritage.org>  Fri, 21 May 2021 08:22:33 +0000

swh-storage (0.30.0-1~swh1) unstable-swh; urgency=medium

  * New upstream release 0.30.0     - (tagged by David Douard
    <david.douard@sdfa3.org> on 2021-05-18 16:34:25 +0200)
  * Upstream changes:     - v0.30.0

 -- Software Heritage autobuilder (on jenkins-debian1) <jenkins@jenkins-debian1.internal.softwareheritage.org>  Tue, 18 May 2021 14:45:21 +0000

swh-storage (0.29.1-1~swh1) unstable-swh; urgency=medium

  * New upstream release 0.29.1     - (tagged by Nicolas Dandrimont
    <nicolas@dandrimont.eu> on 2021-05-14 18:31:52 +0200)
  * Upstream changes:     - Release swh.storage 0.29.1     - Add missing
    db migration

 -- Software Heritage autobuilder (on jenkins-debian1) <jenkins@jenkins-debian1.internal.softwareheritage.org>  Fri, 14 May 2021 16:59:42 +0000

swh-storage (0.29.0-1~swh1) unstable-swh; urgency=medium

  * New upstream release 0.29.0     - (tagged by Valentin Lorentz
    <vlorentz@softwareheritage.org> on 2021-05-11 15:04:58 +0200)
  * Upstream changes:     - v0.29.0     - * Make the
    TenaciousProxyStorage retry when a single object add fails     - *
    Move all proxy storages in swh/storage/proxies/     - * Deprecate
    the "local" storage cls in favor of "postgresql"     - * cassandra:
    Add tests checking directory_add and snapshot_add are atomic.     -
    * Add endpoint directory_get_entries, to quickly list a directory's
    entries     - * content_get: Add support for queries by sha1_git

 -- Software Heritage autobuilder (on jenkins-debian1) <jenkins@jenkins-debian1.internal.softwareheritage.org>  Tue, 11 May 2021 13:12:42 +0000

swh-storage (0.28.0-1~swh1) unstable-swh; urgency=medium

  * New upstream release 0.28.0     - (tagged by Valentin Lorentz
    <vlorentz@softwareheritage.org> on 2021-05-06 15:52:03 +0200)
  * Upstream changes:     - v0.28.0     - * Normalize all
    Storage.xxx_add() methods to return a summary     - * cassandra: Add
    'check_missing' option, to allow updating objects     - * cassandra:
    Add a test of a 'complex' migration, with a PK update     - * Add a
    new TenaciousProxyStorage     - * Make postgresql's origin_add not
    raise an error in case of conflict     - * Stop storing
    authority/fetcher metadata.     - * tenacious: Document potential
    issues about objects being dropped     - * Use swh.core 0.14

 -- Software Heritage autobuilder (on jenkins-debian1) <jenkins@jenkins-debian1.internal.softwareheritage.org>  Thu, 06 May 2021 14:06:51 +0000

swh-storage (0.27.4-1~swh1) unstable-swh; urgency=medium

  * New upstream release 0.27.4     - (tagged by Antoine Lambert
    <antoine.lambert@inria.fr> on 2021-04-29 14:38:49 +0200)
  * Upstream changes:     - version 0.27.4

 -- Software Heritage autobuilder (on jenkins-debian1) <jenkins@jenkins-debian1.internal.softwareheritage.org>  Thu, 29 Apr 2021 13:04:46 +0000

swh-storage (0.27.3-1~swh1) unstable-swh; urgency=medium

  * New upstream release 0.27.3     - (tagged by Antoine Lambert
    <antoine.lambert@inria.fr> on 2021-04-09 14:59:36 +0200)
  * Upstream changes:     - version 0.27.3

 -- Software Heritage autobuilder (on jenkins-debian1) <jenkins@jenkins-debian1.internal.softwareheritage.org>  Fri, 09 Apr 2021 13:06:58 +0000

swh-storage (0.27.2-1~swh1) unstable-swh; urgency=medium

  * New upstream release 0.27.2     - (tagged by David Douard
    <david.douard@sdfa3.org> on 2021-04-07 15:06:41 +0200)
  * Upstream changes:     - v0.27.2

 -- Software Heritage autobuilder (on jenkins-debian1) <jenkins@jenkins-debian1.internal.softwareheritage.org>  Thu, 08 Apr 2021 08:05:43 +0000

swh-storage (0.27.1-1~swh1) unstable-swh; urgency=medium

  * New upstream release 0.27.1     - (tagged by Valentin Lorentz
    <vlorentz@softwareheritage.org> on 2021-03-30 17:47:03 +0200)
  * Upstream changes:     - v0.27.1     - * buffer: Add support for
    'extid'

 -- Software Heritage autobuilder (on jenkins-debian1) <jenkins@jenkins-debian1.internal.softwareheritage.org>  Tue, 30 Mar 2021 15:59:01 +0000

swh-storage (0.27.0-1~swh1) unstable-swh; urgency=medium

  * New upstream release 0.27.0     - (tagged by Valentin Lorentz
    <vlorentz@softwareheritage.org> on 2021-03-29 14:33:24 +0200)
  * Upstream changes:     - v0.27.0     - * origin_visit_status_add: Fix
    inconsistent/incorrect errors when type is None and visit is
    missing.     - * extid: remove unicity on (extid_type, extid) and
    (target_type, target)

 -- Software Heritage autobuilder (on jenkins-debian1) <jenkins@jenkins-debian1.internal.softwareheritage.org>  Mon, 29 Mar 2021 12:44:14 +0000

swh-storage (0.26.0-1~swh1) unstable-swh; urgency=medium

  * New upstream release 0.26.0     - (tagged by Nicolas Dandrimont
    <nicolas@dandrimont.eu> on 2021-03-22 14:44:35 +0100)
  * Upstream changes:     - Release swh.storage v0.26.0     - Move
    raw_extrinsic_metadata deduplication to use a new id column.

 -- Software Heritage autobuilder (on jenkins-debian1) <jenkins@jenkins-debian1.internal.softwareheritage.org>  Mon, 22 Mar 2021 21:53:39 +0000

swh-storage (0.25.0-1~swh1) unstable-swh; urgency=medium

  * New upstream release 0.25.0     - (tagged by Antoine Lambert
    <antoine.lambert@inria.fr> on 2021-03-18 13:55:10 +0100)
  * Upstream changes:     - version 0.25.0

 -- Software Heritage autobuilder (on jenkins-debian1) <jenkins@jenkins-debian1.internal.softwareheritage.org>  Thu, 18 Mar 2021 13:02:02 +0000

swh-storage (0.24.1-1~swh1) unstable-swh; urgency=medium

  * New upstream release 0.24.1     - (tagged by Valentin Lorentz
    <vlorentz@softwareheritage.org> on 2021-03-04 23:32:36 +0100)
  * Upstream changes:     - v0.24.1     - * tests: Drop hypothesis < 6
    requirement     - * Remove the remaining references to the
    deprecated SWHID class     - * postgresql: Ensure a minimum limit
    for the snapshot branches query

 -- Software Heritage autobuilder (on jenkins-debian1) <jenkins@jenkins-debian1.internal.softwareheritage.org>  Thu, 04 Mar 2021 22:39:03 +0000

swh-storage (0.24.0-1~swh1) unstable-swh; urgency=medium

  * New upstream release 0.24.0     - (tagged by Valentin Lorentz
    <vlorentz@softwareheritage.org> on 2021-03-02 10:00:23 +0100)
  * Upstream changes:     - v0.24.0     - * storage_tests: recompute ids
    when evolving RawExtrinsicMetadata objects.     - *
    RawExtrinsicMetadata: update to use the API in swh-model 1.0.0

 -- Software Heritage autobuilder (on jenkins-debian1) <jenkins@jenkins-debian1.internal.softwareheritage.org>  Tue, 02 Mar 2021 09:11:15 +0000

swh-storage (0.23.2-1~swh1) unstable-swh; urgency=medium

  * New upstream release 0.23.2     - (tagged by Antoine Lambert
    <antoine.lambert@inria.fr> on 2021-02-19 11:47:03 +0100)
  * Upstream changes:     - version 0.23.2

 -- Software Heritage autobuilder (on jenkins-debian1) <jenkins@jenkins-debian1.internal.softwareheritage.org>  Fri, 19 Feb 2021 10:58:50 +0000

swh-storage (0.23.1-1~swh1) unstable-swh; urgency=medium

  * New upstream release 0.23.1     - (tagged by Antoine R. Dumont
    (@ardumont) <ardumont@softwareheritage.org> on 2021-02-16 17:19:00
    +0100)
  * Upstream changes:     - v0.23.1     - Switch anonymized replayer
    test to use pytest parametrization

 -- Software Heritage autobuilder (on jenkins-debian1) <jenkins@jenkins-debian1.internal.softwareheritage.org>  Tue, 16 Feb 2021 16:28:25 +0000

swh-storage (0.23.0-1~swh2) unstable-swh; urgency=medium

  * Fix dependency issue

 -- Antoine R. Dumont (@ardumont) <ardumont@softwareheritage.org>  Tue, 16 Feb 2021 14:34:57 +0100

swh-storage (0.23.0-1~swh1) unstable-swh; urgency=medium

  * New upstream release 0.23.0     - (tagged by Antoine R. Dumont
    (@ardumont) <ardumont@softwareheritage.org> on 2021-02-15 15:20:21
    +0100)
  * Upstream changes:     - v0.23.0     - storage: Refactor
    OriginVisitStatus instantiation     - db: Unify sql joins on
    origin_visit_status using "USING"     - storage.postgresql: Use
    origin_visit_status.type value as source     - test_replay: Fix hang
    since confluent-kafka 1.6 release     - postgresql: Fix dbversion()
    to return the max version instead of a random one.     - buffer:
    ensure objects are flushed in topological order     - Return an
    accurate summary from buffer's flush() method     - buffer: add
    support for snapshots     - buffer: add type annotations for tests

 -- Software Heritage autobuilder (on jenkins-debian1) <jenkins@jenkins-debian1.internal.softwareheritage.org>  Mon, 15 Feb 2021 14:39:04 +0000

swh-storage (0.22.0-1~swh1) unstable-swh; urgency=medium

  * New upstream release 0.22.0     - (tagged by Antoine R. Dumont
    (@ardumont) <ardumont@softwareheritage.org> on 2021-02-03 12:09:29
    +0100)
  * Upstream changes:     - v0.22.0     - storage: Make
    origin_get_latest_visit_status return OriginVisitStatus     -
    storage: Change origin_visit_status_get_random interface to return
    visit_status     - Write introduction to swh-storage

 -- Software Heritage autobuilder (on jenkins-debian1) <jenkins@jenkins-debian1.internal.softwareheritage.org>  Wed, 03 Feb 2021 11:15:27 +0000

swh-storage (0.21.1-1~swh1) unstable-swh; urgency=medium

  * New upstream release 0.21.1     - (tagged by Vincent SELLIER
    <vincent.sellier@softwareheritage.org> on 2021-01-28 14:11:26 +0100)
  * Upstream changes:     - v0.21.1     - * Correctly return
    origin_visit_status.type value everywhere

 -- Software Heritage autobuilder (on jenkins-debian1) <jenkins@jenkins-debian1.internal.softwareheritage.org>  Thu, 28 Jan 2021 13:19:24 +0000

swh-storage (0.21.0-1~swh1) unstable-swh; urgency=medium

  * New upstream release 0.21.0     - (tagged by Antoine R. Dumont
    (@ardumont) <ardumont@softwareheritage.org> on 2021-01-20 15:42:40
    +0100)
  * Upstream changes:     - v0.21.0     - db: Allow new status values
    not_found, failed to OriginVisitStatus

 -- Software Heritage autobuilder (on jenkins-debian1) <jenkins@jenkins-debian1.internal.softwareheritage.org>  Wed, 20 Jan 2021 14:52:20 +0000

swh-storage (0.20.0-1~swh1) unstable-swh; urgency=medium

  * New upstream release 0.20.0     - (tagged by Antoine R. Dumont
    (@ardumont) <ardumont@softwareheritage.org> on 2021-01-20 10:24:00
    +0100)
  * Upstream changes:     - v0.20.0     - storage: Add persistence of
    the field OriginVisitStatus.type     - backfiller: Add type to the
    origin_visit_status topic     - tests: Make test_content_add_race
    fail for the right reason.

 -- Software Heritage autobuilder (on jenkins-debian1) <jenkins@jenkins-debian1.internal.softwareheritage.org>  Wed, 20 Jan 2021 09:29:54 +0000

swh-storage (0.19.0-1~swh1) unstable-swh; urgency=medium

  * New upstream release 0.19.0     - (tagged by Vincent SELLIER
    <vincent.sellier@softwareheritage.org> on 2021-01-14 11:09:17 +0100)
  * Upstream changes:     - v0.19.0     - * 2021-01-12 Adapt cassandra
    storage to ignore the new OriginVisitStatus.type field     - * 2021-
    01-08 Allow to use the JAVA_HOME environment for cassandra tests
    - * 2021-01-13 Enforce hypothesis <6 to prevent test breakage     -
    * 2021-01-08 Make the CREATE_TABLES_QUERIES in cassandra/schema.py
    an explicit list     - * 2020-12-18 Add a cli section in the doc
    - * 2020-11-24 storage.backfill: Allow cli run for
    origin_visit_status as well     - * 2020-11-24 conftest: Reference
    swh.core.db.pytest_plugin

 -- Software Heritage autobuilder (on jenkins-debian1) <jenkins@jenkins-debian1.internal.softwareheritage.org>  Thu, 14 Jan 2021 10:18:31 +0000

swh-storage (0.18.0-1~swh1) unstable-swh; urgency=medium

  * New upstream release 0.18.0     - (tagged by Antoine R. Dumont
    (@ardumont) <ardumont@softwareheritage.org> on 2020-11-23 14:46:41
    +0100)
  * Upstream changes:     - v0.18.0     - requirements-test.txt: Drop no
    longer needed pytest-postgresql requirement     - backfill: Reverse
    flawed logic in SnapshotBranch generation     -
    migrate_extrinsic_metadata: don't crash when deb revisions aren't
    referenced by any snapshot

 -- Software Heritage autobuilder (on jenkins-debian1) <jenkins@jenkins-debian1.internal.softwareheritage.org>  Mon, 23 Nov 2020 13:52:32 +0000

swh-storage (0.17.2-1~swh1) unstable-swh; urgency=medium

  * New upstream release 0.17.2     - (tagged by Nicolas Dandrimont
    <nicolas@dandrimont.eu> on 2020-11-13 11:56:37 +0100)
  * Upstream changes:     - Release swh.storage 0.17.2     - Future-
    proof get_journal_writer by setting the value_sanitizer argument
    - migrate_extrinsic_metadata improvements     - backfill: only flush
    on every batch

 -- Software Heritage autobuilder (on jenkins-debian1) <jenkins@jenkins-debian1.internal.softwareheritage.org>  Fri, 13 Nov 2020 11:05:35 +0000

swh-storage (0.17.1-1~swh1) unstable-swh; urgency=medium

  * New upstream release 0.17.1     - (tagged by Antoine Lambert
    <antoine.lambert@inria.fr> on 2020-11-05 13:50:35 +0100)
  * Upstream changes:     - version 0.17.1

 -- Software Heritage autobuilder (on jenkins-debian1) <jenkins@jenkins-debian1.internal.softwareheritage.org>  Thu, 05 Nov 2020 12:56:53 +0000

swh-storage (0.17.0-1~swh1) unstable-swh; urgency=medium

  * New upstream release 0.17.0     - (tagged by Nicolas Dandrimont
    <nicolas@dandrimont.eu> on 2020-11-03 18:09:53 +0100)
  * Upstream changes:     - Release swh.storage v0.17.0     - Migrate
    all raw extrinsic metadata attributes from id to target     - Add an
    `algos` function to resolve branch aliases     - Prepare updates to
    make swh.journal more generic     - Improve api server
    initialization     - Various updates to the
    migrate_extrinsic_metadata script, notably writing     - most
    metadata on directories instead of revisions

 -- Software Heritage autobuilder (on jenkins-debian1) <jenkins@jenkins-debian1.internal.softwareheritage.org>  Tue, 03 Nov 2020 17:20:45 +0000

swh-storage (0.16.0-1~swh1) unstable-swh; urgency=medium

  * New upstream release 0.16.0     - (tagged by Nicolas Dandrimont
    <nicolas@dandrimont.eu> on 2020-10-09 18:23:24 +0200)
  * Upstream changes:     - Release swh.storage v0.16.0     - Updates to
    the intrinsic metadata migration script     - Various improvements
    to the buffer storage     - Update swh storage backfill to use
    common configuration keys

 -- Software Heritage autobuilder (on jenkins-debian1) <jenkins@jenkins-debian1.internal.softwareheritage.org>  Fri, 09 Oct 2020 16:33:11 +0000

swh-storage (0.15.3-1~swh1) unstable-swh; urgency=medium

  * New upstream release 0.15.3     - (tagged by Nicolas Dandrimont
    <nicolas@dandrimont.eu> on 2020-09-24 20:14:39 +0200)
  * Upstream changes:     - Release swh.storage v0.15.3     - hopefully
    fix the documentation build

 -- Software Heritage autobuilder (on jenkins-debian1) <jenkins@jenkins-debian1.internal.softwareheritage.org>  Thu, 24 Sep 2020 18:24:14 +0000

swh-storage (0.15.2-1~swh1) unstable-swh; urgency=medium

  * New upstream release 0.15.2     - (tagged by Nicolas Dandrimont
    <nicolas@dandrimont.eu> on 2020-09-24 19:22:11 +0200)
  * Upstream changes:     - Release swh.storage v0.15.2     - no change
    rebuild to clean up jenkins fsckup accumulating old files.

 -- Software Heritage autobuilder (on jenkins-debian1) <jenkins@jenkins-debian1.internal.softwareheritage.org>  Thu, 24 Sep 2020 17:28:22 +0000

swh-storage (0.15.1-1~swh1) unstable-swh; urgency=medium

  * New upstream release 0.15.1     - (tagged by Nicolas Dandrimont
    <nicolas@dandrimont.eu> on 2020-09-24 18:34:54 +0200)
  * Upstream changes:     - Release swh.storage v0.15.1     - Restore
    buffer proxy behavior with default arguments

 -- Software Heritage autobuilder (on jenkins-debian1) <jenkins@jenkins-debian1.internal.softwareheritage.org>  Thu, 24 Sep 2020 16:44:22 +0000

swh-storage (0.15.0-1~swh1) unstable-swh; urgency=medium

  * New upstream release 0.15.0     - (tagged by Antoine R. Dumont
    (@ardumont) <ardumont@softwareheritage.org> on 2020-09-24 16:54:07
    +0200)
  * Upstream changes:     - v0.15.0     - Support different database
    flavors in the SQL scripts     - Add the SQL commands used to set up
    the logical replication publication     - Output a warning when the
    version of the database is different than expected     - Improve
    code quality and doc in BufferedProxyStorage     - Adapt cli
    declaration entrypoint to swh.core 0.3     - Add warning about
    skipped_content (sneaking into the 'content' topics)     - graph-
    replayer: fix to prevent wrong warning     - pre-commit: Add isort
    hook and reorder imports with isort     - pytest_plugin: Change
    dbname to storage to avoid clash in tests     - pytest_plugin: Use
    psql to load SQL files instead of connecting with psycopg2

 -- Software Heritage autobuilder (on jenkins-debian1) <jenkins@jenkins-debian1.internal.softwareheritage.org>  Thu, 24 Sep 2020 15:03:58 +0000

swh-storage (0.14.3-1~swh1) unstable-swh; urgency=medium

  * New upstream release 0.14.3     - (tagged by David Douard
    <david.douard@sdfa3.org> on 2020-09-17 16:58:59 +0200)
  * Upstream changes:     - v0.14.3

 -- Software Heritage autobuilder (on jenkins-debian1) <jenkins@jenkins-debian1.internal.softwareheritage.org>  Thu, 17 Sep 2020 16:53:56 +0000

swh-storage (0.14.2-1~swh1) unstable-swh; urgency=medium

  * New upstream release 0.14.2     - (tagged by David Douard
    <david.douard@sdfa3.org> on 2020-09-11 15:31:22 +0200)
  * Upstream changes:     - v0.14.2

 -- Software Heritage autobuilder (on jenkins-debian1) <jenkins@jenkins-debian1.internal.softwareheritage.org>  Fri, 11 Sep 2020 13:37:11 +0000

swh-storage (0.14.1-1~swh1) unstable-swh; urgency=medium

  * New upstream release 0.14.1     - (tagged by Antoine R. Dumont
    (@ardumont) <ardumont@softwareheritage.org> on 2020-09-04 15:43:51
    +0200)
  * Upstream changes:     - v0.14.1     - algos.diff: Add missed
    revision_get conversion

 -- Software Heritage autobuilder (on jenkins-debian1) <jenkins@jenkins-debian1.internal.softwareheritage.org>  Fri, 04 Sep 2020 13:52:17 +0000

swh-storage (0.14.0-1~swh1) unstable-swh; urgency=medium

  * New upstream release 0.14.0     - (tagged by Antoine R. Dumont
    (@ardumont) <ardumont@softwareheritage.org> on 2020-09-04 12:23:52
    +0200)
  * Upstream changes:     - v0.14.0     - Refactor revision_get storage
    API to return Revision objects     - cassandra: Discard Content
    ctime field in content_get_partition

 -- Software Heritage autobuilder (on jenkins-debian1) <jenkins@jenkins-debian1.internal.softwareheritage.org>  Fri, 04 Sep 2020 10:59:54 +0000

swh-storage (0.13.3-1~swh1) unstable-swh; urgency=medium

  * New upstream release 0.13.3     - (tagged by Antoine R. Dumont
    (@ardumont) <ardumont@softwareheritage.org> on 2020-09-01 14:34:57
    +0200)
  * Upstream changes:     - v0.13.3     - storage*: release_get(...) ->
    List[Optional[Release]]     - Make StorageInterface a Protocol.     -
    Add a validating storage proxy, to check ids before insertion.     -
    Add a --check-config option for cli commands     - Remove the
    deprecated config-path option from `swh storage rpc-serve` command
    - Add support for a new "check_config" config option in
    get_storage()     - Check for db version mismatch in
    PgStorage.check_config()     - Add a check_dbversion() method to the
    Db class     - Fix pytest_plugin's database janitor: do not truncate
    the dbversion table     - algos.snapshot: Add
    visits_and_snapshots_get_from_revision     - storage/interface:
    Remove deprecated diff endpoints     - storage_tests: Remove
    duplicated postgresql-specific tests.     - Move postgresql-related
    files to swh/storage/postgresql/

 -- Software Heritage autobuilder (on jenkins-debian1) <jenkins@jenkins-debian1.internal.softwareheritage.org>  Tue, 01 Sep 2020 12:40:29 +0000

swh-storage (0.13.2-1~swh2) unstable-swh; urgency=medium

  * Add mypy-extensions to build-dependencies

 -- Nicolas Dandrimont <olasd@debian.org>  Fri, 21 Aug 2020 12:17:05 +0200

swh-storage (0.13.2-1~swh1) unstable-swh; urgency=medium

  * New upstream release 0.13.2     - (tagged by Valentin Lorentz
    <vlorentz@softwareheritage.org> on 2020-08-20 08:59:39 +0200)
  * Upstream changes:     - v0.13.2     - * pg: Fix crash in
    snapshot_get when the snapshot does not exist.     - * cassandra:
    fix signatures     - * in_memory: rewrite as a backend for the
    cassandra storage     - * remove endpoint
    snapshot_get_by_origin_visit.     - * pg: rewrite converters to work
    with model objects

 -- Software Heritage autobuilder (on jenkins-debian1) <jenkins@jenkins-debian1.internal.softwareheritage.org>  Thu, 20 Aug 2020 07:18:50 +0000

swh-storage (0.13.1-1~swh3) unstable-swh; urgency=medium

  * Update dependencies

 -- Antoine R. Dumont (@ardumont) <ardumont@softwareheritage.org>  Fri, 07 Aug 2020 21:17:01 +0000

swh-storage (0.13.1-1~swh2) unstable-swh; urgency=medium

  * Update dependencies

 -- Antoine R. Dumont (@ardumont) <ardumont@softwareheritage.org>  Fri, 07 Aug 2020 21:02:01 +0000

swh-storage (0.13.1-1~swh1) unstable-swh; urgency=medium

  * New upstream release 0.13.1     - (tagged by Valentin Lorentz
    <vlorentz@softwareheritage.org> on 2020-08-07 18:14:32 +0200)
  * Upstream changes:     - v0.13.1     - * Make snapshot_get_branches
    return a TypedDict containing SnapshotBranch objects.

 -- Software Heritage autobuilder (on jenkins-debian1) <jenkins@jenkins-debian1.internal.softwareheritage.org>  Fri, 07 Aug 2020 16:23:01 +0000

swh-storage (0.13.0-1~swh1) unstable-swh; urgency=medium

  * New upstream release 0.13.0     - (tagged by Antoine R. Dumont
    (@ardumont) <ardumont@softwareheritage.org> on 2020-08-07 12:38:47
    +0200)
  * Upstream changes:     - v0.13.0     - storage*: Rename and type
    content_get(List[Sha1]) -> List[Optional[Content]]     - storage*:
    Rename content_get_data(Sha1) -> Optional[bytes]     - Simplify as
    Content.ctime None is popped out of a to_dict call in recent model
    - cassandra.storage: Use next token for pagination instead of
    computing it

 -- Software Heritage autobuilder (on jenkins-debian1) <jenkins@jenkins-debian1.internal.softwareheritage.org>  Fri, 07 Aug 2020 10:49:28 +0000

swh-storage (0.12.0-1~swh1) unstable-swh; urgency=medium

  * New upstream release 0.12.0     - (tagged by Antoine R. Dumont
    (@ardumont) <ardumont@softwareheritage.org> on 2020-08-06 08:50:17
    +0200)
  * Upstream changes:     - v0.12.0     - Type storage endpoints     -
    Drop content_get_range endpoint in favor of content_get_partition

 -- Software Heritage autobuilder (on jenkins-debian1) <jenkins@jenkins-debian1.internal.softwareheritage.org>  Thu, 06 Aug 2020 06:55:26 +0000

swh-storage (0.11.10-1~swh1) unstable-swh; urgency=medium

  * New upstream release 0.11.10     - (tagged by Antoine R. Dumont
    (@ardumont) <ardumont@softwareheritage.org> on 2020-08-04 14:10:21
    +0200)
  * Upstream changes:     - v0.11.10     - tests: Improve coverage on
    directory_ls endpoints     - storage*: Type content_find(...) ->
    List[Content]     - storage*: Type
    {cnt,dir,rev,rel,snp}_get_random(...) -> Sha1Git

 -- Software Heritage autobuilder (on jenkins-debian1) <jenkins@jenkins-debian1.internal.softwareheritage.org>  Tue, 04 Aug 2020 12:15:21 +0000

swh-storage (0.11.9-1~swh1) unstable-swh; urgency=medium

  * New upstream release 0.11.9     - (tagged by Antoine R. Dumont
    (@ardumont) <ardumont@softwareheritage.org> on 2020-08-03 11:55:10
    +0200)
  * Upstream changes:     - v0.11.9     - storage*: Drop origin-get-
    range in favor of origin-list     - storage*: Do not allow unknown
    visit status in origin_visit*_get_latest     - storage*: Add type
    annotation to origin_count     - Reuse swh.core stream_results
    function

 -- Software Heritage autobuilder (on jenkins-debian1) <jenkins@jenkins-debian1.internal.softwareheritage.org>  Mon, 03 Aug 2020 10:02:56 +0000

swh-storage (0.11.8-1~swh1) unstable-swh; urgency=medium

  * New upstream release 0.11.8     - (tagged by Valentin Lorentz
    <vlorentz@softwareheritage.org> on 2020-07-31 14:57:09 +0200)
  * Upstream changes:     - v0.11.8     - * test_replay: update for
    swh.journal 0.4.1.     - * Add support for metadata-related object
    types to the backfiller and replayer.     - * pg: Rewrite
    _origin_query to force the query planner to filter on URLs before
    filtering on visits.     - * Make raw_extrinsic_metadata_get return
    PagedResult instead of Dict.     - * Rename argument 'object_type'
    of raw_extrinsic_metadata_get to 'type'.

 -- Software Heritage autobuilder (on jenkins-debian1) <jenkins@jenkins-debian1.internal.softwareheritage.org>  Fri, 31 Jul 2020 13:17:40 +0000

swh-storage (0.11.6-1~swh1) unstable-swh; urgency=medium

  * New upstream release 0.11.6     - (tagged by Antoine R. Dumont
    (@ardumont) <ardumont@softwareheritage.org> on 2020-07-30 16:20:48
    +0200)
  * Upstream changes:     - v0.11.6     - storage*: Adapt
    origin_list(...) -> PagedResult[Origin]     - algos.snapshot: Open
    snapshot_id_get_from_revision     - storage*: add
    origin_visit_status_get(...) -> PagedResult[OriginVisitStatus]     -
    Add type annotations on get_storage.     - buffer: Pass lists to
    backend functions, not iterables.     - storage*: Simplify next-page-
    token computation     - filter: Fix types passed to the proxied
    storage.     - Fix upcoming type warning with swh.core > v0.1.2.
    - Make API endpoints take Lists instead of Iterables as arguments
    - storage*: use an enum to explicit the order in origin_visit_get
    - storage*: origin_visit_get(...) -> PagedResult[OriginVisit]     -
    Write metadata + metadata authorities/fetchers to the journal.

 -- Software Heritage autobuilder (on jenkins-debian1) <jenkins@jenkins-debian1.internal.softwareheritage.org>  Thu, 30 Jul 2020 14:29:10 +0000

swh-storage (0.11.5-1~swh1) unstable-swh; urgency=medium

  * New upstream release 0.11.5     - (tagged by Valentin Lorentz
    <vlorentz@softwareheritage.org> on 2020-07-28 09:55:34 +0200)
  * Upstream changes:     - v0.11.5     - in_memory: fix tie-breaking
    when two visits have the same date.

 -- Software Heritage autobuilder (on jenkins-debian1) <jenkins@jenkins-debian1.internal.softwareheritage.org>  Tue, 28 Jul 2020 08:10:21 +0000

swh-storage (0.11.4-1~swh1) unstable-swh; urgency=medium

  * New upstream release 0.11.4     - (tagged by Antoine R. Dumont
    (@ardumont) <ardumont@softwareheritage.org> on 2020-07-27 16:08:42
    +0200)
  * Upstream changes:     - v0.11.4     - Rename object_metadata to
    raw_extrinsic_metadata     - metadata_{authority,fetcher}_add: Fix
    crash when the iterable argument is empty     - storage*:
    origin_visit_get_by -> Optional[OriginVisit]     - storage*:
    origin_visit_find_by_date -> Optional[OriginVisit]     - storage*:
    type origin_visit_get_latest endpoint result     - algos.origin:
    Simplify origin_get_latest_visit_status function

 -- Software Heritage autobuilder (on jenkins-debian1) <jenkins@jenkins-debian1.internal.softwareheritage.org>  Mon, 27 Jul 2020 14:16:18 +0000

swh-storage (0.11.3-1~swh1) unstable-swh; urgency=medium

  * New upstream release 0.11.3     - (tagged by Antoine R. Dumont
    (@ardumont) <ardumont@softwareheritage.org> on 2020-07-27 08:01:03
    +0200)
  * Upstream changes:     - v0.11.3     - storage*:
    origin_get(Iterable[str]) -> Iterable[Optional[Origin]]     -
    storage*.origin_visit_get_random: Read model objects

 -- Software Heritage autobuilder (on jenkins-debian1) <jenkins@jenkins-debian1.internal.softwareheritage.org>  Mon, 27 Jul 2020 06:08:55 +0000

swh-storage (0.11.2-1~swh1) unstable-swh; urgency=medium

  * New upstream release 0.11.2     - (tagged by Antoine R. Dumont
    (@ardumont) <ardumont@softwareheritage.org> on 2020-07-23 12:09:51
    +0200)
  * Upstream changes:     - v0.11.2     - pgstorage: Drop unnecessary
    indirection from reading origin_visit     - pytest-plugin: Make
    sample_data return data model objects     - tests: Use only model
    objects for testing     - Drop validate storage proxy

 -- Software Heritage autobuilder (on jenkins-debian1) <jenkins@jenkins-debian1.internal.softwareheritage.org>  Thu, 23 Jul 2020 10:18:15 +0000

swh-storage (0.11.1-1~swh1) unstable-swh; urgency=medium

  * New upstream release 0.11.1     - (tagged by Valentin Lorentz
    <vlorentz@softwareheritage.org> on 2020-07-20 13:01:20 +0200)
  * Upstream changes:     - v0.11.1     - * Use model objects in tests
    - * Rename 'deposit' authority type to 'deposit_client'.

 -- Software Heritage autobuilder (on jenkins-debian1) <jenkins@jenkins-debian1.internal.softwareheritage.org>  Mon, 20 Jul 2020 11:14:39 +0000

swh-storage (0.11.0-1~swh1) unstable-swh; urgency=medium

  * New upstream release 0.11.0     - (tagged by Valentin Lorentz
    <vlorentz@softwareheritage.org> on 2020-07-20 11:01:10 +0200)
  * Upstream changes:     - v0.11.0     - * Make metadata-related
    endpoints consistent with other endpoints by using Iterables of swh-
    model objects instead of a dict.     - * Update tests to use model
    objects

 -- Software Heritage autobuilder (on jenkins-debian1) <jenkins@jenkins-debian1.internal.softwareheritage.org>  Mon, 20 Jul 2020 09:12:25 +0000

swh-storage (0.10.6-1~swh1) unstable-swh; urgency=medium

  * New upstream release 0.10.6     - (tagged by Antoine R. Dumont
    (@ardumont) <ardumont@softwareheritage.org> on 2020-07-16 15:31:19
    +0200)
  * Upstream changes:     - v0.10.6     - pytest_plugin: Ensure fixture
    instantiates correctly

 -- Software Heritage autobuilder (on jenkins-debian1) <jenkins@jenkins-debian1.internal.softwareheritage.org>  Thu, 16 Jul 2020 13:36:34 +0000

swh-storage (0.10.5-1~swh1) unstable-swh; urgency=medium

  * New upstream release 0.10.5     - (tagged by Antoine R. Dumont
    (@ardumont) <ardumont@softwareheritage.org> on 2020-07-16 14:24:50
    +0200)
  * Upstream changes:     - v0.10.5     - pytest_plugin: Do not expose
    the validate proxy storage     - pytest-plugin: Expose a
    sample_data_model fixture     - tests: Start using model objects and
    drop validate proxy when possible

 -- Software Heritage autobuilder (on jenkins-debian1) <jenkins@jenkins-debian1.internal.softwareheritage.org>  Thu, 16 Jul 2020 12:34:44 +0000

swh-storage (0.10.4-1~swh1) unstable-swh; urgency=medium

  * New upstream release 0.10.4     - (tagged by Antoine R. Dumont
    (@ardumont) <ardumont@softwareheritage.org> on 2020-07-16 11:25:25
    +0200)
  * Upstream changes:     - v0.10.4     - pytest_plugin: Avoid fixture
    client to declare optional dependency     - Allow cassandra binary
    path to be configured through env variable     - 158: Make schema
    and migration converge so the migration works

 -- Software Heritage autobuilder (on jenkins-debian1) <jenkins@jenkins-debian1.internal.softwareheritage.org>  Thu, 16 Jul 2020 09:37:24 +0000

swh-storage (0.10.3-1~swh1) unstable-swh; urgency=medium

  * New upstream release 0.10.3     - (tagged by Antoine Lambert
    <antoine.lambert@inria.fr> on 2020-07-10 16:26:27 +0200)
  * Upstream changes:     - version 0.10.3

 -- Software Heritage autobuilder (on jenkins-debian1) <jenkins@jenkins-debian1.internal.softwareheritage.org>  Fri, 10 Jul 2020 14:40:28 +0000

swh-storage (0.10.2-1~swh2) unstable-swh; urgency=medium

  * Fix debian rules to avoid double pytest-plugin loading clash

 -- Antoine R. Dumont (@ardumont) <ardumont@softwareheritage.org>  Fri, 10 Jul 2020 09:21:14 +0200

swh-storage (0.10.2-1~swh1) unstable-swh; urgency=medium

  * New upstream release 0.10.2     - (tagged by Antoine R. Dumont
    (@ardumont) <ardumont@softwareheritage.org> on 2020-07-10 08:30:37
    +0200)
  * Upstream changes:     - v0.10.2     - tests: Do no expose the pytest-
    plugin through setuptools entry     - Convert ImmutableDict to dict
    before passing it to json.dumps     - docs: Rework dia -> pdf
    pipeline for inkscape 1.0

 -- Software Heritage autobuilder (on jenkins-debian1) <jenkins@jenkins-debian1.internal.softwareheritage.org>  Fri, 10 Jul 2020 06:52:42 +0000

swh-storage (0.10.1-1~swh2) unstable-swh; urgency=medium

  * Update runtime dependencies

 -- Antoine R. Dumont (@ardumont) <ardumont@softwareheritage.org>  Wed, 08 Jul 2020 14:56:01 +0200

swh-storage (0.10.1-1~swh1) unstable-swh; urgency=medium

  * New upstream release 0.10.1     - (tagged by Antoine R. Dumont
    (@ardumont) <ardumont@softwareheritage.org> on 2020-07-08 14:32:52
    +0200)
  * Upstream changes:     - v0.10.1     - extract-pytest-fixture Move
    shareable fixtures out of conftest into a dedicated pytest plugin
    - Migrate from vcversioner to setuptools-scm

 -- Software Heritage autobuilder (on jenkins-debian1) <jenkins@jenkins-debian1.internal.softwareheritage.org>  Wed, 08 Jul 2020 12:39:15 +0000

swh-storage (0.10.0-1~swh1) unstable-swh; urgency=medium

  * New upstream release 0.10.0     - (tagged by David Douard
    <david.douard@sdfa3.org> on 2020-07-08 09:20:49 +0200)
  * Upstream changes:     - v0.10.0

 -- Software Heritage autobuilder (on jenkins-debian1) <jenkins@jenkins-debian1.internal.softwareheritage.org>  Wed, 08 Jul 2020 10:11:09 +0000

swh-storage (0.9.3-1~swh1) unstable-swh; urgency=medium

  * New upstream release 0.9.3     - (tagged by Antoine R. Dumont
    (@ardumont) <ardumont@softwareheritage.org> on 2020-07-06 09:55:56
    +0200)
  * Upstream changes:     - v0.9.3     - storage: Send metrics from the
    origin_add endpoint

 -- Software Heritage autobuilder (on jenkins-debian1) <jenkins@jenkins-debian1.internal.softwareheritage.org>  Mon, 06 Jul 2020 08:06:13 +0000

swh-storage (0.9.2-1~swh1) unstable-swh; urgency=medium

  * New upstream release 0.9.2     - (tagged by Antoine R. Dumont
    (@ardumont) <ardumont@softwareheritage.org> on 2020-07-03 18:48:39
    +0200)
  * Upstream changes:     - v0.9.2     - pg-storage: Add missing cur
    parameter passing

 -- Software Heritage autobuilder (on jenkins-debian1) <jenkins@jenkins-debian1.internal.softwareheritage.org>  Fri, 03 Jul 2020 16:54:13 +0000

swh-storage (0.9.1-1~swh1) unstable-swh; urgency=medium

  * New upstream release 0.9.1     - (tagged by Antoine R. Dumont
    (@ardumont) <ardumont@softwareheritage.org> on 2020-07-03 16:50:45
    +0200)
  * Upstream changes:     - v0.9.1     - storage.db: Drop
    db.origin_visit_upsert behavior

 -- Software Heritage autobuilder (on jenkins-debian1) <jenkins@jenkins-debian1.internal.softwareheritage.org>  Fri, 03 Jul 2020 15:00:32 +0000

swh-storage (0.9.0-1~swh1) unstable-swh; urgency=medium

  * New upstream release 0.9.0     - (tagged by Antoine R. Dumont
    (@ardumont) <ardumont@softwareheritage.org> on 2020-07-01 09:53:34
    +0200)
  * Upstream changes:     - v0.9.0     - storage*: Drop intermediary
    conversion step into OriginVisit     - pg: use 'on conflict do
    nothing' strategy for duplicate metadata rows.     - Make the code
    location of metadata endpoints consistent across backends.     - Add
    content_metadata_{add,get}.     - Add context columns to
    object_metadata table and object_metadata_{add,get}.     -
    Generalize origin_metadata to allow support for other object types
    in the future.     - Work around the segmentation faults caused by
    pytest-coverage + multiprocessing.

 -- Software Heritage autobuilder (on jenkins-debian1) <jenkins@jenkins-debian1.internal.softwareheritage.org>  Wed, 01 Jul 2020 08:02:08 +0000

swh-storage (0.8.1-1~swh1) unstable-swh; urgency=medium

  * New upstream release 0.8.1     - (tagged by David Douard
    <david.douard@sdfa3.org> on 2020-06-30 10:08:21 +0200)
  * Upstream changes:     - v0.8.1

 -- Software Heritage autobuilder (on jenkins-debian1) <jenkins@jenkins-debian1.internal.softwareheritage.org>  Tue, 30 Jun 2020 08:36:45 +0000

swh-storage (0.8.0-1~swh1) unstable-swh; urgency=medium

  * New upstream release 0.8.0     - (tagged by Antoine R. Dumont
    (@ardumont) <ardumont@softwareheritage.org> on 2020-06-29 09:33:12
    +0200)
  * Upstream changes:     - v0.8.0     - Iterate over paginated visits
    in batches to retrieve latest visit/snapshot     - storage*: Open
    order parameter to origin-visit-get endpoint     -
    tests/replayer/storage*: Drop obsolete origin visit fields     -
    Relax checks on journal writes regarding origin-visit*     -
    replayer: Fix isoformat datetime string for origin-visit     -
    Deprecate the origin_add_one() endpoint     - test_storage: Add
    missing tests on origin_visit_get method

 -- Software Heritage autobuilder (on jenkins-debian1) <jenkins@jenkins-debian1.internal.softwareheritage.org>  Mon, 29 Jun 2020 07:44:00 +0000

swh-storage (0.7.0-1~swh1) unstable-swh; urgency=medium

  * New upstream release 0.7.0     - (tagged by Antoine R. Dumont
    (@ardumont) <ardumont@softwareheritage.org> on 2020-06-22 15:42:25
    +0200)
  * Upstream changes:     - v0.7.0     - test_origin: Rename
    appropriately tests     - algos: Improve origin visit get latest
    visit status algorithm     - test_snapshot: Do not use
    origin_visit_add returned result     - algos.snapshot: Fix edge case
    when snapshot is not resolved     - Ensure ids are correct in tests'
    storage_data     - Fix tests' storage_data revisions     - SQL:
    replace the hash(url) index by a unique btree(url) on the origin
    table     - Make sure the pagination in swh_snapshot_get_by_id uses
    the proper indexes

 -- Software Heritage autobuilder (on jenkins-debian1) <jenkins@jenkins-debian1.internal.softwareheritage.org>  Mon, 22 Jun 2020 14:09:33 +0000

swh-storage (0.6.0-1~swh1) unstable-swh; urgency=medium

  * New upstream release 0.6.0     - (tagged by Antoine R. Dumont
    (@ardumont) <ardumont@softwareheritage.org> on 2020-06-19 11:29:42
    +0200)
  * Upstream changes:     - v0.6.0     - Move deprecated endpoint
    snapshot_get_latest from api endpoint to algos     - algos.origin:
    Open origin-get-latest-visit-status function     - storage*: Allow
    origin-visit-get-latest to filter on type     - test_origin: Align
    storage initialization within tests

 -- Software Heritage autobuilder (on jenkins-debian1) <jenkins@jenkins-debian1.internal.softwareheritage.org>  Fri, 19 Jun 2020 12:45:32 +0000

swh-storage (0.5.0-1~swh1) unstable-swh; urgency=medium

  * New upstream release 0.5.0     - (tagged by Antoine R. Dumont
    (@ardumont) <ardumont@softwareheritage.org> on 2020-06-17 16:03:15
    +0200)
  * Upstream changes:     - v0.5.0     - test_storage: Fix flakiness in
    round to milliseconds test util method     - storage*: Add origin-
    visit-status-get-latest endpoint     - Fix/update the backfiller
    - validate: accept model objects as well as dicts on all add
    endpoints     - cql: Fix blackified strings     - storage: Add
    missing cur parameter     - Fix db_to_author() converter to return
    None is all fields are None

 -- Software Heritage autobuilder (on jenkins-debian1) <jenkins@jenkins-debian1.internal.softwareheritage.org>  Wed, 17 Jun 2020 14:19:37 +0000

swh-storage (0.4.0-1~swh1) unstable-swh; urgency=medium

  * New upstream release 0.4.0     - (tagged by Antoine R. Dumont
    (@ardumont) <ardumont@softwareheritage.org> on 2020-06-16 09:50:25
    +0200)
  * Upstream changes:     - v0.4.0     - ardumont/master storage*: Drop
    leftover code     - storage*: Drop origin_visit_upsert endpoint     -
    storage*: Remove origin-visit-update endpoint     - replay: Replay
    origin-visit and origin-visit-status     - in_memory: Make origin-
    visit-status-add respect "on conflict ignore" policy     -
    test_storage: Add journal behavior coverage for origin-visit-*add
    - Start migrating the validate proxy toward using BaseModel objects
    - storage*: Do not write twice origin-visit-status in journal

 -- Software Heritage autobuilder (on jenkins-debian1) <jenkins@jenkins-debian1.internal.softwareheritage.org>  Tue, 16 Jun 2020 07:58:23 +0000

swh-storage (0.3.0-1~swh1) unstable-swh; urgency=medium

  * New upstream release 0.3.0     - (tagged by Antoine R. Dumont
    (@ardumont) <ardumont@softwareheritage.org> on 2020-06-12 09:08:23
    +0200)
  * Upstream changes:     - v0.3.0     - origin-visit-add storage*:
    Align origin-visit-add to take iterable of OriginVisit objects

 -- Software Heritage autobuilder (on jenkins-debian1) <jenkins@jenkins-debian1.internal.softwareheritage.org>  Fri, 12 Jun 2020 07:22:03 +0000

swh-storage (0.2.0-1~swh1) unstable-swh; urgency=medium

  * New upstream release 0.2.0     - (tagged by Antoine R. Dumont
    (@ardumont) <ardumont@softwareheritage.org> on 2020-06-10 11:51:30
    +0200)
  * Upstream changes:     - v0.2.0     - origin-visit-upsert: Write
    visit status objects to the journal     - origin-visit-update: Write
    visit status objects to the journal     - origin-visit-add: Write
    visit status to the journal     - Add pagination to
    origin_metadata_get.     - Deduplicate origin-metadata when they
    have the same authority + discovery_date + fetcher.     - Open
    `origin_visit_status_add` endpoint to add origin visit statuses     -
    Add a replayer test for anonymized journal topics     - Small
    refactoring of the InMemoryStorage to make it more consistent

 -- Software Heritage autobuilder (on jenkins-debian1) <jenkins@jenkins-debian1.internal.softwareheritage.org>  Wed, 10 Jun 2020 10:02:45 +0000

swh-storage (0.1.1-1~swh1) unstable-swh; urgency=medium

  * New upstream release 0.1.1     - (tagged by Nicolas Dandrimont
    <nicolas@dandrimont.eu> on 2020-06-04 16:49:22 +0200)
  * Upstream changes:     - Release swh.storage v0.1.1     - Work around
    tests hanging during Debian build

 -- Software Heritage autobuilder (on jenkins-debian1) <jenkins@jenkins-debian1.internal.softwareheritage.org>  Thu, 04 Jun 2020 14:56:54 +0000

swh-storage (0.1.0-2~swh1) unstable-swh; urgency=medium

  * Update dependencies.

 -- David Douard <david.douard@sdfa3.org>  Thu, 04 Jun 2020 13:40:52 +0200

swh-storage (0.1.0-1~swh1) unstable-swh; urgency=medium

  * New upstream release 0.1.0     - (tagged by David Douard
    <david.douard@sdfa3.org> on 2020-06-04 12:08:46 +0200)
  * Upstream changes:     - v0.1.0

 -- Software Heritage autobuilder (on jenkins-debian1) <jenkins@jenkins-debian1.internal.softwareheritage.org>  Thu, 04 Jun 2020 10:28:43 +0000

swh-storage (0.0.193-1~swh1) unstable-swh; urgency=medium

  * New upstream release 0.0.193     - (tagged by Antoine R. Dumont
    (@ardumont) <ardumont@softwareheritage.org> on 2020-05-28 14:28:54
    +0200)
  * Upstream changes:     - v0.0.193     - pg: Write origin visit
    updates & status, read from origin_visit_status     - Make
    content.blake2s256 not null.     - Remove unused SQL functions.     -
    README: Update necessary dependencies for test purposes     - Add a
    pre-commit hook to check there are version bumps in
    sql/upgrades/*.sql     - Add missing dbversion bump in 150.sql.     -
    Add artifact metadata to the extrinsic metadata storage
    specification.     - Add not null constraints to
    metadata_authority/origin_metadata     - Realign schema with latest
    149 migration script

 -- Software Heritage autobuilder (on jenkins-debian1) <jenkins@jenkins-debian1.internal.softwareheritage.org>  Thu, 28 May 2020 12:37:58 +0000

swh-storage (0.0.192-1~swh1) unstable-swh; urgency=medium

  * New upstream release 0.0.192     - (tagged by Valentin Lorentz
    <vlorentz@softwareheritage.org> on 2020-05-19 18:42:00 +0200)
  * Upstream changes:     - v0.0.192     - * origin_metadata_add: Reject
    non-bytes types for 'metadata'.

 -- Software Heritage autobuilder (on jenkins-debian1) <jenkins@jenkins-debian1.internal.softwareheritage.org>  Tue, 19 May 2020 16:54:00 +0000

swh-storage (0.0.191-1~swh1) unstable-swh; urgency=medium

  * New upstream release 0.0.191     - (tagged by Valentin Lorentz
    <vlorentz@softwareheritage.org> on 2020-05-19 13:43:35 +0200)
  * Upstream changes:     - v0.0.191     - * Implement the new extrinsic
    metadata specification/vocabulary.

 -- Software Heritage autobuilder (on jenkins-debian1) <jenkins@jenkins-debian1.internal.softwareheritage.org>  Tue, 19 May 2020 11:52:00 +0000

swh-storage (0.0.190-1~swh1) unstable-swh; urgency=medium

  * New upstream release 0.0.190     - (tagged by Antoine R. Dumont
    (@ardumont) <ardumont@softwareheritage.org> on 2020-05-18 14:10:39
    +0200)
  * Upstream changes:     - v0.0.190     - storage: metadata_provider:
    Ensure idempotency when creating provider     - journal: add a
    skipped_content topic dedicated to SkippedContent objects     - Add
    missing return annotations on JournalWriter methods     - Improve a
    bit the exception message of JournalWriter.content_update     -
    Refactor the JournalWriter class to normalize its methods     -
    tests: fix test_replay; do only use aware datetime objects     -
    test_kafka_writer: Add missing object type skipped_content

 -- Software Heritage autobuilder (on jenkins-debian1) <jenkins@jenkins-debian1.internal.softwareheritage.org>  Mon, 18 May 2020 12:18:09 +0000

swh-storage (0.0.189-1~swh1) unstable-swh; urgency=medium

  * New upstream release 0.0.189     - (tagged by Antoine R. Dumont
    (@ardumont) <ardumont@softwareheritage.org> on 2020-04-30 14:50:54
    +0200)
  * Upstream changes:     - v0.0.189     - pg: Write both origin visit
    updates & status, read from origin_visit     - pg-storage: Add new
    created state     - setup.py: add documentation link     - metadata
    spec: Fix title hierarchy     - tests: Use aware datetimes instead
    of naive ones.     - cassandra: Adapt internal implementations to
    use origin visit status     - in_memory: Adapt internal
    implementations to use origin visit status

 -- Software Heritage autobuilder (on jenkins-debian1) <jenkins@jenkins-debian1.internal.softwareheritage.org>  Thu, 30 Apr 2020 12:58:57 +0000

swh-storage (0.0.188-1~swh1) unstable-swh; urgency=medium

  * New upstream release 0.0.188     - (tagged by David Douard
    <david.douard@sdfa3.org> on 2020-04-28 13:44:20 +0200)
  * Upstream changes:     - v0.0.188

 -- Software Heritage autobuilder (on jenkins-debian1) <jenkins@jenkins-debian1.internal.softwareheritage.org>  Tue, 28 Apr 2020 11:52:08 +0000

swh-storage (0.0.187-1~swh1) unstable-swh; urgency=medium

  * New upstream release 0.0.187     - (tagged by Antoine R. Dumont
    (@ardumont) <antoine.romain.dumont@gmail.com> on 2020-04-14 18:13:08
    +0200)
  * Upstream changes:     - v0.0.187     - storage.interface: Actually
    define the remote flush operation

 -- Software Heritage autobuilder (on jenkins-debian1) <jenkins@jenkins-debian1.internal.softwareheritage.org>  Tue, 14 Apr 2020 16:23:41 +0000

swh-storage (0.0.186-1~swh1) unstable-swh; urgency=medium

  * New upstream release 0.0.186     - (tagged by Nicolas Dandrimont
    <nicolas@dandrimont.eu> on 2020-04-14 17:09:22 +0200)
  * Upstream changes:     - Release swh.storage v0.0.186     - Drop
    backwards-compatibility code with swh.journal < 0.0.30

 -- Software Heritage autobuilder (on jenkins-debian1) <jenkins@jenkins-debian1.internal.softwareheritage.org>  Tue, 14 Apr 2020 15:20:57 +0000

swh-storage (0.0.185-1~swh1) unstable-swh; urgency=medium

  * New upstream release 0.0.185     - (tagged by Antoine R. Dumont
    (@ardumont) <antoine.romain.dumont@gmail.com> on 2020-04-14 14:15:32
    +0200)
  * Upstream changes:     - v0.0.185     - storage.filter: Remove
    internal state     - test: update storage tests to (future)
    swh.journal 0.0.30

 -- Software Heritage autobuilder (on jenkins-debian1) <jenkins@jenkins-debian1.internal.softwareheritage.org>  Tue, 14 Apr 2020 12:22:06 +0000

swh-storage (0.0.184-1~swh1) unstable-swh; urgency=medium

  * New upstream release 0.0.184     - (tagged by Antoine R. Dumont
    (@ardumont) <antoine.romain.dumont@gmail.com> on 2020-04-10 16:07:32
    +0200)
  * Upstream changes:     - v0.0.184     - storage*: Add flush endpoints
    to storage implems (backend, proxy)     - test_retry: Add missing
    skipped_content_add tests

 -- Software Heritage autobuilder (on jenkins-debian1) <jenkins@jenkins-debian1.internal.softwareheritage.org>  Fri, 10 Apr 2020 14:14:20 +0000

swh-storage (0.0.183-1~swh1) unstable-swh; urgency=medium

  * New upstream release 0.0.183     - (tagged by Antoine R. Dumont
    (@ardumont) <antoine.romain.dumont@gmail.com> on 2020-04-09 12:35:53
    +0200)
  * Upstream changes:     - v0.0.183     - proxy storage: Add a
    clear_buffers endpoint     - buffer proxy storage: Filter out
    duplicate objects prior to storage write     - storage: Prevent
    erroneous HashCollisions by using the same ctime for all rows.     -
    Enable black     - origin_visit_update: ensure it raises a
    StorageArgumentException     - Adapt cassandra backend to validating
    model types     - tests: many refactoring improvements     - tests:
    Shut down cassandra connection before closing the fixture down     -
    Add more type annotations

 -- Software Heritage autobuilder (on jenkins-debian1) <jenkins@jenkins-debian1.internal.softwareheritage.org>  Thu, 09 Apr 2020 10:46:29 +0000

swh-storage (0.0.182-1~swh1) unstable-swh; urgency=medium

  * New upstream release 0.0.182     - (tagged by Antoine R. Dumont
    (@ardumont) <antoine.romain.dumont@gmail.com> on 2020-03-27 07:02:13
    +0100)
  * Upstream changes:     - v0.0.182     - storage*: Update
    origin_visit_update to make status parameter mandatory     - test:
    Adapt origin validation test according to latest model changes     -
    Respec discovery_date as a Python datetime instead of an ISO string.
    - origin_visit_add: Add missing db/cur argument to call to
    origin_get.

 -- Software Heritage autobuilder (on jenkins-debian1) <jenkins@jenkins-debian1.internal.softwareheritage.org>  Fri, 27 Mar 2020 06:13:17 +0000

swh-storage (0.0.181-1~swh1) unstable-swh; urgency=medium

  * New upstream release 0.0.181     - (tagged by Antoine R. Dumont
    (@ardumont) <antoine.romain.dumont@gmail.com> on 2020-03-25 09:50:49
    +0100)
  * Upstream changes:     - v0.0.181     - storage*: Hex encode content
    hashes in HashCollision exception     - Add format of discovery_date
    in the metadata specification.     - Store the value of
    token(partition_key) in skipped_content_by_* table, instead of three
    hashes.     - Store the value of token(partition_key) in
    content_by_* table, instead of three hashes.

 -- Software Heritage autobuilder (on jenkins-debian1) <jenkins@jenkins-debian1.internal.softwareheritage.org>  Wed, 25 Mar 2020 09:03:43 +0000

swh-storage (0.0.180-1~swh1) unstable-swh; urgency=medium

  * New upstream release 0.0.180     - (tagged by Nicolas Dandrimont
    <nicolas@dandrimont.eu> on 2020-03-18 18:24:41 +0100)
  * Upstream changes:     - Release swh.storage v0.0.180     - Stop
    counting origin additions multiple times in statsd

 -- Software Heritage autobuilder (on jenkins-debian1) <jenkins@jenkins-debian1.internal.softwareheritage.org>  Wed, 18 Mar 2020 17:45:36 +0000

swh-storage (0.0.179-1~swh1) unstable-swh; urgency=medium

  * New upstream release 0.0.179     - (tagged by Nicolas Dandrimont
    <nicolas@dandrimont.eu> on 2020-03-18 16:05:13 +0100)
  * Upstream changes:     - Release swh.storage v0.0.179.     - fix
    requirements-swh.txt to use proper version restriction     - reduce
    the transaction load for content writes and reads

 -- Software Heritage autobuilder (on jenkins-debian1) <jenkins@jenkins-debian1.internal.softwareheritage.org>  Wed, 18 Mar 2020 15:50:50 +0000

swh-storage (0.0.178-1~swh1) unstable-swh; urgency=medium

  * New upstream release 0.0.178     - (tagged by Antoine R. Dumont
    (@ardumont) <antoine.romain.dumont@gmail.com> on 2020-03-16 12:51:28
    +0100)
  * Upstream changes:     - v0.0.178     - origin_visit_add: Adapt
    endpoint signature to return OriginVisit     - origin_visit_upsert:
    Use OriginVisit object as input     - storage/writer: refactor
    JournalWriter.content_add to send model objects

 -- Software Heritage autobuilder (on jenkins-debian1) <jenkins@jenkins-debian1.internal.softwareheritage.org>  Mon, 16 Mar 2020 11:59:18 +0000

swh-storage (0.0.177-1~swh1) unstable-swh; urgency=medium

  * New upstream release 0.0.177     - (tagged by Antoine R. Dumont
    (@ardumont) <antoine.romain.dumont@gmail.com> on 2020-03-10 11:37:33
    +0100)
  * Upstream changes:     - v0.0.177     - storage: Identify and provide
    the collision hashes in exception     - Guarantee the order of
    results for revision_get and release_get     - tests: Improve test
    speed     - sql: do not attempt to create the plpgsql lang if
    already exists     - Update requirement on swh.core for RPCClient
    method overrides

 -- Software Heritage autobuilder (on jenkins-debian1) <jenkins@jenkins-debian1.internal.softwareheritage.org>  Tue, 10 Mar 2020 10:48:11 +0000

swh-storage (0.0.176-1~swh2) unstable-swh; urgency=medium

  * Update build dependencies

 -- Antoine R. Dumont (@ardumont) <ardumont@softwareheritage.org>  Mon, 02 Mar 2020 14:36:00 +0100

swh-storage (0.0.176-1~swh1) unstable-swh; urgency=medium

  * New upstream release 0.0.176     - (tagged by Valentin Lorentz
    <vlorentz@softwareheritage.org> on 2020-02-28 14:44:10 +0100)
  * Upstream changes:     - v0.0.176     - * Accept cassandra-driver >=
    3.22.     - * Make the RPC client and objstorage helper fetch
    Content.data from lazy     - contents.     - * Move ctime out of the
    validation proxy.

 -- Software Heritage autobuilder (on jenkins-debian1) <jenkins@jenkins-debian1.internal.softwareheritage.org>  Fri, 28 Feb 2020 15:21:27 +0000

swh-storage (0.0.175-1~swh1) unstable-swh; urgency=medium

  * New upstream release 0.0.175     - (tagged by Antoine Lambert
    <antoine.lambert@inria.fr> on 2020-02-20 13:51:40 +0100)
  * Upstream changes:     - version 0.0.175

 -- Software Heritage autobuilder (on jenkins-debian1) <jenkins@jenkins-debian1.internal.softwareheritage.org>  Thu, 20 Feb 2020 13:18:34 +0000

swh-storage (0.0.174-1~swh1) unstable-swh; urgency=medium

  * New upstream release 0.0.174     - (tagged by Valentin Lorentz
    <vlorentz@softwareheritage.org> on 2020-02-19 14:18:59 +0100)
  * Upstream changes:     - v0.0.174     - * Fix inconsistent behavior
    of skipped_content_missing across backends.     - * Fix
    FilteringProxy to not drop skipped-contents with a missing sha1_git.
    - * Make storage proxies use swh-model objects instead of dicts.
    - * Add support for (de)serializing swh-model in RPC calls.

 -- Software Heritage autobuilder (on jenkins-debian1) <jenkins@jenkins-debian1.internal.softwareheritage.org>  Wed, 19 Feb 2020 15:00:32 +0000

swh-storage (0.0.172-1~swh1) unstable-swh; urgency=medium

  * New upstream release 0.0.172     - (tagged by Valentin Lorentz
    <vlorentz@softwareheritage.org> on 2020-02-12 14:00:04 +0100)
  * Upstream changes:     - v0.0.172     - * Unify exception raised by
    invalid input to API endpoints.     - * Add a validation proxy for
    _add() methods. This proxy is *required*     - in front of all
    backends whose _add() methods may be called or they'll     - crash
    at runtime.     - * Fix RecursionError when storage proxies are
    deepcopied or unpickled.     - * storages: Refactor objstorage
    operations with a dedicated collaborator     - * storages: Refactor
    journal operations with a dedicated writer collab

 -- Software Heritage autobuilder (on jenkins-debian1) <jenkins@jenkins-debian1.internal.softwareheritage.org>  Wed, 12 Feb 2020 13:13:47 +0000

swh-storage (0.0.171-1~swh1) unstable-swh; urgency=medium

  * New upstream release 0.0.171     - (tagged by Valentin Lorentz
    <vlorentz@softwareheritage.org> on 2020-02-06 14:46:05 +0100)
  * Upstream changes:     - v0.0.171     - * Split 'content_add' method
    into 'content_add' and 'skipped_content_add'.     - * Increase
    Cassandra requests timeout to 1 second.

 -- Software Heritage autobuilder (on jenkins-debian1) <jenkins@jenkins-debian1.internal.softwareheritage.org>  Thu, 06 Feb 2020 14:07:37 +0000

swh-storage (0.0.170-1~swh3) unstable-swh; urgency=medium

  * Update build dependencies

 -- Antoine R. Dumont (@ardumont) <ardumont@softwareheritage.org>  Mon, 03 Feb 2020 17:30:38 +0100

swh-storage (0.0.170-1~swh2) unstable-swh; urgency=medium

  * Update build dependencies

 -- Antoine R. Dumont (@ardumont) <ardumont@softwareheritage.org>  Mon, 03 Feb 2020 16:00:39 +0100

swh-storage (0.0.170-1~swh1) unstable-swh; urgency=medium

  * New upstream release 0.0.170     - (tagged by Antoine R. Dumont
    (@ardumont) <antoine.romain.dumont@gmail.com> on 2020-02-03 14:11:53
    +0100)
  * Upstream changes:     - v0.0.170     - swh.storage.cassandra: Add
    Cassandra backend implementation

 -- Software Heritage autobuilder (on jenkins-debian1) <jenkins@jenkins-debian1.internal.softwareheritage.org>  Mon, 03 Feb 2020 13:23:48 +0000

swh-storage (0.0.169-1~swh1) unstable-swh; urgency=medium

  * New upstream release 0.0.169     - (tagged by Antoine R. Dumont
    (@ardumont) <antoine.romain.dumont@gmail.com> on 2020-01-30 13:40:00
    +0100)
  * Upstream changes:     - v0.0.169     - retry: Add retry behavior on
    pipeline storage with flushing failure

 -- Software Heritage autobuilder (on jenkins-debian1) <jenkins@jenkins-debian1.internal.softwareheritage.org>  Thu, 30 Jan 2020 13:26:23 +0000

swh-storage (0.0.168-1~swh1) unstable-swh; urgency=medium

  * New upstream release 0.0.168     - (tagged by Valentin Lorentz
    <vlorentz@softwareheritage.org> on 2020-01-30 11:19:31 +0100)
  * Upstream changes:     - v0.0.168     - * Implement content_update
    for the in-mem storage.     - * Remove cur/db arguments from the in-
    mem storage.     - * Move Storage documentation and endpoint paths
    to a new StorageInterface class     - * Rename in_memory.Storage to
    in_memory.InMemoryStorage.     - * CONTRIBUTORS: add Daniele
    Serafini

 -- Software Heritage autobuilder (on jenkins-debian1) <jenkins@jenkins-debian1.internal.softwareheritage.org>  Thu, 30 Jan 2020 10:25:30 +0000

swh-storage (0.0.167-1~swh1) unstable-swh; urgency=medium

  * New upstream release 0.0.167     - (tagged by Antoine R. Dumont
    (@ardumont) <antoine.romain.dumont@gmail.com> on 2020-01-24 14:55:57
    +0100)
  * Upstream changes:     - v0.0.167     - pgstorage: Empty temp tables
    instead of dropping them

 -- Software Heritage autobuilder (on jenkins-debian1) <jenkins@jenkins-debian1.internal.softwareheritage.org>  Fri, 24 Jan 2020 14:01:57 +0000

swh-storage (0.0.166-1~swh1) unstable-swh; urgency=medium

  * New upstream release 0.0.166     - (tagged by Antoine R. Dumont
    (@ardumont) <antoine.romain.dumont@gmail.com> on 2020-01-24 09:51:52
    +0100)
  * Upstream changes:     - v0.0.166     - storage: Add endpoint to get
    missing content (by sha1_git) and missing snapshot     - Remove
    redundant config checks in load_and_check_config     - Remove 'id'
    and 'object_id' from the output of object_find_by_sha1_git     -
    Make origin_visit_get_random return None instead of {} if there are
    no results     - docs: Fix sphinx warnings

 -- Software Heritage autobuilder (on jenkins-debian1) <jenkins@jenkins-debian1.internal.softwareheritage.org>  Fri, 24 Jan 2020 09:00:12 +0000

swh-storage (0.0.165-1~swh1) unstable-swh; urgency=medium

  * New upstream release 0.0.165     - (tagged by Antoine R. Dumont
    (@ardumont) <antoine.romain.dumont@gmail.com> on 2020-01-17 14:04:53
    +0100)
  * Upstream changes:     - v0.0.165     - storage.retry: Fix objects
    loading when using generator parameters

 -- Software Heritage autobuilder (on jenkins-debian1) <jenkins@jenkins-debian1.internal.softwareheritage.org>  Fri, 17 Jan 2020 13:09:39 +0000

swh-storage (0.0.164-1~swh1) unstable-swh; urgency=medium

  * New upstream release 0.0.164     - (tagged by Antoine Lambert
    <antoine.lambert@inria.fr> on 2020-01-16 17:54:40 +0100)
  * Upstream changes:     - version 0.0.164

 -- Software Heritage autobuilder (on jenkins-debian1) <jenkins@jenkins-debian1.internal.softwareheritage.org>  Thu, 16 Jan 2020 17:05:02 +0000

swh-storage (0.0.163-1~swh2) unstable-swh; urgency=medium

  * Fix test dependency

 -- Antoine R. Dumont (@ardumont) <antoine.romain.dumont@gmail.com>  Tue, 14 Jan 2020 17:26:08 +0100

swh-storage (0.0.163-1~swh1) unstable-swh; urgency=medium

  * New upstream release 0.0.163     - (tagged by Antoine R. Dumont
    (@ardumont) <antoine.romain.dumont@gmail.com> on 2020-01-14 17:12:03
    +0100)
  * Upstream changes:     - v0.0.163     - retry: Improve proxy storage
    for add endpoints     - in_memory: Make directory_get_random return
    None when storage empty     - storage: Change content_get_metadata
    api to return Dict[bytes, List[Dict]]     - storage: Add
    content_get_partition endpoint to replace content_get_range     -
    storage: Add endpoint origin_list to replace origin_get_range

 -- Software Heritage autobuilder (on jenkins-debian1) <jenkins@jenkins-debian1.internal.softwareheritage.org>  Tue, 14 Jan 2020 16:17:45 +0000

swh-storage (0.0.162-1~swh1) unstable-swh; urgency=medium

  * New upstream release 0.0.162     - (tagged by Valentin Lorentz
    <vlorentz@softwareheritage.org> on 2019-12-16 14:37:44 +0100)
  * Upstream changes:     - v0.0.162     - Add
    {content,directory,revision,release,snapshot}_get_random.

 -- Software Heritage autobuilder (on jenkins-debian1) <jenkins@jenkins-debian1.internal.softwareheritage.org>  Mon, 16 Dec 2019 13:41:39 +0000

swh-storage (0.0.161-1~swh1) unstable-swh; urgency=medium

  * New upstream release 0.0.161     - (tagged by Antoine R. Dumont
    (@ardumont) <antoine.romain.dumont@gmail.com> on 2019-12-10 15:03:28
    +0100)
  * Upstream changes:     - v0.0.161     - storage: Add endpoint to
    randomly pick an origin

 -- Software Heritage autobuilder (on jenkins-debian1) <jenkins@jenkins-debian1.internal.softwareheritage.org>  Tue, 10 Dec 2019 14:08:15 +0000

swh-storage (0.0.160-1~swh1) unstable-swh; urgency=medium

  * New upstream release 0.0.160     - (tagged by Antoine R. Dumont
    (@ardumont) <antoine.romain.dumont@gmail.com> on 2019-12-06 11:15:48
    +0100)
  * Upstream changes:     - v0.0.160     - storage.buffer: Buffer
    release objects as well     - storage.tests: Unify tests sample data
    - Implement origin lookup by sha1

 -- Software Heritage autobuilder (on jenkins-debian1) <jenkins@jenkins-debian1.internal.softwareheritage.org>  Fri, 06 Dec 2019 10:23:44 +0000

swh-storage (0.0.159-1~swh2) unstable-swh; urgency=medium

  * Force fast hypothesis profile when running tests

 -- Antoine R. Dumont (@ardumont) <antoine.romain.dumont@gmail.com>  Tue, 26 Nov 2019 17:08:16 +0100

swh-storage (0.0.159-1~swh1) unstable-swh; urgency=medium

  * New upstream release 0.0.159     - (tagged by Antoine R. Dumont
    (@ardumont) <antoine.romain.dumont@gmail.com> on 2019-11-22 11:05:41
    +0100)
  * Upstream changes:     - v0.0.159     - Add 'pipeline' storage
    "class" for more readable configurations.     - tests: Improve tests
    environments configuration     - Fix a few typos reported by
    codespell     - Add a pre-commit-hooks.yaml config file     - Remove
    utils/(dump|fix)_revisions scripts

 -- Software Heritage autobuilder (on jenkins-debian1) <jenkins@jenkins-debian1.internal.softwareheritage.org>  Fri, 22 Nov 2019 10:10:31 +0000

swh-storage (0.0.158-1~swh1) unstable-swh; urgency=medium

  * New upstream release 0.0.158     - (tagged by Antoine R. Dumont
    (@ardumont) <antoine.romain.dumont@gmail.com> on 2019-11-14 13:33:00
    +0100)
  * Upstream changes:     - v0.0.158     - Drop schemata module
    (migrated back to swh-lister)

 -- Software Heritage autobuilder (on jenkins-debian1) <jenkins@jenkins-debian1.internal.softwareheritage.org>  Thu, 14 Nov 2019 12:37:18 +0000

swh-storage (0.0.157-1~swh1) unstable-swh; urgency=medium

  * New upstream release 0.0.157     - (tagged by Nicolas Dandrimont
    <nicolas@dandrimont.eu> on 2019-11-13 13:22:39 +0100)
  * Upstream changes:     - Release swh.storage 0.0.157     -
    schemata.distribution: Fix bogus NotImplementedError on
    Area.index_uris

 -- Software Heritage autobuilder (on jenkins-debian1) <jenkins@jenkins-debian1.internal.softwareheritage.org>  Wed, 13 Nov 2019 12:27:07 +0000

swh-storage (0.0.156-1~swh2) unstable-swh; urgency=medium

  * Add version constraint on psycopg2

 -- Nicolas Dandrimont <olasd@debian.org>  Wed, 30 Oct 2019 18:21:34 +0100

swh-storage (0.0.156-1~swh1) unstable-swh; urgency=medium

  * New upstream release 0.0.156     - (tagged by Valentin Lorentz
    <vlorentz@softwareheritage.org> on 2019-10-30 15:12:10 +0100)
  * Upstream changes:     - v0.0.156     - * Stop supporting origin ids
    in API (except in origin_get_range).     - * Make visit['origin'] a
    string everywhere (instead of a dict).

 -- Software Heritage autobuilder (on jenkins-debian1) <jenkins@jenkins-debian1.internal.softwareheritage.org>  Wed, 30 Oct 2019 14:29:28 +0000

swh-storage (0.0.155-1~swh1) unstable-swh; urgency=medium

  * New upstream release 0.0.155     - (tagged by David Douard
    <david.douard@sdfa3.org> on 2019-10-30 12:14:14 +0100)
  * Upstream changes:     - v0.0.155

 -- Software Heritage autobuilder (on jenkins-debian1) <jenkins@jenkins-debian1.internal.softwareheritage.org>  Wed, 30 Oct 2019 11:18:37 +0000

swh-storage (0.0.154-1~swh1) unstable-swh; urgency=medium

  * New upstream release 0.0.154     - (tagged by Antoine R. Dumont
    (@ardumont) <antoine.romain.dumont@gmail.com> on 2019-10-17 13:47:57
    +0200)
  * Upstream changes:     - v0.0.154     - Fix tests in debian build

 -- Software Heritage autobuilder (on jenkins-debian1) <jenkins@jenkins-debian1.internal.softwareheritage.org>  Thu, 17 Oct 2019 11:52:46 +0000

swh-storage (0.0.153-1~swh1) unstable-swh; urgency=medium

  * New upstream release 0.0.153     - (tagged by Antoine R. Dumont
    (@ardumont) <antoine.romain.dumont@gmail.com> on 2019-10-17 13:21:00
    +0200)
  * Upstream changes:     - v0.0.153     - Deploy new test fixture

 -- Software Heritage autobuilder (on jenkins-debian1) <jenkins@jenkins-debian1.internal.softwareheritage.org>  Thu, 17 Oct 2019 11:26:12 +0000

swh-storage (0.0.152-1~swh1) unstable-swh; urgency=medium

  * New upstream release 0.0.152     - (tagged by Antoine R. Dumont
    (@ardumont) <antoine.romain.dumont@gmail.com> on 2019-10-08 16:55:43
    +0200)
  * Upstream changes:     - v0.0.152     - swh.storage.buffer: Add
    buffering proxy storage implementation     - swh.storage.filter: Add
    filtering storage implementation     - swh.storage.tests: Improve db
    transaction handling     - swh.storage.tests: Add more tests     -
    swh.storage.storage: introduce a db() context manager

 -- Software Heritage autobuilder (on jenkins-debian1) <jenkins@jenkins-debian1.internal.softwareheritage.org>  Tue, 08 Oct 2019 15:03:16 +0000

swh-storage (0.0.151-1~swh2) unstable-swh; urgency=medium

  * Add missing build-dependency on python3-swh.journal

 -- Nicolas Dandrimont <olasd@debian.org>  Tue, 01 Oct 2019 18:28:19 +0200

swh-storage (0.0.151-1~swh1) unstable-swh; urgency=medium

  * New upstream release 0.0.151     - (tagged by Stefano Zacchiroli
    <zack@upsilon.cc> on 2019-10-01 10:04:36 +0200)
  * Upstream changes:     - v0.0.151     - * tox: anticipate mypy run to
    just after flake8     - * mypy.ini: be less flaky w.r.t. the
    packages installed in tox     - * storage.py: ignore typing of
    optional get_journal_writer import     - * mypy: ignore swh.journal
    to work-around dependency loop     - * init.py: switch to documented
    way of extending path     - * typing: minimal changes to make a no-
    op mypy run pass     - * Write objects to the journal only if they
    don't exist yet.     - * Use origin URLs for
    skipped_content['origin'] instead of origin ids.     - * Properly
    mock get_journal_writer for the remote-pg-storage tests.     - *
    journal_writer: use journal writer from swh.journal     - * fix
    typos in docstrings and sample paths     - *
    storage.origin_visit_add: Remove deprecated 'ts' parameter     - *
    click "required" param wants bool, not int

 -- Software Heritage autobuilder (on jenkins-debian1) <jenkins@jenkins-debian1.internal.softwareheritage.org>  Tue, 01 Oct 2019 08:09:53 +0000

swh-storage (0.0.150-1~swh1) unstable-swh; urgency=medium

  * New upstream release 0.0.150     - (tagged by Antoine R. Dumont
    (@ardumont) <antoine.romain.dumont@gmail.com> on 2019-09-04 16:09:59
    +0200)
  * Upstream changes:     - v0.0.150     - tests/test_storage: Remove
    failing assertion after swh-model update     - tests/test_storage:
    Fix tests execution with psycopg2 < 2.8

 -- Software Heritage autobuilder (on jenkins-debian1) <jenkins@jenkins-debian1.internal.softwareheritage.org>  Wed, 04 Sep 2019 14:16:09 +0000

swh-storage (0.0.149-1~swh1) unstable-swh; urgency=medium

  * New upstream release 0.0.149     - (tagged by Antoine R. Dumont
    (@ardumont) <antoine.romain.dumont@gmail.com> on 2019-09-03 14:00:57
    +0200)
  * Upstream changes:     - v0.0.149     - Add support for origin_url in
    origin_metadata_*     - Make origin_add/origin_visit_update validate
    their input     - Make snapshot_add validate its input     - Make
    revision_add and release_add validate their input     - Make
    directory_add validate its input     - Make content_add validate its
    input using swh-model

 -- Software Heritage autobuilder (on jenkins-debian1) <jenkins@jenkins-debian1.internal.softwareheritage.org>  Tue, 03 Sep 2019 12:27:51 +0000

swh-storage (0.0.148-1~swh1) unstable-swh; urgency=medium

  * New upstream release 0.0.148     - (tagged by Valentin Lorentz
    <vlorentz@softwareheritage.org> on 2019-08-23 10:33:02 +0200)
  * Upstream changes:     - v0.0.148     - Tests improvements:     - *
    Remove 'next_branch' from test input data.     - * Fix off-by-one
    error when using origin_visit_upsert on with an unknown visit id.
    - * Use explicit arguments for origin_visit_add.     - * Remove
    test_content_missing__marked_missing, it makes no sense.     - Drop
    person ids:     - * Stop leaking person ids.     - * Remove
    person_get endpoint.     - Logging fixes:     - * Enforce log level
    for the werkzeug logger.     - * Eliminate warnings about %TYPE.
    - * api: use RPCServerApp and RPCClient instead of deprecated
    classes     - Other:     - * Add support for skipped content in in-
    memory storage

 -- Software Heritage autobuilder (on jenkins-debian1) <jenkins@jenkins-debian1.internal.softwareheritage.org>  Fri, 23 Aug 2019 08:48:21 +0000

swh-storage (0.0.147-1~swh1) unstable-swh; urgency=medium

  * New upstream release 0.0.147     - (tagged by Valentin Lorentz
    <vlorentz@softwareheritage.org> on 2019-07-18 12:11:37 +0200)
  * Upstream changes:     - Make origin_get ignore the `type` argument

 -- Software Heritage autobuilder (on jenkins-debian1) <jenkins@jenkins-debian1.internal.softwareheritage.org>  Thu, 18 Jul 2019 10:16:16 +0000

swh-storage (0.0.146-1~swh1) unstable-swh; urgency=medium

  * New upstream release 0.0.146     - (tagged by Valentin Lorentz
    <vlorentz@softwareheritage.org> on 2019-07-18 10:46:21 +0200)
  * Upstream changes:     - Progress toward getting rid of origin ids
    - * Less dependency on origin ids in the in-mem storage     - * add
    the SWH_STORAGE_IN_MEMORY_ENABLE_ORIGIN_IDS env var     - * Remove
    legacy behavior of snapshot_add

 -- Software Heritage autobuilder (on jenkins-debian1) <jenkins@jenkins-debian1.internal.softwareheritage.org>  Thu, 18 Jul 2019 08:52:09 +0000

swh-storage (0.0.145-1~swh3) unstable-swh; urgency=medium

  * Properly rebuild for unstable-swh

 -- Nicolas Dandrimont <olasd@debian.org>  Thu, 11 Jul 2019 14:03:30 +0200

swh-storage (0.0.145-1~swh2) buster-swh; urgency=medium

  * Remove useless swh.scheduler dependency

 -- Nicolas Dandrimont <olasd@debian.org>  Thu, 11 Jul 2019 13:53:45 +0200

swh-storage (0.0.145-1~swh1) unstable-swh; urgency=medium

  * New upstream release 0.0.145     - (tagged by Valentin Lorentz
    <vlorentz@softwareheritage.org> on 2019-07-02 12:00:53 +0200)
  * Upstream changes:     - v0.0.145     - Add an
    'origin_visit_find_by_date' endpoint.     - Add support for origin
    urls in all endpoints

 -- Software Heritage autobuilder (on jenkins-debian1) <jenkins@jenkins-debian1.internal.softwareheritage.org>  Tue, 02 Jul 2019 10:19:19 +0000

swh-storage (0.0.143-1~swh1) unstable-swh; urgency=medium

  * New upstream release 0.0.143     - (tagged by Valentin Lorentz
    <vlorentz@softwareheritage.org> on 2019-06-05 13:18:14 +0200)
  * Upstream changes:     - Add test for snapshot/release counters.

 -- Software Heritage autobuilder (on jenkins-debian1) <jenkins@jenkins-debian1.internal.softwareheritage.org>  Mon, 01 Jul 2019 12:38:40 +0000

swh-storage (0.0.142-1~swh1) unstable-swh; urgency=medium

  * New upstream release 0.0.142     - (tagged by Valentin Lorentz
    <vlorentz@softwareheritage.org> on 2019-06-11 15:24:49 +0200)
  * Upstream changes:     - Mark network tests, so they can be disabled.

 -- Software Heritage autobuilder (on jenkins-debian1) <jenkins@jenkins-debian1.internal.softwareheritage.org>  Tue, 11 Jun 2019 13:44:19 +0000

swh-storage (0.0.141-1~swh1) unstable-swh; urgency=medium

  * New upstream release 0.0.141     - (tagged by Valentin Lorentz
    <vlorentz@softwareheritage.org> on 2019-06-06 17:05:03 +0200)
  * Upstream changes:     - Add support for using URL instead of ID in
    snapshot_get_latest.

 -- Software Heritage autobuilder (on jenkins-debian1) <jenkins@jenkins-debian1.internal.softwareheritage.org>  Tue, 11 Jun 2019 10:36:32 +0000

swh-storage (0.0.140-1~swh1) unstable-swh; urgency=medium

  * New upstream release 0.0.140     - (tagged by mihir(faux__)
    <karbelkar.mihir@gmail.com> on 2019-03-24 21:47:31 +0530)
  * Upstream changes:     - Changes the output of content_find method to
    a list in case of hash collisions and makes the sql query on python
    side and added test duplicate input, colliding sha256 and colliding
    blake2s256

 -- Software Heritage autobuilder (on jenkins-debian1) <jenkins@jenkins-debian1.internal.softwareheritage.org>  Thu, 16 May 2019 12:09:04 +0000

swh-storage (0.0.139-1~swh1) unstable-swh; urgency=medium

  * New upstream release 0.0.139     - (tagged by Nicolas Dandrimont
    <nicolas@dandrimont.eu> on 2019-04-18 17:57:57 +0200)
  * Upstream changes:     - Release swh.storage v0.0.139     - Backwards-
    compatibility improvements for snapshot_add     - Better
    transactionality in revision_add/release_add     - Fix backwards
    metric names     - Handle shallow histories properly

 -- Software Heritage autobuilder (on jenkins-debian1) <jenkins@jenkins-debian1.internal.softwareheritage.org>  Thu, 18 Apr 2019 16:08:28 +0000

swh-storage (0.0.138-1~swh1) unstable-swh; urgency=medium

  * New upstream release 0.0.138     - (tagged by Valentin Lorentz
    <vlorentz@softwareheritage.org> on 2019-04-09 16:40:49 +0200)
  * Upstream changes:     - Use the db_transaction decorator on all
    _add() methods.     - So they gracefully release the connection on
    error instead     - of relying on reference-counting to call the
    Db's `__del__`     - (which does not happen in Hypothesis tests)
    because a ref     - to it is kept via the traceback object.

 -- Software Heritage autobuilder (on jenkins-debian1) <jenkins@jenkins-debian1.internal.softwareheritage.org>  Tue, 09 Apr 2019 16:50:48 +0000

swh-storage (0.0.137-1~swh1) unstable-swh; urgency=medium

  * New upstream release 0.0.137     - (tagged by Valentin Lorentz
    <vlorentz@softwareheritage.org> on 2019-04-08 15:40:24 +0200)
  * Upstream changes:     - Make test_origin_get_range run faster.

 -- Software Heritage autobuilder (on jenkins-debian1) <jenkins@jenkins-debian1.internal.softwareheritage.org>  Mon, 08 Apr 2019 13:56:16 +0000

swh-storage (0.0.135-1~swh1) unstable-swh; urgency=medium

  * New upstream release 0.0.135     - (tagged by Valentin Lorentz
    <vlorentz@softwareheritage.org> on 2019-04-04 20:42:32 +0200)
  * Upstream changes:     - Make content_add_metadata require a ctime
    argument.     - This makes Python set the ctime instead of pgsql.

 -- Software Heritage autobuilder (on jenkins-debian1) <jenkins@jenkins-debian1.internal.softwareheritage.org>  Fri, 05 Apr 2019 14:43:28 +0000

swh-storage (0.0.134-1~swh1) unstable-swh; urgency=medium

  * New upstream release 0.0.134     - (tagged by Valentin Lorentz
    <vlorentz@softwareheritage.org> on 2019-04-03 13:38:58 +0200)
  * Upstream changes:     - Don't leak origin ids to the journal.

 -- Software Heritage autobuilder (on jenkins-debian1) <jenkins@jenkins-debian1.internal.softwareheritage.org>  Thu, 04 Apr 2019 10:16:09 +0000

swh-storage (0.0.132-1~swh1) unstable-swh; urgency=medium

  * New upstream release 0.0.132     - (tagged by Valentin Lorentz
    <vlorentz@softwareheritage.org> on 2019-04-01 11:50:30 +0200)
  * Upstream changes:     - Use sha1 instead of bigint as FK from
    origin_visit to snapshot (part 1: add new column)

 -- Software Heritage autobuilder (on jenkins-debian1) <jenkins@jenkins-debian1.internal.softwareheritage.org>  Mon, 01 Apr 2019 13:30:48 +0000

swh-storage (0.0.131-1~swh1) unstable-swh; urgency=medium

  * New upstream release 0.0.131     - (tagged by Nicolas Dandrimont
    <nicolas@dandrimont.eu> on 2019-03-28 17:24:44 +0100)
  * Upstream changes:     - Release swh.storage v0.0.131     - Add
    statsd metrics to storage RPC backend     - Clean up
    snapshot_add/origin_visit_update     - Uniformize RPC backend to use
    POSTs everywhere

 -- Software Heritage autobuilder (on jenkins-debian1) <jenkins@jenkins-debian1.internal.softwareheritage.org>  Thu, 28 Mar 2019 16:34:07 +0000

swh-storage (0.0.130-1~swh1) unstable-swh; urgency=medium

  * New upstream release 0.0.130     - (tagged by Valentin Lorentz
    <vlorentz@softwareheritage.org> on 2019-02-26 10:50:44 +0100)
  * Upstream changes:     - Add an helper function to list all origins
    in the storage.

 -- Software Heritage autobuilder (on jenkins-debian1) <jenkins@jenkins-debian1.internal.softwareheritage.org>  Wed, 13 Mar 2019 14:01:04 +0000

swh-storage (0.0.129-1~swh1) unstable-swh; urgency=medium

  * New upstream release 0.0.129     - (tagged by Valentin Lorentz
    <vlorentz@softwareheritage.org> on 2019-02-27 10:42:29 +0100)
  * Upstream changes:     - Double the timeout of revision_get.     -
    Metadata indexers often hit the limit.

 -- Software Heritage autobuilder (on jenkins-debian1) <jenkins@jenkins-debian1.internal.softwareheritage.org>  Fri, 01 Mar 2019 10:11:28 +0000

swh-storage (0.0.128-1~swh1) unstable-swh; urgency=medium

  * New upstream release 0.0.128     - (tagged by Antoine R. Dumont
    (@ardumont) <antoine.romain.dumont@gmail.com> on 2019-02-21 14:59:22
    +0100)
  * Upstream changes:     - v0.0.128     - api.server: Fix wrong
    exception type     - storage.cli: Fix cli entry point name to the
    expected name (setup.py)

 -- Software Heritage autobuilder (on jenkins-debian1) <jenkins@jenkins-debian1.internal.softwareheritage.org>  Thu, 21 Feb 2019 14:07:23 +0000

swh-storage (0.0.127-1~swh1) unstable-swh; urgency=medium

  * New upstream release 0.0.127     - (tagged by Antoine R. Dumont
    (@ardumont) <antoine.romain.dumont@gmail.com> on 2019-02-21 13:34:19
    +0100)
  * Upstream changes:     - v0.0.127     - api.wsgi: Open wsgi
    entrypoint and check config at startup time     - api.server: Make
    the api server load and check its configuration     -
    swh.storage.cli: Migrate the api server startup in swh.storage.cli

 -- Software Heritage autobuilder (on jenkins-debian1) <jenkins@jenkins-debian1.internal.softwareheritage.org>  Thu, 21 Feb 2019 12:59:48 +0000

swh-storage (0.0.126-1~swh1) unstable-swh; urgency=medium

  * New upstream release 0.0.126     - (tagged by Valentin Lorentz
    <vlorentz@softwareheritage.org> on 2019-02-21 10:18:26 +0100)
  * Upstream changes:     - Double the timeout of snapshot_get_latest.
    - Metadata indexers often hit the limit.

 -- Software Heritage autobuilder (on jenkins-debian1) <jenkins@jenkins-debian1.internal.softwareheritage.org>  Thu, 21 Feb 2019 11:24:52 +0000

swh-storage (0.0.125-1~swh1) unstable-swh; urgency=medium

  * New upstream release 0.0.125     - (tagged by Antoine R. Dumont
    (@ardumont) <antoine.romain.dumont@gmail.com> on 2019-02-14 10:13:31
    +0100)
  * Upstream changes:     - v0.0.125     - api/server: Do not read
    configuration at each request

 -- Software Heritage autobuilder (on jenkins-debian1) <jenkins@jenkins-debian1.internal.softwareheritage.org>  Thu, 14 Feb 2019 16:57:01 +0000

swh-storage (0.0.124-1~swh3) unstable-swh; urgency=low

  * New upstream release, fixing the distribution this time

 -- Antoine R. Dumont (@ardumont) <antoine.romain.dumont@gmail.com>  Thu, 14 Feb 2019 17:51:29 +0100

swh-storage (0.0.124-1~swh2) unstable; urgency=medium

  * New upstream release for dependency fix reasons

 -- Antoine R. Dumont (@ardumont) <antoine.romain.dumont@gmail.com>  Thu, 14 Feb 2019 09:27:55 +0100

swh-storage (0.0.124-1~swh1) unstable-swh; urgency=medium

  * New upstream release 0.0.124     - (tagged by Antoine Lambert
    <antoine.lambert@inria.fr> on 2019-02-12 14:40:53 +0100)
  * Upstream changes:     - version 0.0.124

 -- Software Heritage autobuilder (on jenkins-debian1) <jenkins@jenkins-debian1.internal.softwareheritage.org>  Tue, 12 Feb 2019 13:46:08 +0000

swh-storage (0.0.123-1~swh1) unstable-swh; urgency=medium

  * New upstream release 0.0.123     - (tagged by Antoine R. Dumont
    (@ardumont) <antoine.romain.dumont@gmail.com> on 2019-02-08 15:06:49
    +0100)
  * Upstream changes:     - v0.0.123     - Make Storage.origin_get
    support a list of origins, like other     - Storage.*_get methods.
    - Stop using _to_bytes functions.     - Use the BaseDb (and friends)
    from swh-core

 -- Software Heritage autobuilder (on jenkins-debian1) <jenkins@jenkins-debian1.internal.softwareheritage.org>  Fri, 08 Feb 2019 14:14:18 +0000

swh-storage (0.0.122-1~swh1) unstable-swh; urgency=medium

  * New upstream release 0.0.122     - (tagged by Antoine Lambert
    <antoine.lambert@inria.fr> on 2019-01-28 11:57:27 +0100)
  * Upstream changes:     - version 0.0.122

 -- Software Heritage autobuilder (on jenkins-debian1) <jenkins@jenkins-debian1.internal.softwareheritage.org>  Mon, 28 Jan 2019 11:02:45 +0000

swh-storage (0.0.121-1~swh1) unstable-swh; urgency=medium

  * New upstream release 0.0.121     - (tagged by Antoine Lambert
    <antoine.lambert@inria.fr> on 2019-01-28 11:31:48 +0100)
  * Upstream changes:     - version 0.0.121

 -- Software Heritage autobuilder (on jenkins-debian1) <jenkins@jenkins-debian1.internal.softwareheritage.org>  Mon, 28 Jan 2019 10:36:40 +0000

swh-storage (0.0.120-1~swh1) unstable-swh; urgency=medium

  * New upstream release 0.0.120     - (tagged by Antoine Lambert
    <antoine.lambert@inria.fr> on 2019-01-17 12:04:27 +0100)
  * Upstream changes:     - version 0.0.120

 -- Software Heritage autobuilder (on jenkins-debian1) <jenkins@jenkins-debian1.internal.softwareheritage.org>  Thu, 17 Jan 2019 11:12:47 +0000

swh-storage (0.0.119-1~swh1) unstable-swh; urgency=medium

  * New upstream release 0.0.119     - (tagged by Antoine R. Dumont
    (@ardumont) <antoine.romain.dumont@gmail.com> on 2019-01-11 11:57:13
    +0100)
  * Upstream changes:     - v0.0.119     - listener: Notify Kafka when
    an origin visit is updated

 -- Software Heritage autobuilder (on jenkins-debian1) <jenkins@jenkins-debian1.internal.softwareheritage.org>  Fri, 11 Jan 2019 11:02:07 +0000

swh-storage (0.0.118-1~swh1) unstable-swh; urgency=medium

  * New upstream release 0.0.118     - (tagged by Antoine Lambert
    <antoine.lambert@inria.fr> on 2019-01-09 16:59:15 +0100)
  * Upstream changes:     - version 0.0.118

 -- Software Heritage autobuilder (on jenkins-debian1) <jenkins@jenkins-debian1.internal.softwareheritage.org>  Wed, 09 Jan 2019 18:51:34 +0000

swh-storage (0.0.117-1~swh1) unstable-swh; urgency=medium

  * v0.0.117
  * listener: Adapt decoding behavior depending on the object type

 -- Antoine R. Dumont (@ardumont) <antoine.romain.dumont@gmail.com>  Thu, 20 Dec 2018 14:48:44 +0100

swh-storage (0.0.116-1~swh1) unstable-swh; urgency=medium

  * v0.0.116
  * Update requirements to latest swh.core

 -- Antoine R. Dumont (@ardumont) <antoine.romain.dumont@gmail.com>  Fri, 14 Dec 2018 15:57:04 +0100

swh-storage (0.0.115-1~swh1) unstable-swh; urgency=medium

  * version 0.0.115

 -- Antoine Lambert <antoine.lambert@inria.fr>  Fri, 14 Dec 2018 15:47:52 +0100

swh-storage (0.0.114-1~swh1) unstable-swh; urgency=medium

  * version 0.0.114

 -- Antoine Lambert <antoine.lambert@inria.fr>  Wed, 05 Dec 2018 10:59:49 +0100

swh-storage (0.0.113-1~swh1) unstable-swh; urgency=medium

  * v0.0.113
  * in-memory storage: Add recursive argument to directory_ls endpoint

 -- Antoine R. Dumont (@ardumont) <antoine.romain.dumont@gmail.com>  Fri, 30 Nov 2018 11:56:44 +0100

swh-storage (0.0.112-1~swh1) unstable-swh; urgency=medium

  * v0.0.112
  * in-memory storage: Align with existing storage
  * docstring: Improvements and adapt according to api
  * doc: update index to match new swh-doc format
  * Increase test coverage for stat_counters + fix its bugs.

 -- Antoine R. Dumont (@ardumont) <antoine.romain.dumont@gmail.com>  Fri, 30 Nov 2018 10:28:02 +0100

swh-storage (0.0.111-1~swh1) unstable-swh; urgency=medium

  * v0.0.111
  * Move generative tests in their own module
  * Open in-memory storage implementation

 -- Antoine R. Dumont (@ardumont) <antoine.romain.dumont@gmail.com>  Wed, 21 Nov 2018 08:55:14 +0100

swh-storage (0.0.110-1~swh1) unstable-swh; urgency=medium

  * v0.0.110
  * storage: Open content_get_range endpoint
  * tests: Start using hypothesis for tests generation
  * Improvements: Remove SQLisms from the tests and API
  * docs: Document metadata providers

 -- Antoine R. Dumont (@ardumont) <antoine.romain.dumont@gmail.com>  Fri, 16 Nov 2018 11:53:14 +0100

swh-storage (0.0.109-1~swh1) unstable-swh; urgency=medium

  * version 0.0.109

 -- Antoine Lambert <antoine.lambert@inria.fr>  Mon, 12 Nov 2018 14:11:09 +0100

swh-storage (0.0.108-1~swh1) unstable-swh; urgency=medium

  * Release swh.storage v0.0.108
  * Add a function to get a full snapshot from the paginated view

 -- Nicolas Dandrimont <nicolas@dandrimont.eu>  Thu, 18 Oct 2018 18:32:10 +0200

swh-storage (0.0.107-1~swh1) unstable-swh; urgency=medium

  * Release swh.storage v0.0.107
  * Enable pagination of snapshot branches
  * Drop occurrence-related tables
  * Drop entity-related tables

 -- Nicolas Dandrimont <nicolas@dandrimont.eu>  Wed, 17 Oct 2018 15:06:07 +0200

swh-storage (0.0.106-1~swh1) unstable-swh; urgency=medium

  * Release swh.storage v0.0.106
  * Fix origin_visit_get_latest_snapshot logic
  * Improve directory iterator
  * Drop backwards compatibility between snapshots and occurrences
  * Drop the occurrence table

 -- Nicolas Dandrimont <nicolas@dandrimont.eu>  Mon, 08 Oct 2018 17:03:54 +0200

swh-storage (0.0.105-1~swh1) unstable-swh; urgency=medium

  * v0.0.105
  * Increase directory_ls endpoint to 20 seconds
  * Add snapshot to the stats endpoint
  * Improve documentation

 -- Antoine R. Dumont (@ardumont) <antoine.romain.dumont@gmail.com>  Mon, 10 Sep 2018 11:36:27 +0200

swh-storage (0.0.104-1~swh1) unstable-swh; urgency=medium

  * version 0.0.104

 -- Antoine Lambert <antoine.lambert@inria.fr>  Wed, 29 Aug 2018 15:55:37 +0200

swh-storage (0.0.103-1~swh1) unstable-swh; urgency=medium

  * v0.0.103
  * swh.storage.storage: origin_add returns updated list of dict with id

 -- Antoine R. Dumont (@ardumont) <antoine.romain.dumont@gmail.com>  Mon, 30 Jul 2018 11:47:53 +0200

swh-storage (0.0.102-1~swh1) unstable-swh; urgency=medium

  * Release swh-storage v0.0.102
  * Stop using temporary tables for read-only queries
  * Add timeouts for some read-only queries

 -- Nicolas Dandrimont <nicolas@dandrimont.eu>  Tue, 05 Jun 2018 14:06:54 +0200

swh-storage (0.0.101-1~swh1) unstable-swh; urgency=medium

  * v0.0.101
  * swh.storage.api.client: Permit to specify the query timeout option

 -- Antoine R. Dumont (@ardumont) <antoine.romain.dumont@gmail.com>  Thu, 24 May 2018 12:13:51 +0200

swh-storage (0.0.100-1~swh1) unstable-swh; urgency=medium

  * Release swh.storage v0.0.100
  * remote api: only instantiate storage once per import
  * add thread-awareness to the storage implementation
  * properly cleanup after tests
  * parallelize objstorage and storage additions

 -- Nicolas Dandrimont <nicolas@dandrimont.eu>  Sat, 12 May 2018 18:12:40 +0200

swh-storage (0.0.99-1~swh1) unstable-swh; urgency=medium

  * v0.0.99
  * storage: Add methods to compute directories/revisions diff
  * Add a new table for "bucketed" object counts
  * doc: update table clusters in SQL diagram
  * swh.storage.content_missing: Improve docstring

 -- Antoine R. Dumont (@ardumont) <antoine.romain.dumont@gmail.com>  Tue, 20 Feb 2018 13:32:25 +0100

swh-storage (0.0.98-1~swh1) unstable-swh; urgency=medium

  * Release swh.storage v0.0.98
  * Switch backwards compatibility for snapshots off

 -- Nicolas Dandrimont <nicolas@dandrimont.eu>  Tue, 06 Feb 2018 15:27:15 +0100

swh-storage (0.0.97-1~swh1) unstable-swh; urgency=medium

  * Release swh.storage v0.0.97
  * refactor database initialization
  * use a separate thread instead of a temporary file for COPY
    operations
  * add more snapshot-related endpoints

 -- Nicolas Dandrimont <nicolas@dandrimont.eu>  Tue, 06 Feb 2018 14:07:07 +0100

swh-storage (0.0.96-1~swh1) unstable-swh; urgency=medium

  * Release swh.storage v0.0.96
  * Add snapshot models
  * Add support for hg revision type

 -- Nicolas Dandrimont <nicolas@dandrimont.eu>  Tue, 19 Dec 2017 16:25:57 +0100

swh-storage (0.0.95-1~swh1) unstable-swh; urgency=medium

  * v0.0.95
  * swh.storage: Rename indexer_configuration to tool
  * swh.storage: Migrate indexer model to its own model

 -- Antoine R. Dumont (@ardumont) <antoine.romain.dumont@gmail.com>  Thu, 07 Dec 2017 09:56:31 +0100

swh-storage (0.0.94-1~swh1) unstable-swh; urgency=medium

  * v0.0.94
  * Open searching origins methods to storage

 -- Antoine R. Dumont (@ardumont) <antoine.romain.dumont@gmail.com>  Tue, 05 Dec 2017 12:32:57 +0100

swh-storage (0.0.93-1~swh1) unstable-swh; urgency=medium

  * v0.0.93
  * swh.storage: Open indexer_configuration_add endpoint
  * swh-data: Update content mimetype indexer configuration
  * origin_visit_get: make order repeatable
  * db: Make unique indices actually unique and vice versa
  * Add origin_metadata endpoints (add, get, etc...)
  * cleanup: Remove unused content provenance cache tables

 -- Antoine R. Dumont (@ardumont) <antoine.romain.dumont@gmail.com>  Fri, 24 Nov 2017 11:14:11 +0100

swh-storage (0.0.92-1~swh1) unstable-swh; urgency=medium

  * Release swh.storage v0.0.92
  * make swh.storage.schemata work on SQLAlchemy 1.0

 -- Nicolas Dandrimont <nicolas@dandrimont.eu>  Thu, 12 Oct 2017 19:51:24 +0200

swh-storage (0.0.91-1~swh1) unstable-swh; urgency=medium

  * Release swh.storage version 0.0.91
  * Update packaging runes

 -- Nicolas Dandrimont <nicolas@dandrimont.eu>  Thu, 12 Oct 2017 18:41:46 +0200

swh-storage (0.0.90-1~swh1) unstable-swh; urgency=medium

  * Release swh.storage v0.0.90
  * Remove leaky dependency on python3-kafka

 -- Nicolas Dandrimont <nicolas@dandrimont.eu>  Wed, 11 Oct 2017 18:53:22 +0200

swh-storage (0.0.89-1~swh1) unstable-swh; urgency=medium

  * Release swh.storage v0.0.89
  * Add new package for ancillary schemata
  * Add new metadata-related entry points
  * Update for new swh.model

 -- Nicolas Dandrimont <nicolas@dandrimont.eu>  Wed, 11 Oct 2017 17:39:29 +0200

swh-storage (0.0.88-1~swh1) unstable-swh; urgency=medium

  * Release swh.storage v0.0.88
  * Move the archiver to its own module
  * Prepare building for stretch

 -- Nicolas Dandrimont <nicolas@dandrimont.eu>  Fri, 30 Jun 2017 14:52:12 +0200

swh-storage (0.0.87-1~swh1) unstable-swh; urgency=medium

  * Release swh.storage v0.0.87
  * update tasks to new swh.scheduler api

 -- Nicolas Dandrimont <nicolas@dandrimont.eu>  Mon, 12 Jun 2017 17:54:11 +0200

swh-storage (0.0.86-1~swh1) unstable-swh; urgency=medium

  * Release swh.storage v0.0.86
  * archiver updates

 -- Nicolas Dandrimont <nicolas@dandrimont.eu>  Tue, 06 Jun 2017 18:43:43 +0200

swh-storage (0.0.85-1~swh1) unstable-swh; urgency=medium

  * v0.0.85
  * Improve license endpoint's unknown license policy

 -- Antoine R. Dumont (@ardumont) <antoine.romain.dumont@gmail.com>  Tue, 06 Jun 2017 17:55:40 +0200

swh-storage (0.0.84-1~swh1) unstable-swh; urgency=medium

  * v0.0.84
  * Update indexer endpoints to use indexer configuration id
  * Add indexer configuration endpoint

 -- Antoine R. Dumont (@ardumont) <antoine.romain.dumont@gmail.com>  Fri, 02 Jun 2017 16:16:47 +0200

swh-storage (0.0.83-1~swh1) unstable-swh; urgency=medium

  * v0.0.83
  * Add blake2s256 new hash computation on content

 -- Antoine R. Dumont (@ardumont) <antoine.romain.dumont@gmail.com>  Fri, 31 Mar 2017 12:27:09 +0200

swh-storage (0.0.82-1~swh1) unstable-swh; urgency=medium

  * v0.0.82
  * swh.storage.listener: Subscribe to new origin notifications
  * sql/swh-func: improve equality check on the three columns for
    swh_content_missing
  * swh.storage: add length to directory listing primitives
  * refactoring: Migrate from swh.core.hashutil to swh.model.hashutil
  * swh.storage.archiver.updater: Create a content updater journal
    client
  * vault: add a git fast-import cooker
  * vault: generic cache to allow multiple cooker types and formats

 -- Antoine R. Dumont (@ardumont) <antoine.romain.dumont@gmail.com>  Tue, 21 Mar 2017 14:50:16 +0100

swh-storage (0.0.81-1~swh1) unstable-swh; urgency=medium

  * Release swh.storage v0.0.81
  * archiver improvements for mass injection in azure

 -- Nicolas Dandrimont <nicolas@dandrimont.eu>  Thu, 09 Mar 2017 11:15:28 +0100

swh-storage (0.0.80-1~swh1) unstable-swh; urgency=medium

  * Release swh.storage v0.0.80
  * archiver improvements related to the mass injection of contents in
    azure
  * updates to the vault cooker

 -- Nicolas Dandrimont <nicolas@dandrimont.eu>  Tue, 07 Mar 2017 15:12:35 +0100

swh-storage (0.0.79-1~swh1) unstable-swh; urgency=medium

  * Release swh.storage v0.0.79
  * archiver: keep counts of objects in each archive
  * converters: normalize timestamps using swh.model

 -- Nicolas Dandrimont <nicolas@dandrimont.eu>  Tue, 14 Feb 2017 19:37:36 +0100

swh-storage (0.0.78-1~swh1) unstable-swh; urgency=medium

  * v0.0.78
  * Refactoring some common code into swh.core + adaptation api calls in
  * swh.objstorage and swh.storage (storage and vault)

 -- Antoine R. Dumont (@ardumont) <antoine.romain.dumont@gmail.com>  Thu, 26 Jan 2017 15:08:03 +0100

swh-storage (0.0.77-1~swh1) unstable-swh; urgency=medium

  * v0.0.77
  * Paginate results for origin_visits endpoint

 -- Antoine R. Dumont (@ardumont) <antoine.romain.dumont@gmail.com>  Thu, 19 Jan 2017 14:41:49 +0100

swh-storage (0.0.76-1~swh1) unstable-swh; urgency=medium

  * v0.0.76
  * Unify storage and objstorage configuration and instantiation
    functions

 -- Antoine R. Dumont (@ardumont) <antoine.romain.dumont@gmail.com>  Thu, 15 Dec 2016 18:25:58 +0100

swh-storage (0.0.75-1~swh1) unstable-swh; urgency=medium

  * v0.0.75
  * Add information on indexer tools (T610)

 -- Antoine R. Dumont (@ardumont) <antoine.romain.dumont@gmail.com>  Fri, 02 Dec 2016 18:21:36 +0100

swh-storage (0.0.74-1~swh1) unstable-swh; urgency=medium

  * v0.0.74
  * Use strict equality for content ctags' symbols search

 -- Antoine R. Dumont (@ardumont) <antoine.romain.dumont@gmail.com>  Tue, 29 Nov 2016 17:25:29 +0100

swh-storage (0.0.73-1~swh1) unstable-swh; urgency=medium

  * v0.0.73
  * Improve ctags search query for edge cases

 -- Antoine R. Dumont (@ardumont) <antoine.romain.dumont@gmail.com>  Mon, 28 Nov 2016 16:34:55 +0100

swh-storage (0.0.72-1~swh1) unstable-swh; urgency=medium

  * v0.0.72
  * Permit pagination on content_ctags_search api endpoint

 -- Antoine R. Dumont (@ardumont) <antoine.romain.dumont@gmail.com>  Thu, 24 Nov 2016 14:19:29 +0100

swh-storage (0.0.71-1~swh1) unstable-swh; urgency=medium

  * v0.0.71
  * Open full-text search endpoint on ctags

 -- Antoine R. Dumont (@ardumont) <antoine.romain.dumont@gmail.com>  Wed, 23 Nov 2016 17:33:51 +0100

swh-storage (0.0.70-1~swh1) unstable-swh; urgency=medium

  * v0.0.70
  * Add new license endpoints (add/get)
  * Update ctags endpoints to align update conflict policy

 -- Antoine R. Dumont (@ardumont) <antoine.romain.dumont@gmail.com>  Thu, 10 Nov 2016 17:27:49 +0100

swh-storage (0.0.69-1~swh1) unstable-swh; urgency=medium

  * v0.0.69
  * storage: Open ctags entry points (missing, add, get)
  * storage: allow adding several origins at once

 -- Antoine R. Dumont (@ardumont) <antoine.romain.dumont@gmail.com>  Thu, 20 Oct 2016 16:07:07 +0200

swh-storage (0.0.68-1~swh1) unstable-swh; urgency=medium

  * v0.0.68
  * indexer: Open mimetype/language get endpoints
  * indexer: Add the mimetype/language add function with conflict_update
    flag
  * archiver: Extend worker-to-backend to transmit messages to another
  * queue (once done)

 -- Antoine R. Dumont (@ardumont) <antoine.romain.dumont@gmail.com>  Thu, 13 Oct 2016 15:30:21 +0200

swh-storage (0.0.67-1~swh1) unstable-swh; urgency=medium

  * v0.0.67
  * Fix provenance storage init function

 -- Antoine R. Dumont (@ardumont) <antoine.romain.dumont@gmail.com>  Wed, 12 Oct 2016 02:24:12 +0200

swh-storage (0.0.66-1~swh1) unstable-swh; urgency=medium

  * v0.0.66
  * Improve provenance configuration format

 -- Antoine R. Dumont (@ardumont) <antoine.romain.dumont@gmail.com>  Wed, 12 Oct 2016 01:39:26 +0200

swh-storage (0.0.65-1~swh1) unstable-swh; urgency=medium

  * v0.0.65
  * Open api entry points for swh.indexer about content mimetype and
  * language
  * Update schema graph to latest version

 -- Antoine R. Dumont (@ardumont) <antoine.romain.dumont@gmail.com>  Sat, 08 Oct 2016 10:00:30 +0200

swh-storage (0.0.64-1~swh1) unstable-swh; urgency=medium

  * v0.0.64
  * Fix: Missing incremented version 5 for archiver.dbversion
  * Retrieve information on a content cached
  * sql/swh-func: content cache populates lines in deterministic order

 -- Antoine R. Dumont (@ardumont) <antoine.romain.dumont@gmail.com>  Thu, 29 Sep 2016 21:50:59 +0200

swh-storage (0.0.63-1~swh1) unstable-swh; urgency=medium

  * v0.0.63
  * Make the 'worker to backend' destination agnostic (message
    parameter)
  * Improve 'unknown sha1' policy (archiver db can lag behind swh db)
  * Improve 'force copy' policy

 -- Antoine R. Dumont (@ardumont) <antoine.romain.dumont@gmail.com>  Fri, 23 Sep 2016 12:29:50 +0200

swh-storage (0.0.62-1~swh1) unstable-swh; urgency=medium

  * Release swh.storage v0.0.62
  * Updates to the provenance cache to reduce churn on the main tables

 -- Nicolas Dandrimont <nicolas@dandrimont.eu>  Thu, 22 Sep 2016 18:54:52 +0200

swh-storage (0.0.61-1~swh1) unstable-swh; urgency=medium

  * v0.0.61
  * Handle copies of unregistered sha1 in archiver db
  * Fix copy to only the targeted destination
  * Update to latest python3-swh.core dependency

 -- Antoine R. Dumont (@ardumont) <antoine.romain.dumont@gmail.com>  Thu, 22 Sep 2016 13:44:05 +0200

swh-storage (0.0.60-1~swh1) unstable-swh; urgency=medium

  * v0.0.60
  * Update archiver dependencies

 -- Antoine R. Dumont (@ardumont) <antoine.romain.dumont@gmail.com>  Tue, 20 Sep 2016 16:46:48 +0200

swh-storage (0.0.59-1~swh1) unstable-swh; urgency=medium

  * v0.0.59
  * Unify configuration property between director/worker
  * Deal with potential missing contents in the archiver db
  * Improve get_contents_error implementation
  * Remove dead code in swh.storage.db about archiver

 -- Antoine R. Dumont (@ardumont) <antoine.romain.dumont@gmail.com>  Sat, 17 Sep 2016 12:50:14 +0200

swh-storage (0.0.58-1~swh1) unstable-swh; urgency=medium

  * v0.0.58
  * ArchiverDirectorToBackend reads sha1 from stdin and sends chunks of
    sha1
  * for archival.

 -- Antoine R. Dumont (@ardumont) <antoine.romain.dumont@gmail.com>  Fri, 16 Sep 2016 22:17:14 +0200

swh-storage (0.0.57-1~swh1) unstable-swh; urgency=medium

  * v0.0.57
  * Update swh.storage.archiver

 -- Antoine R. Dumont (@ardumont) <antoine.romain.dumont@gmail.com>  Thu, 15 Sep 2016 16:30:11 +0200

swh-storage (0.0.56-1~swh1) unstable-swh; urgency=medium

  * v0.0.56
  * Vault: Add vault implementation (directory cooker & cache
  * implementation + its api)
  * Archiver: Add another archiver implementation (direct to backend)

 -- Antoine R. Dumont (@ardumont) <antoine.romain.dumont@gmail.com>  Thu, 15 Sep 2016 10:56:35 +0200

swh-storage (0.0.55-1~swh1) unstable-swh; urgency=medium

  * v0.0.55
  * Fix origin_visit endpoint

 -- Antoine R. Dumont (@ardumont) <antoine.romain.dumont@gmail.com>  Thu, 08 Sep 2016 15:21:28 +0200

swh-storage (0.0.54-1~swh1) unstable-swh; urgency=medium

  * v0.0.54
  * Open origin_visit_get_by entry point

 -- Antoine R. Dumont (@ardumont) <antoine.romain.dumont@gmail.com>  Mon, 05 Sep 2016 12:36:34 +0200

swh-storage (0.0.53-1~swh1) unstable-swh; urgency=medium

  * v0.0.53
  * Add cache about content provenance
  * debian: fix python3-swh.storage.archiver runtime dependency
  * debian: create new package python3-swh.storage.provenance

 -- Antoine R. Dumont (@ardumont) <antoine.romain.dumont@gmail.com>  Fri, 02 Sep 2016 11:14:09 +0200

swh-storage (0.0.52-1~swh1) unstable-swh; urgency=medium

  * v0.0.52
  * Package python3-swh.storage.archiver

 -- Antoine R. Dumont (@ardumont) <antoine.romain.dumont@gmail.com>  Thu, 25 Aug 2016 14:55:23 +0200

swh-storage (0.0.51-1~swh1) unstable-swh; urgency=medium

  * Release swh.storage v0.0.51
  * Add new metadata column to origin_visit
  * Update swh-add-directory script for updated API

 -- Nicolas Dandrimont <nicolas@dandrimont.eu>  Wed, 24 Aug 2016 14:36:03 +0200

swh-storage (0.0.50-1~swh1) unstable-swh; urgency=medium

  * v0.0.50
  * Add a function to pull (only) metadata for a list of contents
  * Update occurrence_add api entry point to properly deal with
    origin_visit
  * Add origin_visit api entry points to create/update origin_visit

 -- Antoine R. Dumont (@ardumont) <antoine.romain.dumont@gmail.com>  Tue, 23 Aug 2016 16:29:26 +0200

swh-storage (0.0.49-1~swh1) unstable-swh; urgency=medium

  * Release swh.storage v0.0.49
  * Proper dependency on python3-kafka

 -- Nicolas Dandrimont <nicolas@dandrimont.eu>  Fri, 19 Aug 2016 13:45:52 +0200

swh-storage (0.0.48-1~swh1) unstable-swh; urgency=medium

  * Release swh.storage v0.0.48
  * Updates to the archiver
  * Notification support for new object creations

 -- Nicolas Dandrimont <nicolas@dandrimont.eu>  Fri, 19 Aug 2016 12:13:50 +0200

swh-storage (0.0.47-1~swh1) unstable-swh; urgency=medium

  * Release swh.storage v0.0.47
  * Update storage archiver to new schemaless schema

 -- Nicolas Dandrimont <nicolas@dandrimont.eu>  Fri, 22 Jul 2016 16:59:19 +0200

swh-storage (0.0.46-1~swh1) unstable-swh; urgency=medium

  * v0.0.46
  * Update archiver bootstrap

 -- Antoine R. Dumont (@ardumont) <antoine.romain.dumont@gmail.com>  Wed, 20 Jul 2016 19:04:42 +0200

swh-storage (0.0.45-1~swh1) unstable-swh; urgency=medium

  * v0.0.45
  * Separate swh.storage.archiver's db from swh.storage.storage

 -- Antoine R. Dumont (@ardumont) <antoine.romain.dumont@gmail.com>  Tue, 19 Jul 2016 15:05:36 +0200

swh-storage (0.0.44-1~swh1) unstable-swh; urgency=medium

  * v0.0.44
  * Open listing visits per origin api

 -- Quentin Campos <qcampos@etud.u-pem.fr>  Fri, 08 Jul 2016 11:27:10 +0200

swh-storage (0.0.43-1~swh1) unstable-swh; urgency=medium

  * v0.0.43
  * Extract objstorage to its own package swh.objstorage

 -- Quentin Campos <qcampos@etud.u-pem.fr>  Mon, 27 Jun 2016 14:57:12 +0200

swh-storage (0.0.42-1~swh1) unstable-swh; urgency=medium

  * Add an object storage multiplexer to allow transition between
    multiple versions of object storages.

 -- Quentin Campos <qcampos@etud.u-pem.fr>  Tue, 21 Jun 2016 15:03:52 +0200

swh-storage (0.0.41-1~swh1) unstable-swh; urgency=medium

  * Refactoring of the object storage in order to allow multiple
    versions of it, as well as a multiplexer for version transition.

 -- Quentin Campos <qcampos@etud.u-pem.fr>  Thu, 16 Jun 2016 15:54:16 +0200

swh-storage (0.0.40-1~swh1) unstable-swh; urgency=medium

  * Release swh.storage v0.0.40:
  * Refactor objstorage to allow for different implementations
  * Updates to the checker functionality
  * Bump swh.core dependency to v0.0.20

 -- Nicolas Dandrimont <nicolas@dandrimont.eu>  Tue, 14 Jun 2016 17:25:42 +0200

swh-storage (0.0.39-1~swh1) unstable-swh; urgency=medium

  * v0.0.39
  * Add run_from_webserver function for objstorage api server
  * Add unique identifier message on default api server route endpoints

 -- Antoine R. Dumont (@ardumont) <antoine.romain.dumont@gmail.com>  Fri, 20 May 2016 15:27:34 +0200

swh-storage (0.0.38-1~swh1) unstable-swh; urgency=medium

  * v0.0.38
  * Add an http api for object storage
  * Implement an archiver to perform backup copies

 -- Quentin Campos <qcampos@etud.u-pem.fr>  Fri, 20 May 2016 14:40:14 +0200

swh-storage (0.0.37-1~swh1) unstable-swh; urgency=medium

  * Release swh.storage v0.0.37
  * Add fullname to person table
  * Add svn as a revision type

 -- Nicolas Dandrimont <nicolas@dandrimont.eu>  Fri, 08 Apr 2016 16:44:24 +0200

swh-storage (0.0.36-1~swh1) unstable-swh; urgency=medium

  * Release swh.storage v0.0.36
  * Add json-schema documentation for the jsonb fields
  * Overhaul entity handling

 -- Nicolas Dandrimont <nicolas@dandrimont.eu>  Wed, 16 Mar 2016 17:27:17 +0100

swh-storage (0.0.35-1~swh1) unstable-swh; urgency=medium

  * Release swh-storage v0.0.35
  * Factor in temporary tables with only an id (db v059)
  * Allow generic object search by sha1_git (db v060)

 -- Nicolas Dandrimont <nicolas@dandrimont.eu>  Thu, 25 Feb 2016 16:21:01 +0100

swh-storage (0.0.34-1~swh1) unstable-swh; urgency=medium

  * Release swh.storage version 0.0.34
  * occurrence improvements
  * commit metadata improvements

 -- Nicolas Dandrimont <nicolas@dandrimont.eu>  Fri, 19 Feb 2016 18:20:07 +0100

swh-storage (0.0.33-1~swh1) unstable-swh; urgency=medium

  * Bump swh.storage to version 0.0.33

 -- Nicolas Dandrimont <nicolas@dandrimont.eu>  Fri, 05 Feb 2016 11:17:00 +0100

swh-storage (0.0.32-1~swh1) unstable-swh; urgency=medium

  * v0.0.32
  * Let the person's id flow
  * sql/upgrades/051: 050->051 schema change
  * sql/upgrades/050: 049->050 schema change - Clean up obsolete
    functions
  * sql/upgrades/049: Final take for 048->049 schema change.
  * sql: Use a new schema for occurrences

 -- Antoine R. Dumont (@ardumont) <antoine.romain.dumont@gmail.com>  Fri, 29 Jan 2016 17:44:27 +0100

swh-storage (0.0.31-1~swh1) unstable-swh; urgency=medium

  * v0.0.31
  * Deal with occurrence_history.branch, occurrence.branch, release.name
    as bytes

 -- Antoine R. Dumont (@ardumont) <antoine.romain.dumont@gmail.com>  Wed, 27 Jan 2016 15:45:53 +0100

swh-storage (0.0.30-1~swh1) unstable-swh; urgency=medium

  * Prepare swh.storage v0.0.30 release
  * type-agnostic occurrences and revisions

 -- Nicolas Dandrimont <nicolas@dandrimont.eu>  Tue, 26 Jan 2016 07:36:43 +0100

swh-storage (0.0.29-1~swh1) unstable-swh; urgency=medium

  * v0.0.29
  * New:
  * Upgrade sql schema to 041→043
  * Deal with communication downtime between clients and storage
  * Open occurrence_get(origin_id) to retrieve latest occurrences per
    origin
  * Open release_get_by to retrieve a release by origin
  * Open directory_get to retrieve information on directory by id
  * Open entity_get to retrieve information on entity + hierarchy from
    its uuid
  * Open directory_get that retrieve information on directory per id
  * Update:
  * directory_get/directory_ls: Rename to directory_ls
  * revision_log: update to retrieve logs from multiple root revisions
  * revision_get_by: branch name filtering is now optional

 -- Antoine R. Dumont (@ardumont) <antoine.romain.dumont@gmail.com>  Wed, 20 Jan 2016 16:15:50 +0100

swh-storage (0.0.28-1~swh1) unstable-swh; urgency=medium

  * v0.0.28
  * Open entity_get api

 -- Antoine R. Dumont (@ardumont) <antoine.romain.dumont@gmail.com>  Fri, 15 Jan 2016 16:37:27 +0100

swh-storage (0.0.27-1~swh1) unstable-swh; urgency=medium

  * v0.0.27
  * Open directory_entry_get_by_path api
  * Improve get_revision_by api performance
  * sql/swh-schema: add index on origin(type, url) --> improve origin
    lookup api
  * Bump to 039 db version

 -- Antoine R. Dumont (@ardumont) <antoine.romain.dumont@gmail.com>  Fri, 15 Jan 2016 12:42:47 +0100

swh-storage (0.0.26-1~swh1) unstable-swh; urgency=medium

  * v0.0.26
  * Open revision_get_by to retrieve a revision by occurrence criterion
    filtering
  * sql/upgrades/036: add 035→036 upgrade script

 -- Antoine R. Dumont (@ardumont) <antoine.romain.dumont@gmail.com>  Wed, 13 Jan 2016 12:46:44 +0100

swh-storage (0.0.25-1~swh1) unstable-swh; urgency=medium

  * v0.0.25
  * Limit results in swh_revision_list*
  * Create the package to align the current db production version on
    https://archive.softwareheritage.org/

 -- Antoine R. Dumont (@ardumont) <antoine.romain.dumont@gmail.com>  Fri, 08 Jan 2016 11:33:08 +0100

swh-storage (0.0.24-1~swh1) unstable-swh; urgency=medium

  * Prepare swh.storage release v0.0.24
  * Add a limit argument to revision_log

 -- Nicolas Dandrimont <nicolas@dandrimont.eu>  Wed, 06 Jan 2016 15:12:53 +0100

swh-storage (0.0.23-1~swh1) unstable-swh; urgency=medium

  * v0.0.23
  * Protect against overflow, wrapped in ValueError for client
  * Fix relative path import for remote storage.
  * api to retrieve revision_log is now 'parents' aware

 -- Antoine R. Dumont (@ardumont) <antoine.romain.dumont@gmail.com>  Wed, 06 Jan 2016 11:30:58 +0100

swh-storage (0.0.22-1~swh1) unstable-swh; urgency=medium

  * Release v0.0.22
  * Fix relative import for remote storage

 -- Nicolas Dandrimont <nicolas@dandrimont.eu>  Wed, 16 Dec 2015 16:04:48 +0100

swh-storage (0.0.21-1~swh1) unstable-swh; urgency=medium

  * Prepare release v0.0.21
  * Protect the storage api client from overflows
  * Add a get_storage function mapping to local or remote storage

 -- Nicolas Dandrimont <nicolas@dandrimont.eu>  Wed, 16 Dec 2015 13:34:46 +0100

swh-storage (0.0.20-1~swh1) unstable-swh; urgency=medium

  * v0.0.20
  * allow numeric timestamps with offset
  * Open revision_log api
  * start migration to swh.model

 -- Antoine R. Dumont (@ardumont) <antoine.romain.dumont@gmail.com>  Mon, 07 Dec 2015 15:20:36 +0100

swh-storage (0.0.19-1~swh1) unstable-swh; urgency=medium

  * v0.0.19
  * Improve directory listing with content data
  * Open person_get
  * Open release_get data reading
  * Improve origin_get api
  * Effort to unify api output on dict (for read)
  * Migrate backend to 032

 -- Antoine R. Dumont (@ardumont) <antoine.romain.dumont@gmail.com>  Fri, 27 Nov 2015 13:33:34 +0100

swh-storage (0.0.18-1~swh1) unstable-swh; urgency=medium

  * v0.0.18
  * Improve origin_get to permit retrieval per id
  * Update directory_get implementation (add join from
  * directory_entry_file to content)
  * Open release_get : [sha1] -> [Release]

 -- Antoine R. Dumont (@ardumont) <antoine.romain.dumont@gmail.com>  Thu, 19 Nov 2015 11:18:35 +0100

swh-storage (0.0.17-1~swh1) unstable-swh; urgency=medium

  * Prepare deployment of swh.storage v0.0.17
  * Add some entity related entry points

 -- Nicolas Dandrimont <nicolas@dandrimont.eu>  Tue, 03 Nov 2015 16:40:59 +0100

swh-storage (0.0.16-1~swh1) unstable-swh; urgency=medium

  * v0.0.16
  * Add metadata column in revision (db version 29)
  * cache http connection for remote storage client

 -- Antoine R. Dumont (@ardumont) <antoine.romain.dumont@gmail.com>  Thu, 29 Oct 2015 10:29:00 +0100

swh-storage (0.0.15-1~swh1) unstable-swh; urgency=medium

  * Prepare deployment of swh.storage v0.0.15
  * Allow population of fetch_history
  * Update organizations / projects as entities
  * Use schema v028 for directory addition

 -- Nicolas Dandrimont <nicolas@dandrimont.eu>  Tue, 27 Oct 2015 11:43:39 +0100

swh-storage (0.0.14-1~swh1) unstable-swh; urgency=medium

  * Prepare swh.storage v0.0.14 deployment

 -- Nicolas Dandrimont <nicolas@dandrimont.eu>  Fri, 16 Oct 2015 15:34:08 +0200

swh-storage (0.0.13-1~swh1) unstable-swh; urgency=medium

  * Prepare deploying swh.storage v0.0.13

 -- Nicolas Dandrimont <nicolas@dandrimont.eu>  Fri, 16 Oct 2015 14:51:44 +0200

swh-storage (0.0.12-1~swh1) unstable-swh; urgency=medium

  * Prepare deploying swh.storage v0.0.12

 -- Nicolas Dandrimont <nicolas@dandrimont.eu>  Tue, 13 Oct 2015 12:39:18 +0200

swh-storage (0.0.11-1~swh1) unstable-swh; urgency=medium

  * Preparing deployment of swh.storage v0.0.11

 -- Nicolas Dandrimont <nicolas@dandrimont.eu>  Fri, 09 Oct 2015 17:44:51 +0200

swh-storage (0.0.10-1~swh1) unstable-swh; urgency=medium

  * Prepare deployment of swh.storage v0.0.10

 -- Nicolas Dandrimont <nicolas@dandrimont.eu>  Tue, 06 Oct 2015 17:37:00 +0200

swh-storage (0.0.9-1~swh1) unstable-swh; urgency=medium

  * Prepare deployment of swh.storage v0.0.9

 -- Nicolas Dandrimont <nicolas@dandrimont.eu>  Thu, 01 Oct 2015 19:03:00 +0200

swh-storage (0.0.8-1~swh1) unstable-swh; urgency=medium

  * Prepare deployment of swh.storage v0.0.8

 -- Nicolas Dandrimont <nicolas@dandrimont.eu>  Thu, 01 Oct 2015 11:32:46 +0200

swh-storage (0.0.7-1~swh1) unstable-swh; urgency=medium

  * Prepare deployment of swh.storage v0.0.7

 -- Nicolas Dandrimont <nicolas@dandrimont.eu>  Tue, 29 Sep 2015 16:52:54 +0200

swh-storage (0.0.6-1~swh1) unstable-swh; urgency=medium

  * Prepare deployment of swh.storage v0.0.6

 -- Nicolas Dandrimont <nicolas@dandrimont.eu>  Tue, 29 Sep 2015 16:43:24 +0200

swh-storage (0.0.5-1~swh1) unstable-swh; urgency=medium

  * Prepare deploying swh.storage v0.0.5

 -- Nicolas Dandrimont <nicolas@dandrimont.eu>  Tue, 29 Sep 2015 16:27:00 +0200

swh-storage (0.0.1-1~swh1) unstable-swh; urgency=medium

  * Initial release
  * swh.storage.api: Properly escape arbitrary byte sequences in
    arguments

 -- Nicolas Dandrimont <nicolas@dandrimont.eu>  Tue, 22 Sep 2015 17:02:34 +0200<|MERGE_RESOLUTION|>--- conflicted
+++ resolved
@@ -1,10 +1,3 @@
-<<<<<<< HEAD
-swh-storage (1.3.2-1~swh1~bpo10+1) buster-swh; urgency=medium
-
-  * Rebuild for buster-swh
-
- -- Software Heritage autobuilder (on jenkins-debian1) <jenkins@jenkins-debian1.internal.softwareheritage.org>  Mon, 25 Apr 2022 12:48:49 +0000
-=======
 swh-storage (1.4.0-1~swh1) unstable-swh; urgency=medium
 
   * New upstream release 1.4.0     - (tagged by Valentin Lorentz
@@ -14,7 +7,6 @@
     warnings
 
  -- Software Heritage autobuilder (on jenkins-debian1) <jenkins@jenkins-debian1.internal.softwareheritage.org>  Tue, 03 May 2022 09:55:07 +0000
->>>>>>> 002897ee
 
 swh-storage (1.3.2-1~swh1) unstable-swh; urgency=medium
 
