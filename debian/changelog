<<<<<<< HEAD
swh-storage (0.0.20-1~swh1~bpo9+1) stretch-swh; urgency=medium

  * Rebuild for stretch-backports.

 -- Antoine R. Dumont (@ardumont) <antoine.romain.dumont@gmail.com>  Mon, 07 Dec 2015 15:20:36 +0100
=======
swh-storage (0.0.21-1~swh1) unstable-swh; urgency=medium

  * Prepare release v0.0.21
  * Protect the storage api client from overflows
  * Add a get_storage function mapping to local or remote storage

 -- Nicolas Dandrimont <nicolas@dandrimont.eu>  Wed, 16 Dec 2015 13:34:46 +0100
>>>>>>> 3389e6f9

swh-storage (0.0.20-1~swh1) unstable-swh; urgency=medium

  * v0.0.20
  * allow numeric timestamps with offset
  * Open revision_log api
  * start migration to swh.model

 -- Antoine R. Dumont (@ardumont) <antoine.romain.dumont@gmail.com>  Mon, 07 Dec 2015 15:20:36 +0100

swh-storage (0.0.19-1~swh1) unstable-swh; urgency=medium

  * v0.0.19
  * Improve directory listing with content data
  * Open person_get
  * Open release_get data reading
  * Improve origin_get api
  * Effort to unify api output on dict (for read)
  * Migrate backend to 032

 -- Antoine R. Dumont (@ardumont) <antoine.romain.dumont@gmail.com>  Fri, 27 Nov 2015 13:33:34 +0100

swh-storage (0.0.18-1~swh1) unstable-swh; urgency=medium

  * v0.0.18
  * Improve origin_get to permit retrieval per id
  * Update directory_get implementation (add join from
  * directory_entry_file to content)
  * Open release_get : [sha1] -> [Release]

 -- Antoine R. Dumont (@ardumont) <antoine.romain.dumont@gmail.com>  Thu, 19 Nov 2015 11:18:35 +0100

swh-storage (0.0.17-1~swh1) unstable-swh; urgency=medium

  * Prepare deployment of swh.storage v0.0.17
  * Add some entity related entry points

 -- Nicolas Dandrimont <nicolas@dandrimont.eu>  Tue, 03 Nov 2015 16:40:59 +0100

swh-storage (0.0.16-1~swh1) unstable-swh; urgency=medium

  * v0.0.16
  * Add metadata column in revision (db version 29)
  * cache http connection for remote storage client

 -- Antoine R. Dumont (@ardumont) <antoine.romain.dumont@gmail.com>  Thu, 29 Oct 2015 10:29:00 +0100

swh-storage (0.0.15-1~swh1) unstable-swh; urgency=medium

  * Prepare deployment of swh.storage v0.0.15
  * Allow population of fetch_history
  * Update organizations / projects as entities
  * Use schema v028 for directory addition

 -- Nicolas Dandrimont <nicolas@dandrimont.eu>  Tue, 27 Oct 2015 11:43:39 +0100

swh-storage (0.0.14-1~swh1) unstable-swh; urgency=medium

  * Prepare swh.storage v0.0.14 deployment

 -- Nicolas Dandrimont <nicolas@dandrimont.eu>  Fri, 16 Oct 2015 15:34:08 +0200

swh-storage (0.0.13-1~swh1) unstable-swh; urgency=medium

  * Prepare deploying swh.storage v0.0.13

 -- Nicolas Dandrimont <nicolas@dandrimont.eu>  Fri, 16 Oct 2015 14:51:44 +0200

swh-storage (0.0.12-1~swh1) unstable-swh; urgency=medium

  * Prepare deploying swh.storage v0.0.12

 -- Nicolas Dandrimont <nicolas@dandrimont.eu>  Tue, 13 Oct 2015 12:39:18 +0200

swh-storage (0.0.11-1~swh1) unstable-swh; urgency=medium

  * Preparing deployment of swh.storage v0.0.11

 -- Nicolas Dandrimont <nicolas@dandrimont.eu>  Fri, 09 Oct 2015 17:44:51 +0200

swh-storage (0.0.10-1~swh1) unstable-swh; urgency=medium

  * Prepare deployment of swh.storage v0.0.10

 -- Nicolas Dandrimont <nicolas@dandrimont.eu>  Tue, 06 Oct 2015 17:37:00 +0200

swh-storage (0.0.9-1~swh1) unstable-swh; urgency=medium

  * Prepare deployment of swh.storage v0.0.9

 -- Nicolas Dandrimont <nicolas@dandrimont.eu>  Thu, 01 Oct 2015 19:03:00 +0200

swh-storage (0.0.8-1~swh1) unstable-swh; urgency=medium

  * Prepare deployment of swh.storage v0.0.8

 -- Nicolas Dandrimont <nicolas@dandrimont.eu>  Thu, 01 Oct 2015 11:32:46 +0200

swh-storage (0.0.7-1~swh1) unstable-swh; urgency=medium

  * Prepare deployment of swh.storage v0.0.7

 -- Nicolas Dandrimont <nicolas@dandrimont.eu>  Tue, 29 Sep 2015 16:52:54 +0200

swh-storage (0.0.6-1~swh1) unstable-swh; urgency=medium

  * Prepare deployment of swh.storage v0.0.6

 -- Nicolas Dandrimont <nicolas@dandrimont.eu>  Tue, 29 Sep 2015 16:43:24 +0200

swh-storage (0.0.5-1~swh1) unstable-swh; urgency=medium

  * Prepare deploying swh.storage v0.0.5

 -- Nicolas Dandrimont <nicolas@dandrimont.eu>  Tue, 29 Sep 2015 16:27:00 +0200

swh-storage (0.0.1-1~swh1) unstable-swh; urgency=medium

  * Initial release
  * swh.storage.api: Properly escape arbitrary byte sequences in
    arguments

 -- Nicolas Dandrimont <nicolas@dandrimont.eu>  Tue, 22 Sep 2015 17:02:34 +0200<|MERGE_RESOLUTION|>--- conflicted
+++ resolved
@@ -1,10 +1,3 @@
-<<<<<<< HEAD
-swh-storage (0.0.20-1~swh1~bpo9+1) stretch-swh; urgency=medium
-
-  * Rebuild for stretch-backports.
-
- -- Antoine R. Dumont (@ardumont) <antoine.romain.dumont@gmail.com>  Mon, 07 Dec 2015 15:20:36 +0100
-=======
 swh-storage (0.0.21-1~swh1) unstable-swh; urgency=medium
 
   * Prepare release v0.0.21
@@ -12,7 +5,6 @@
   * Add a get_storage function mapping to local or remote storage
 
  -- Nicolas Dandrimont <nicolas@dandrimont.eu>  Wed, 16 Dec 2015 13:34:46 +0100
->>>>>>> 3389e6f9
 
 swh-storage (0.0.20-1~swh1) unstable-swh; urgency=medium
 
