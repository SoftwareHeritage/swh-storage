--- conflicted
+++ resolved
@@ -1,10 +1,3 @@
-<<<<<<< HEAD
-swh-storage (1.14.0-1~swh1~bpo10+1) buster-swh; urgency=medium
-
-  * Rebuild for buster-swh
-
- -- Software Heritage autobuilder (on jenkins-debian1) <jenkins@jenkins-debian1.internal.softwareheritage.org>  Thu, 01 Jun 2023 08:05:30 +0000
-=======
 swh-storage (1.14.1-1~swh1) unstable-swh; urgency=medium
 
   * New upstream release 1.14.1     - (tagged by Nicolas Dandrimont
@@ -13,7 +6,6 @@
     subcommand names for `swh storage`
 
  -- Software Heritage autobuilder (on jenkins-debian1) <jenkins@jenkins-debian1.internal.softwareheritage.org>  Mon, 05 Jun 2023 16:23:02 +0000
->>>>>>> 181f6629
 
 swh-storage (1.14.0-1~swh1) unstable-swh; urgency=medium
 
