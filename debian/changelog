--- conflicted
+++ resolved
@@ -1,17 +1,9 @@
-<<<<<<< HEAD
-swh-storage (0.0.53-1~swh1~bpo9+1) stretch-swh; urgency=medium
-
-  * Rebuild for stretch-backports.
-
- -- Antoine R. Dumont (@ardumont) <antoine.romain.dumont@gmail.com>  Fri, 02 Sep 2016 11:14:09 +0200
-=======
 swh-storage (0.0.54-1~swh1) unstable-swh; urgency=medium
 
   * v0.0.54
   * Open origin_visit_get_by entry point
 
  -- Antoine R. Dumont (@ardumont) <antoine.romain.dumont@gmail.com>  Mon, 05 Sep 2016 12:36:34 +0200
->>>>>>> 3a8820fc
 
 swh-storage (0.0.53-1~swh1) unstable-swh; urgency=medium
 
