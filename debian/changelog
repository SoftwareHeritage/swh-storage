<<<<<<< HEAD
swh-storage (0.0.192-1~swh1~bpo10+1) buster-swh; urgency=medium

  * Rebuild for buster-swh

 -- Software Heritage autobuilder (on jenkins-debian1) <jenkins@jenkins-debian1.internal.softwareheritage.org>  Tue, 19 May 2020 16:58:29 +0000
=======
swh-storage (0.0.193-1~swh1) unstable-swh; urgency=medium

  * New upstream release 0.0.193     - (tagged by Antoine R. Dumont
    (@ardumont) <ardumont@softwareheritage.org> on 2020-05-28 14:28:54
    +0200)
  * Upstream changes:     - v0.0.193     - pg: Write origin visit
    updates & status, read from origin_visit_status     - Make
    content.blake2s256 not null.     - Remove unused SQL functions.     -
    README: Update necessary dependencies for test purposes     - Add a
    pre-commit hook to check there are version bumps in
    sql/upgrades/*.sql     - Add missing dbversion bump in 150.sql.     -
    Add artifact metadata to the extrinsic metadata storage
    specification.     - Add not null constraints to
    metadata_authority/origin_metadata     - Realign schema with latest
    149 migration script

 -- Software Heritage autobuilder (on jenkins-debian1) <jenkins@jenkins-debian1.internal.softwareheritage.org>  Thu, 28 May 2020 12:37:58 +0000
>>>>>>> d39c55f3

swh-storage (0.0.192-1~swh1) unstable-swh; urgency=medium

  * New upstream release 0.0.192     - (tagged by Valentin Lorentz
    <vlorentz@softwareheritage.org> on 2020-05-19 18:42:00 +0200)
  * Upstream changes:     - v0.0.192     - * origin_metadata_add: Reject
    non-bytes types for 'metadata'.

 -- Software Heritage autobuilder (on jenkins-debian1) <jenkins@jenkins-debian1.internal.softwareheritage.org>  Tue, 19 May 2020 16:54:00 +0000

swh-storage (0.0.191-1~swh1) unstable-swh; urgency=medium

  * New upstream release 0.0.191     - (tagged by Valentin Lorentz
    <vlorentz@softwareheritage.org> on 2020-05-19 13:43:35 +0200)
  * Upstream changes:     - v0.0.191     - * Implement the new extrinsic
    metadata specification/vocabulary.

 -- Software Heritage autobuilder (on jenkins-debian1) <jenkins@jenkins-debian1.internal.softwareheritage.org>  Tue, 19 May 2020 11:52:00 +0000

swh-storage (0.0.190-1~swh1) unstable-swh; urgency=medium

  * New upstream release 0.0.190     - (tagged by Antoine R. Dumont
    (@ardumont) <ardumont@softwareheritage.org> on 2020-05-18 14:10:39
    +0200)
  * Upstream changes:     - v0.0.190     - storage: metadata_provider:
    Ensure idempotency when creating provider     - journal: add a
    skipped_content topic dedicated to SkippedContent objects     - Add
    missing return annotations on JournalWriter methods     - Improve a
    bit the exception message of JournalWriter.content_update     -
    Refactor the JournalWriter class to normalize its methods     -
    tests: fix test_replay; do only use aware datetime objects     -
    test_kafka_writer: Add missing object type skipped_content

 -- Software Heritage autobuilder (on jenkins-debian1) <jenkins@jenkins-debian1.internal.softwareheritage.org>  Mon, 18 May 2020 12:18:09 +0000

swh-storage (0.0.189-1~swh1) unstable-swh; urgency=medium

  * New upstream release 0.0.189     - (tagged by Antoine R. Dumont
    (@ardumont) <ardumont@softwareheritage.org> on 2020-04-30 14:50:54
    +0200)
  * Upstream changes:     - v0.0.189     - pg: Write both origin visit
    updates & status, read from origin_visit     - pg-storage: Add new
    created state     - setup.py: add documentation link     - metadata
    spec: Fix title hierarchy     - tests: Use aware datetimes instead
    of naive ones.     - cassandra: Adapt internal implementations to
    use origin visit status     - in_memory: Adapt internal
    implementations to use origin visit status

 -- Software Heritage autobuilder (on jenkins-debian1) <jenkins@jenkins-debian1.internal.softwareheritage.org>  Thu, 30 Apr 2020 12:58:57 +0000

swh-storage (0.0.188-1~swh1) unstable-swh; urgency=medium

  * New upstream release 0.0.188     - (tagged by David Douard
    <david.douard@sdfa3.org> on 2020-04-28 13:44:20 +0200)
  * Upstream changes:     - v0.0.188

 -- Software Heritage autobuilder (on jenkins-debian1) <jenkins@jenkins-debian1.internal.softwareheritage.org>  Tue, 28 Apr 2020 11:52:08 +0000

swh-storage (0.0.187-1~swh1) unstable-swh; urgency=medium

  * New upstream release 0.0.187     - (tagged by Antoine R. Dumont
    (@ardumont) <antoine.romain.dumont@gmail.com> on 2020-04-14 18:13:08
    +0200)
  * Upstream changes:     - v0.0.187     - storage.interface: Actually
    define the remote flush operation

 -- Software Heritage autobuilder (on jenkins-debian1) <jenkins@jenkins-debian1.internal.softwareheritage.org>  Tue, 14 Apr 2020 16:23:41 +0000

swh-storage (0.0.186-1~swh1) unstable-swh; urgency=medium

  * New upstream release 0.0.186     - (tagged by Nicolas Dandrimont
    <nicolas@dandrimont.eu> on 2020-04-14 17:09:22 +0200)
  * Upstream changes:     - Release swh.storage v0.0.186     - Drop
    backwards-compatibility code with swh.journal < 0.0.30

 -- Software Heritage autobuilder (on jenkins-debian1) <jenkins@jenkins-debian1.internal.softwareheritage.org>  Tue, 14 Apr 2020 15:20:57 +0000

swh-storage (0.0.185-1~swh1) unstable-swh; urgency=medium

  * New upstream release 0.0.185     - (tagged by Antoine R. Dumont
    (@ardumont) <antoine.romain.dumont@gmail.com> on 2020-04-14 14:15:32
    +0200)
  * Upstream changes:     - v0.0.185     - storage.filter: Remove
    internal state     - test: update storage tests to (future)
    swh.journal 0.0.30

 -- Software Heritage autobuilder (on jenkins-debian1) <jenkins@jenkins-debian1.internal.softwareheritage.org>  Tue, 14 Apr 2020 12:22:06 +0000

swh-storage (0.0.184-1~swh1) unstable-swh; urgency=medium

  * New upstream release 0.0.184     - (tagged by Antoine R. Dumont
    (@ardumont) <antoine.romain.dumont@gmail.com> on 2020-04-10 16:07:32
    +0200)
  * Upstream changes:     - v0.0.184     - storage*: Add flush endpoints
    to storage implems (backend, proxy)     - test_retry: Add missing
    skipped_content_add tests

 -- Software Heritage autobuilder (on jenkins-debian1) <jenkins@jenkins-debian1.internal.softwareheritage.org>  Fri, 10 Apr 2020 14:14:20 +0000

swh-storage (0.0.183-1~swh1) unstable-swh; urgency=medium

  * New upstream release 0.0.183     - (tagged by Antoine R. Dumont
    (@ardumont) <antoine.romain.dumont@gmail.com> on 2020-04-09 12:35:53
    +0200)
  * Upstream changes:     - v0.0.183     - proxy storage: Add a
    clear_buffers endpoint     - buffer proxy storage: Filter out
    duplicate objects prior to storage write     - storage: Prevent
    erroneous HashCollisions by using the same ctime for all rows.     -
    Enable black     - origin_visit_update: ensure it raises a
    StorageArgumentException     - Adapt cassandra backend to validating
    model types     - tests: many refactoring improvments     - tests:
    Shut down cassandra connection before closing the fixture down     -
    Add more type annotations

 -- Software Heritage autobuilder (on jenkins-debian1) <jenkins@jenkins-debian1.internal.softwareheritage.org>  Thu, 09 Apr 2020 10:46:29 +0000

swh-storage (0.0.182-1~swh1) unstable-swh; urgency=medium

  * New upstream release 0.0.182     - (tagged by Antoine R. Dumont
    (@ardumont) <antoine.romain.dumont@gmail.com> on 2020-03-27 07:02:13
    +0100)
  * Upstream changes:     - v0.0.182     - storage*: Update
    origin_visit_update to make status parameter mandatory     - test:
    Adapt origin validation test according to latest model changes     -
    Respec discovery_date as a Python datetime instead of an ISO string.
    - origin_visit_add: Add missing db/cur argument to call to
    origin_get.

 -- Software Heritage autobuilder (on jenkins-debian1) <jenkins@jenkins-debian1.internal.softwareheritage.org>  Fri, 27 Mar 2020 06:13:17 +0000

swh-storage (0.0.181-1~swh1) unstable-swh; urgency=medium

  * New upstream release 0.0.181     - (tagged by Antoine R. Dumont
    (@ardumont) <antoine.romain.dumont@gmail.com> on 2020-03-25 09:50:49
    +0100)
  * Upstream changes:     - v0.0.181     - storage*: Hex encode content
    hashes in HashCollision exception     - Add format of discovery_date
    in the metadata specification.     - Store the value of
    token(partition_key) in skipped_content_by_* table, instead of three
    hashes.     - Store the value of token(partition_key) in
    content_by_* table, instead of three hashes.

 -- Software Heritage autobuilder (on jenkins-debian1) <jenkins@jenkins-debian1.internal.softwareheritage.org>  Wed, 25 Mar 2020 09:03:43 +0000

swh-storage (0.0.180-1~swh1) unstable-swh; urgency=medium

  * New upstream release 0.0.180     - (tagged by Nicolas Dandrimont
    <nicolas@dandrimont.eu> on 2020-03-18 18:24:41 +0100)
  * Upstream changes:     - Release swh.storage v0.0.180     - Stop
    counting origin additions multiple times in statsd

 -- Software Heritage autobuilder (on jenkins-debian1) <jenkins@jenkins-debian1.internal.softwareheritage.org>  Wed, 18 Mar 2020 17:45:36 +0000

swh-storage (0.0.179-1~swh1) unstable-swh; urgency=medium

  * New upstream release 0.0.179     - (tagged by Nicolas Dandrimont
    <nicolas@dandrimont.eu> on 2020-03-18 16:05:13 +0100)
  * Upstream changes:     - Release swh.storage v0.0.179.     - fix
    requirements-swh.txt to use proper version restriction     - reduce
    the transaction load for content writes and reads

 -- Software Heritage autobuilder (on jenkins-debian1) <jenkins@jenkins-debian1.internal.softwareheritage.org>  Wed, 18 Mar 2020 15:50:50 +0000

swh-storage (0.0.178-1~swh1) unstable-swh; urgency=medium

  * New upstream release 0.0.178     - (tagged by Antoine R. Dumont
    (@ardumont) <antoine.romain.dumont@gmail.com> on 2020-03-16 12:51:28
    +0100)
  * Upstream changes:     - v0.0.178     - origin_visit_add: Adapt
    endpoint signature to return OriginVisit     - origin_visit_upsert:
    Use OriginVisit object as input     - storage/writer: refactor
    JournalWriter.content_add to send model objects

 -- Software Heritage autobuilder (on jenkins-debian1) <jenkins@jenkins-debian1.internal.softwareheritage.org>  Mon, 16 Mar 2020 11:59:18 +0000

swh-storage (0.0.177-1~swh1) unstable-swh; urgency=medium

  * New upstream release 0.0.177     - (tagged by Antoine R. Dumont
    (@ardumont) <antoine.romain.dumont@gmail.com> on 2020-03-10 11:37:33
    +0100)
  * Upstream changes:     - v0.0.177     - storage: Identify and provide
    the collision hashes in exception     - Guarantee the order of
    results for revision_get and release_get     - tests: Improve test
    speed     - sql: do not attempt to create the plpgsql lang if
    already exists     - Update requirement on swh.core for RPCClient
    method overrides

 -- Software Heritage autobuilder (on jenkins-debian1) <jenkins@jenkins-debian1.internal.softwareheritage.org>  Tue, 10 Mar 2020 10:48:11 +0000

swh-storage (0.0.176-1~swh2) unstable-swh; urgency=medium

  * Update build dependencies

 -- Antoine R. Dumont (@ardumont) <ardumont@softwareheritage.org>  Mon, 02 Mar 2020 14:36:00 +0100

swh-storage (0.0.176-1~swh1) unstable-swh; urgency=medium

  * New upstream release 0.0.176     - (tagged by Valentin Lorentz
    <vlorentz@softwareheritage.org> on 2020-02-28 14:44:10 +0100)
  * Upstream changes:     - v0.0.176     - * Accept cassandra-driver >=
    3.22.     - * Make the RPC client and objstorage helper fetch
    Content.data from lazy     - contents.     - * Move ctime out of the
    validation proxy.

 -- Software Heritage autobuilder (on jenkins-debian1) <jenkins@jenkins-debian1.internal.softwareheritage.org>  Fri, 28 Feb 2020 15:21:27 +0000

swh-storage (0.0.175-1~swh1) unstable-swh; urgency=medium

  * New upstream release 0.0.175     - (tagged by Antoine Lambert
    <antoine.lambert@inria.fr> on 2020-02-20 13:51:40 +0100)
  * Upstream changes:     - version 0.0.175

 -- Software Heritage autobuilder (on jenkins-debian1) <jenkins@jenkins-debian1.internal.softwareheritage.org>  Thu, 20 Feb 2020 13:18:34 +0000

swh-storage (0.0.174-1~swh1) unstable-swh; urgency=medium

  * New upstream release 0.0.174     - (tagged by Valentin Lorentz
    <vlorentz@softwareheritage.org> on 2020-02-19 14:18:59 +0100)
  * Upstream changes:     - v0.0.174     - * Fix inconsistent behavior
    of skipped_content_missing across backends.     - * Fix
    FilteringProxy to not drop skipped-contents with a missing sha1_git.
    - * Make storage proxies use swh-model objects instead of dicts.
    - * Add support for (de)serializing swh-model in RPC calls.

 -- Software Heritage autobuilder (on jenkins-debian1) <jenkins@jenkins-debian1.internal.softwareheritage.org>  Wed, 19 Feb 2020 15:00:32 +0000

swh-storage (0.0.172-1~swh1) unstable-swh; urgency=medium

  * New upstream release 0.0.172     - (tagged by Valentin Lorentz
    <vlorentz@softwareheritage.org> on 2020-02-12 14:00:04 +0100)
  * Upstream changes:     - v0.0.172     - * Unify exception raised by
    invalid input to API endpoints.     - * Add a validation proxy for
    _add() methods. This proxy is *required*     - in front of all
    backends whose _add() methods may be called or they'll     - crash
    at runtime.     - * Fix RecursionError when storage proxies are
    deepcopied or unpickled.     - * storages: Refactor objstorage
    operations with a dedicated collaborator     - * storages: Refactor
    journal operations with a dedicated writer collab

 -- Software Heritage autobuilder (on jenkins-debian1) <jenkins@jenkins-debian1.internal.softwareheritage.org>  Wed, 12 Feb 2020 13:13:47 +0000

swh-storage (0.0.171-1~swh1) unstable-swh; urgency=medium

  * New upstream release 0.0.171     - (tagged by Valentin Lorentz
    <vlorentz@softwareheritage.org> on 2020-02-06 14:46:05 +0100)
  * Upstream changes:     - v0.0.171     - * Split 'content_add' method
    into 'content_add' and 'skipped_content_add'.     - * Increase
    Cassandra requests timeout to 1 second.

 -- Software Heritage autobuilder (on jenkins-debian1) <jenkins@jenkins-debian1.internal.softwareheritage.org>  Thu, 06 Feb 2020 14:07:37 +0000

swh-storage (0.0.170-1~swh3) unstable-swh; urgency=medium

  * Update build dependencies

 -- Antoine R. Dumont (@ardumont) <ardumont@softwareheritage.org>  Mon, 03 Feb 2020 17:30:38 +0100

swh-storage (0.0.170-1~swh2) unstable-swh; urgency=medium

  * Update build dependencies

 -- Antoine R. Dumont (@ardumont) <ardumont@softwareheritage.org>  Mon, 03 Feb 2020 16:00:39 +0100

swh-storage (0.0.170-1~swh1) unstable-swh; urgency=medium

  * New upstream release 0.0.170     - (tagged by Antoine R. Dumont
    (@ardumont) <antoine.romain.dumont@gmail.com> on 2020-02-03 14:11:53
    +0100)
  * Upstream changes:     - v0.0.170     - swh.storage.cassandra: Add
    Cassandra backend implementation

 -- Software Heritage autobuilder (on jenkins-debian1) <jenkins@jenkins-debian1.internal.softwareheritage.org>  Mon, 03 Feb 2020 13:23:48 +0000

swh-storage (0.0.169-1~swh1) unstable-swh; urgency=medium

  * New upstream release 0.0.169     - (tagged by Antoine R. Dumont
    (@ardumont) <antoine.romain.dumont@gmail.com> on 2020-01-30 13:40:00
    +0100)
  * Upstream changes:     - v0.0.169     - retry: Add retry behavior on
    pipeline storage with flushing failure

 -- Software Heritage autobuilder (on jenkins-debian1) <jenkins@jenkins-debian1.internal.softwareheritage.org>  Thu, 30 Jan 2020 13:26:23 +0000

swh-storage (0.0.168-1~swh1) unstable-swh; urgency=medium

  * New upstream release 0.0.168     - (tagged by Valentin Lorentz
    <vlorentz@softwareheritage.org> on 2020-01-30 11:19:31 +0100)
  * Upstream changes:     - v0.0.168     - * Implement content_update
    for the in-mem storage.     - * Remove cur/db arguments from the in-
    mem storage.     - * Move Storage documentation and endpoint paths
    to a new StorageInterface class     - * Rename in_memory.Storage to
    in_memory.InMemoryStorage.     - * CONTRIBUTORS: add Daniele
    Serafini

 -- Software Heritage autobuilder (on jenkins-debian1) <jenkins@jenkins-debian1.internal.softwareheritage.org>  Thu, 30 Jan 2020 10:25:30 +0000

swh-storage (0.0.167-1~swh1) unstable-swh; urgency=medium

  * New upstream release 0.0.167     - (tagged by Antoine R. Dumont
    (@ardumont) <antoine.romain.dumont@gmail.com> on 2020-01-24 14:55:57
    +0100)
  * Upstream changes:     - v0.0.167     - pgstorage: Empty temp tables
    instead of dropping them

 -- Software Heritage autobuilder (on jenkins-debian1) <jenkins@jenkins-debian1.internal.softwareheritage.org>  Fri, 24 Jan 2020 14:01:57 +0000

swh-storage (0.0.166-1~swh1) unstable-swh; urgency=medium

  * New upstream release 0.0.166     - (tagged by Antoine R. Dumont
    (@ardumont) <antoine.romain.dumont@gmail.com> on 2020-01-24 09:51:52
    +0100)
  * Upstream changes:     - v0.0.166     - storage: Add endpoint to get
    missing content (by sha1_git) and missing snapshot     - Remove
    redundant config checks in load_and_check_config     - Remove 'id'
    and 'object_id' from the output of object_find_by_sha1_git     -
    Make origin_visit_get_random return None instead of {} if there are
    no results     - docs: Fix sphinx warnings

 -- Software Heritage autobuilder (on jenkins-debian1) <jenkins@jenkins-debian1.internal.softwareheritage.org>  Fri, 24 Jan 2020 09:00:12 +0000

swh-storage (0.0.165-1~swh1) unstable-swh; urgency=medium

  * New upstream release 0.0.165     - (tagged by Antoine R. Dumont
    (@ardumont) <antoine.romain.dumont@gmail.com> on 2020-01-17 14:04:53
    +0100)
  * Upstream changes:     - v0.0.165     - storage.retry: Fix objects
    loading when using generator parameters

 -- Software Heritage autobuilder (on jenkins-debian1) <jenkins@jenkins-debian1.internal.softwareheritage.org>  Fri, 17 Jan 2020 13:09:39 +0000

swh-storage (0.0.164-1~swh1) unstable-swh; urgency=medium

  * New upstream release 0.0.164     - (tagged by Antoine Lambert
    <antoine.lambert@inria.fr> on 2020-01-16 17:54:40 +0100)
  * Upstream changes:     - version 0.0.164

 -- Software Heritage autobuilder (on jenkins-debian1) <jenkins@jenkins-debian1.internal.softwareheritage.org>  Thu, 16 Jan 2020 17:05:02 +0000

swh-storage (0.0.163-1~swh2) unstable-swh; urgency=medium

  * Fix test dependency

 -- Antoine R. Dumont (@ardumont) <antoine.romain.dumont@gmail.com>  Tue, 14 Jan 2020 17:26:08 +0100

swh-storage (0.0.163-1~swh1) unstable-swh; urgency=medium

  * New upstream release 0.0.163     - (tagged by Antoine R. Dumont
    (@ardumont) <antoine.romain.dumont@gmail.com> on 2020-01-14 17:12:03
    +0100)
  * Upstream changes:     - v0.0.163     - retry: Improve proxy storage
    for add endpoints     - in_memory: Make directory_get_random return
    None when storage empty     - storage: Change content_get_metadata
    api to return Dict[bytes, List[Dict]]     - storage: Add
    content_get_partition endpoint to replace content_get_range     -
    storage: Add endpoint origin_list to replace origin_get_range

 -- Software Heritage autobuilder (on jenkins-debian1) <jenkins@jenkins-debian1.internal.softwareheritage.org>  Tue, 14 Jan 2020 16:17:45 +0000

swh-storage (0.0.162-1~swh1) unstable-swh; urgency=medium

  * New upstream release 0.0.162     - (tagged by Valentin Lorentz
    <vlorentz@softwareheritage.org> on 2019-12-16 14:37:44 +0100)
  * Upstream changes:     - v0.0.162     - Add
    {content,directory,revision,release,snapshot}_get_random.

 -- Software Heritage autobuilder (on jenkins-debian1) <jenkins@jenkins-debian1.internal.softwareheritage.org>  Mon, 16 Dec 2019 13:41:39 +0000

swh-storage (0.0.161-1~swh1) unstable-swh; urgency=medium

  * New upstream release 0.0.161     - (tagged by Antoine R. Dumont
    (@ardumont) <antoine.romain.dumont@gmail.com> on 2019-12-10 15:03:28
    +0100)
  * Upstream changes:     - v0.0.161     - storage: Add endpoint to
    randomly pick an origin

 -- Software Heritage autobuilder (on jenkins-debian1) <jenkins@jenkins-debian1.internal.softwareheritage.org>  Tue, 10 Dec 2019 14:08:15 +0000

swh-storage (0.0.160-1~swh1) unstable-swh; urgency=medium

  * New upstream release 0.0.160     - (tagged by Antoine R. Dumont
    (@ardumont) <antoine.romain.dumont@gmail.com> on 2019-12-06 11:15:48
    +0100)
  * Upstream changes:     - v0.0.160     - storage.buffer: Buffer
    release objects as well     - storage.tests: Unify tests sample data
    - Implement origin lookup by sha1

 -- Software Heritage autobuilder (on jenkins-debian1) <jenkins@jenkins-debian1.internal.softwareheritage.org>  Fri, 06 Dec 2019 10:23:44 +0000

swh-storage (0.0.159-1~swh2) unstable-swh; urgency=medium

  * Force fast hypothesis profile when running tests

 -- Antoine R. Dumont (@ardumont) <antoine.romain.dumont@gmail.com>  Tue, 26 Nov 2019 17:08:16 +0100

swh-storage (0.0.159-1~swh1) unstable-swh; urgency=medium

  * New upstream release 0.0.159     - (tagged by Antoine R. Dumont
    (@ardumont) <antoine.romain.dumont@gmail.com> on 2019-11-22 11:05:41
    +0100)
  * Upstream changes:     - v0.0.159     - Add 'pipeline' storage
    "class" for more readable configurations.     - tests: Improve tests
    environments configuration     - Fix a few typos reported by
    codespell     - Add a pre-commit-hooks.yaml config file     - Remove
    utils/(dump|fix)_revisions scripts

 -- Software Heritage autobuilder (on jenkins-debian1) <jenkins@jenkins-debian1.internal.softwareheritage.org>  Fri, 22 Nov 2019 10:10:31 +0000

swh-storage (0.0.158-1~swh1) unstable-swh; urgency=medium

  * New upstream release 0.0.158     - (tagged by Antoine R. Dumont
    (@ardumont) <antoine.romain.dumont@gmail.com> on 2019-11-14 13:33:00
    +0100)
  * Upstream changes:     - v0.0.158     - Drop schemata module
    (migrated back to swh-lister)

 -- Software Heritage autobuilder (on jenkins-debian1) <jenkins@jenkins-debian1.internal.softwareheritage.org>  Thu, 14 Nov 2019 12:37:18 +0000

swh-storage (0.0.157-1~swh1) unstable-swh; urgency=medium

  * New upstream release 0.0.157     - (tagged by Nicolas Dandrimont
    <nicolas@dandrimont.eu> on 2019-11-13 13:22:39 +0100)
  * Upstream changes:     - Release swh.storage 0.0.157     -
    schemata.distribution: Fix bogus NotImplementedError on
    Area.index_uris

 -- Software Heritage autobuilder (on jenkins-debian1) <jenkins@jenkins-debian1.internal.softwareheritage.org>  Wed, 13 Nov 2019 12:27:07 +0000

swh-storage (0.0.156-1~swh2) unstable-swh; urgency=medium

  * Add version constraint on psycopg2

 -- Nicolas Dandrimont <olasd@debian.org>  Wed, 30 Oct 2019 18:21:34 +0100

swh-storage (0.0.156-1~swh1) unstable-swh; urgency=medium

  * New upstream release 0.0.156     - (tagged by Valentin Lorentz
    <vlorentz@softwareheritage.org> on 2019-10-30 15:12:10 +0100)
  * Upstream changes:     - v0.0.156     - * Stop supporting origin ids
    in API (except in origin_get_range).     - * Make visit['origin'] a
    string everywhere (instead of a dict).

 -- Software Heritage autobuilder (on jenkins-debian1) <jenkins@jenkins-debian1.internal.softwareheritage.org>  Wed, 30 Oct 2019 14:29:28 +0000

swh-storage (0.0.155-1~swh1) unstable-swh; urgency=medium

  * New upstream release 0.0.155     - (tagged by David Douard
    <david.douard@sdfa3.org> on 2019-10-30 12:14:14 +0100)
  * Upstream changes:     - v0.0.155

 -- Software Heritage autobuilder (on jenkins-debian1) <jenkins@jenkins-debian1.internal.softwareheritage.org>  Wed, 30 Oct 2019 11:18:37 +0000

swh-storage (0.0.154-1~swh1) unstable-swh; urgency=medium

  * New upstream release 0.0.154     - (tagged by Antoine R. Dumont
    (@ardumont) <antoine.romain.dumont@gmail.com> on 2019-10-17 13:47:57
    +0200)
  * Upstream changes:     - v0.0.154     - Fix tests in debian build

 -- Software Heritage autobuilder (on jenkins-debian1) <jenkins@jenkins-debian1.internal.softwareheritage.org>  Thu, 17 Oct 2019 11:52:46 +0000

swh-storage (0.0.153-1~swh1) unstable-swh; urgency=medium

  * New upstream release 0.0.153     - (tagged by Antoine R. Dumont
    (@ardumont) <antoine.romain.dumont@gmail.com> on 2019-10-17 13:21:00
    +0200)
  * Upstream changes:     - v0.0.153     - Deploy new test fixture

 -- Software Heritage autobuilder (on jenkins-debian1) <jenkins@jenkins-debian1.internal.softwareheritage.org>  Thu, 17 Oct 2019 11:26:12 +0000

swh-storage (0.0.152-1~swh1) unstable-swh; urgency=medium

  * New upstream release 0.0.152     - (tagged by Antoine R. Dumont
    (@ardumont) <antoine.romain.dumont@gmail.com> on 2019-10-08 16:55:43
    +0200)
  * Upstream changes:     - v0.0.152     - swh.storage.buffer: Add
    buffering proxy storage implementation     - swh.storage.filter: Add
    filtering storage implementation     - swh.storage.tests: Improve db
    transaction handling     - swh.storage.tests: Add more tests     -
    swh.storage.storage: introduce a db() context manager

 -- Software Heritage autobuilder (on jenkins-debian1) <jenkins@jenkins-debian1.internal.softwareheritage.org>  Tue, 08 Oct 2019 15:03:16 +0000

swh-storage (0.0.151-1~swh2) unstable-swh; urgency=medium

  * Add missing build-dependency on python3-swh.journal

 -- Nicolas Dandrimont <olasd@debian.org>  Tue, 01 Oct 2019 18:28:19 +0200

swh-storage (0.0.151-1~swh1) unstable-swh; urgency=medium

  * New upstream release 0.0.151     - (tagged by Stefano Zacchiroli
    <zack@upsilon.cc> on 2019-10-01 10:04:36 +0200)
  * Upstream changes:     - v0.0.151     - * tox: anticipate mypy run to
    just after flake8     - * mypy.ini: be less flaky w.r.t. the
    packages installed in tox     - * storage.py: ignore typing of
    optional get_journal_writer import     - * mypy: ignore swh.journal
    to work-around dependency loop     - * init.py: switch to documented
    way of extending path     - * typing: minimal changes to make a no-
    op mypy run pass     - * Write objects to the journal only if they
    don't exist yet.     - * Use origin URLs for
    skipped_content['origin'] instead of origin ids.     - * Properly
    mock get_journal_writer for the remote-pg-storage tests.     - *
    journal_writer: use journal writer from swh.journal     - * fix
    typos in docstrings and sample paths     - *
    storage.origin_visit_add: Remove deprecated 'ts' parameter     - *
    click "required" param wants bool, not int

 -- Software Heritage autobuilder (on jenkins-debian1) <jenkins@jenkins-debian1.internal.softwareheritage.org>  Tue, 01 Oct 2019 08:09:53 +0000

swh-storage (0.0.150-1~swh1) unstable-swh; urgency=medium

  * New upstream release 0.0.150     - (tagged by Antoine R. Dumont
    (@ardumont) <antoine.romain.dumont@gmail.com> on 2019-09-04 16:09:59
    +0200)
  * Upstream changes:     - v0.0.150     - tests/test_storage: Remove
    failing assertion after swh-model update     - tests/test_storage:
    Fix tests execution with psycopg2 < 2.8

 -- Software Heritage autobuilder (on jenkins-debian1) <jenkins@jenkins-debian1.internal.softwareheritage.org>  Wed, 04 Sep 2019 14:16:09 +0000

swh-storage (0.0.149-1~swh1) unstable-swh; urgency=medium

  * New upstream release 0.0.149     - (tagged by Antoine R. Dumont
    (@ardumont) <antoine.romain.dumont@gmail.com> on 2019-09-03 14:00:57
    +0200)
  * Upstream changes:     - v0.0.149     - Add support for origin_url in
    origin_metadata_*     - Make origin_add/origin_visit_update validate
    their input     - Make snapshot_add validate its input     - Make
    revision_add and release_add validate their input     - Make
    directory_add validate its input     - Make content_add validate its
    input using swh-model

 -- Software Heritage autobuilder (on jenkins-debian1) <jenkins@jenkins-debian1.internal.softwareheritage.org>  Tue, 03 Sep 2019 12:27:51 +0000

swh-storage (0.0.148-1~swh1) unstable-swh; urgency=medium

  * New upstream release 0.0.148     - (tagged by Valentin Lorentz
    <vlorentz@softwareheritage.org> on 2019-08-23 10:33:02 +0200)
  * Upstream changes:     - v0.0.148     - Tests improvements:     - *
    Remove 'next_branch' from test input data.     - * Fix off-by-one
    error when using origin_visit_upsert on with an unknown visit id.
    - * Use explicit arguments for origin_visit_add.     - * Remove
    test_content_missing__marked_missing, it makes no sense.     - Drop
    person ids:     - * Stop leaking person ids.     - * Remove
    person_get endpoint.     - Logging fixes:     - * Enforce log level
    for the werkzeug logger.     - * Eliminate warnings about %TYPE.
    - * api: use RPCServerApp and RPCClient instead of deprecated
    classes     - Other:     - * Add support for skipped content in in-
    memory storage

 -- Software Heritage autobuilder (on jenkins-debian1) <jenkins@jenkins-debian1.internal.softwareheritage.org>  Fri, 23 Aug 2019 08:48:21 +0000

swh-storage (0.0.147-1~swh1) unstable-swh; urgency=medium

  * New upstream release 0.0.147     - (tagged by Valentin Lorentz
    <vlorentz@softwareheritage.org> on 2019-07-18 12:11:37 +0200)
  * Upstream changes:     - Make origin_get ignore the `type` argument

 -- Software Heritage autobuilder (on jenkins-debian1) <jenkins@jenkins-debian1.internal.softwareheritage.org>  Thu, 18 Jul 2019 10:16:16 +0000

swh-storage (0.0.146-1~swh1) unstable-swh; urgency=medium

  * New upstream release 0.0.146     - (tagged by Valentin Lorentz
    <vlorentz@softwareheritage.org> on 2019-07-18 10:46:21 +0200)
  * Upstream changes:     - Progress toward getting rid of origin ids
    - * Less dependency on origin ids in the in-mem storage     - * add
    the SWH_STORAGE_IN_MEMORY_ENABLE_ORIGIN_IDS env var     - * Remove
    legacy behavior of snapshot_add

 -- Software Heritage autobuilder (on jenkins-debian1) <jenkins@jenkins-debian1.internal.softwareheritage.org>  Thu, 18 Jul 2019 08:52:09 +0000

swh-storage (0.0.145-1~swh3) unstable-swh; urgency=medium

  * Properly rebuild for unstable-swh

 -- Nicolas Dandrimont <olasd@debian.org>  Thu, 11 Jul 2019 14:03:30 +0200

swh-storage (0.0.145-1~swh2) buster-swh; urgency=medium

  * Remove useless swh.scheduler dependency

 -- Nicolas Dandrimont <olasd@debian.org>  Thu, 11 Jul 2019 13:53:45 +0200

swh-storage (0.0.145-1~swh1) unstable-swh; urgency=medium

  * New upstream release 0.0.145     - (tagged by Valentin Lorentz
    <vlorentz@softwareheritage.org> on 2019-07-02 12:00:53 +0200)
  * Upstream changes:     - v0.0.145     - Add an
    'origin_visit_find_by_date' endpoint.     - Add support for origin
    urls in all endpoints

 -- Software Heritage autobuilder (on jenkins-debian1) <jenkins@jenkins-debian1.internal.softwareheritage.org>  Tue, 02 Jul 2019 10:19:19 +0000

swh-storage (0.0.143-1~swh1) unstable-swh; urgency=medium

  * New upstream release 0.0.143     - (tagged by Valentin Lorentz
    <vlorentz@softwareheritage.org> on 2019-06-05 13:18:14 +0200)
  * Upstream changes:     - Add test for snapshot/release counters.

 -- Software Heritage autobuilder (on jenkins-debian1) <jenkins@jenkins-debian1.internal.softwareheritage.org>  Mon, 01 Jul 2019 12:38:40 +0000

swh-storage (0.0.142-1~swh1) unstable-swh; urgency=medium

  * New upstream release 0.0.142     - (tagged by Valentin Lorentz
    <vlorentz@softwareheritage.org> on 2019-06-11 15:24:49 +0200)
  * Upstream changes:     - Mark network tests, so they can be disabled.

 -- Software Heritage autobuilder (on jenkins-debian1) <jenkins@jenkins-debian1.internal.softwareheritage.org>  Tue, 11 Jun 2019 13:44:19 +0000

swh-storage (0.0.141-1~swh1) unstable-swh; urgency=medium

  * New upstream release 0.0.141     - (tagged by Valentin Lorentz
    <vlorentz@softwareheritage.org> on 2019-06-06 17:05:03 +0200)
  * Upstream changes:     - Add support for using URL instead of ID in
    snapshot_get_latest.

 -- Software Heritage autobuilder (on jenkins-debian1) <jenkins@jenkins-debian1.internal.softwareheritage.org>  Tue, 11 Jun 2019 10:36:32 +0000

swh-storage (0.0.140-1~swh1) unstable-swh; urgency=medium

  * New upstream release 0.0.140     - (tagged by mihir(faux__)
    <karbelkar.mihir@gmail.com> on 2019-03-24 21:47:31 +0530)
  * Upstream changes:     - Changes the output of content_find method to
    a list in case of hash collisions and makes the sql query on python
    side and added test duplicate input, colliding sha256 and colliding
    blake2s256

 -- Software Heritage autobuilder (on jenkins-debian1) <jenkins@jenkins-debian1.internal.softwareheritage.org>  Thu, 16 May 2019 12:09:04 +0000

swh-storage (0.0.139-1~swh1) unstable-swh; urgency=medium

  * New upstream release 0.0.139     - (tagged by Nicolas Dandrimont
    <nicolas@dandrimont.eu> on 2019-04-18 17:57:57 +0200)
  * Upstream changes:     - Release swh.storage v0.0.139     - Backwards-
    compatibility improvements for snapshot_add     - Better
    transactionality in revision_add/release_add     - Fix backwards
    metric names     - Handle shallow histories properly

 -- Software Heritage autobuilder (on jenkins-debian1) <jenkins@jenkins-debian1.internal.softwareheritage.org>  Thu, 18 Apr 2019 16:08:28 +0000

swh-storage (0.0.138-1~swh1) unstable-swh; urgency=medium

  * New upstream release 0.0.138     - (tagged by Valentin Lorentz
    <vlorentz@softwareheritage.org> on 2019-04-09 16:40:49 +0200)
  * Upstream changes:     - Use the db_transaction decorator on all
    _add() methods.     - So they gracefully release the connection on
    error instead     - of relying on reference-counting to call the
    Db's `__del__`     - (which does not happen in Hypothesis tests)
    because a ref     - to it is kept via the traceback object.

 -- Software Heritage autobuilder (on jenkins-debian1) <jenkins@jenkins-debian1.internal.softwareheritage.org>  Tue, 09 Apr 2019 16:50:48 +0000

swh-storage (0.0.137-1~swh1) unstable-swh; urgency=medium

  * New upstream release 0.0.137     - (tagged by Valentin Lorentz
    <vlorentz@softwareheritage.org> on 2019-04-08 15:40:24 +0200)
  * Upstream changes:     - Make test_origin_get_range run faster.

 -- Software Heritage autobuilder (on jenkins-debian1) <jenkins@jenkins-debian1.internal.softwareheritage.org>  Mon, 08 Apr 2019 13:56:16 +0000

swh-storage (0.0.135-1~swh1) unstable-swh; urgency=medium

  * New upstream release 0.0.135     - (tagged by Valentin Lorentz
    <vlorentz@softwareheritage.org> on 2019-04-04 20:42:32 +0200)
  * Upstream changes:     - Make content_add_metadata require a ctime
    argument.     - This makes Python set the ctime instead of pgsql.

 -- Software Heritage autobuilder (on jenkins-debian1) <jenkins@jenkins-debian1.internal.softwareheritage.org>  Fri, 05 Apr 2019 14:43:28 +0000

swh-storage (0.0.134-1~swh1) unstable-swh; urgency=medium

  * New upstream release 0.0.134     - (tagged by Valentin Lorentz
    <vlorentz@softwareheritage.org> on 2019-04-03 13:38:58 +0200)
  * Upstream changes:     - Don't leak origin ids to the journal.

 -- Software Heritage autobuilder (on jenkins-debian1) <jenkins@jenkins-debian1.internal.softwareheritage.org>  Thu, 04 Apr 2019 10:16:09 +0000

swh-storage (0.0.132-1~swh1) unstable-swh; urgency=medium

  * New upstream release 0.0.132     - (tagged by Valentin Lorentz
    <vlorentz@softwareheritage.org> on 2019-04-01 11:50:30 +0200)
  * Upstream changes:     - Use sha1 instead of bigint as FK from
    origin_visit to snapshot (part 1: add new column)

 -- Software Heritage autobuilder (on jenkins-debian1) <jenkins@jenkins-debian1.internal.softwareheritage.org>  Mon, 01 Apr 2019 13:30:48 +0000

swh-storage (0.0.131-1~swh1) unstable-swh; urgency=medium

  * New upstream release 0.0.131     - (tagged by Nicolas Dandrimont
    <nicolas@dandrimont.eu> on 2019-03-28 17:24:44 +0100)
  * Upstream changes:     - Release swh.storage v0.0.131     - Add
    statsd metrics to storage RPC backend     - Clean up
    snapshot_add/origin_visit_update     - Uniformize RPC backend to use
    POSTs everywhere

 -- Software Heritage autobuilder (on jenkins-debian1) <jenkins@jenkins-debian1.internal.softwareheritage.org>  Thu, 28 Mar 2019 16:34:07 +0000

swh-storage (0.0.130-1~swh1) unstable-swh; urgency=medium

  * New upstream release 0.0.130     - (tagged by Valentin Lorentz
    <vlorentz@softwareheritage.org> on 2019-02-26 10:50:44 +0100)
  * Upstream changes:     - Add an helper function to list all origins
    in the storage.

 -- Software Heritage autobuilder (on jenkins-debian1) <jenkins@jenkins-debian1.internal.softwareheritage.org>  Wed, 13 Mar 2019 14:01:04 +0000

swh-storage (0.0.129-1~swh1) unstable-swh; urgency=medium

  * New upstream release 0.0.129     - (tagged by Valentin Lorentz
    <vlorentz@softwareheritage.org> on 2019-02-27 10:42:29 +0100)
  * Upstream changes:     - Double the timeout of revision_get.     -
    Metadata indexers often hit the limit.

 -- Software Heritage autobuilder (on jenkins-debian1) <jenkins@jenkins-debian1.internal.softwareheritage.org>  Fri, 01 Mar 2019 10:11:28 +0000

swh-storage (0.0.128-1~swh1) unstable-swh; urgency=medium

  * New upstream release 0.0.128     - (tagged by Antoine R. Dumont
    (@ardumont) <antoine.romain.dumont@gmail.com> on 2019-02-21 14:59:22
    +0100)
  * Upstream changes:     - v0.0.128     - api.server: Fix wrong
    exception type     - storage.cli: Fix cli entry point name to the
    expected name (setup.py)

 -- Software Heritage autobuilder (on jenkins-debian1) <jenkins@jenkins-debian1.internal.softwareheritage.org>  Thu, 21 Feb 2019 14:07:23 +0000

swh-storage (0.0.127-1~swh1) unstable-swh; urgency=medium

  * New upstream release 0.0.127     - (tagged by Antoine R. Dumont
    (@ardumont) <antoine.romain.dumont@gmail.com> on 2019-02-21 13:34:19
    +0100)
  * Upstream changes:     - v0.0.127     - api.wsgi: Open wsgi
    entrypoint and check config at startup time     - api.server: Make
    the api server load and check its configuration     -
    swh.storage.cli: Migrate the api server startup in swh.storage.cli

 -- Software Heritage autobuilder (on jenkins-debian1) <jenkins@jenkins-debian1.internal.softwareheritage.org>  Thu, 21 Feb 2019 12:59:48 +0000

swh-storage (0.0.126-1~swh1) unstable-swh; urgency=medium

  * New upstream release 0.0.126     - (tagged by Valentin Lorentz
    <vlorentz@softwareheritage.org> on 2019-02-21 10:18:26 +0100)
  * Upstream changes:     - Double the timeout of snapshot_get_latest.
    - Metadata indexers often hit the limit.

 -- Software Heritage autobuilder (on jenkins-debian1) <jenkins@jenkins-debian1.internal.softwareheritage.org>  Thu, 21 Feb 2019 11:24:52 +0000

swh-storage (0.0.125-1~swh1) unstable-swh; urgency=medium

  * New upstream release 0.0.125     - (tagged by Antoine R. Dumont
    (@ardumont) <antoine.romain.dumont@gmail.com> on 2019-02-14 10:13:31
    +0100)
  * Upstream changes:     - v0.0.125     - api/server: Do not read
    configuration at each request

 -- Software Heritage autobuilder (on jenkins-debian1) <jenkins@jenkins-debian1.internal.softwareheritage.org>  Thu, 14 Feb 2019 16:57:01 +0000

swh-storage (0.0.124-1~swh3) unstable-swh; urgency=low

  * New upstream release, fixing the distribution this time

 -- Antoine R. Dumont (@ardumont) <antoine.romain.dumont@gmail.com>  Thu, 14 Feb 2019 17:51:29 +0100

swh-storage (0.0.124-1~swh2) unstable; urgency=medium

  * New upstream release for dependency fix reasons

 -- Antoine R. Dumont (@ardumont) <antoine.romain.dumont@gmail.com>  Thu, 14 Feb 2019 09:27:55 +0100

swh-storage (0.0.124-1~swh1) unstable-swh; urgency=medium

  * New upstream release 0.0.124     - (tagged by Antoine Lambert
    <antoine.lambert@inria.fr> on 2019-02-12 14:40:53 +0100)
  * Upstream changes:     - version 0.0.124

 -- Software Heritage autobuilder (on jenkins-debian1) <jenkins@jenkins-debian1.internal.softwareheritage.org>  Tue, 12 Feb 2019 13:46:08 +0000

swh-storage (0.0.123-1~swh1) unstable-swh; urgency=medium

  * New upstream release 0.0.123     - (tagged by Antoine R. Dumont
    (@ardumont) <antoine.romain.dumont@gmail.com> on 2019-02-08 15:06:49
    +0100)
  * Upstream changes:     - v0.0.123     - Make Storage.origin_get
    support a list of origins, like other     - Storage.*_get methods.
    - Stop using _to_bytes functions.     - Use the BaseDb (and friends)
    from swh-core

 -- Software Heritage autobuilder (on jenkins-debian1) <jenkins@jenkins-debian1.internal.softwareheritage.org>  Fri, 08 Feb 2019 14:14:18 +0000

swh-storage (0.0.122-1~swh1) unstable-swh; urgency=medium

  * New upstream release 0.0.122     - (tagged by Antoine Lambert
    <antoine.lambert@inria.fr> on 2019-01-28 11:57:27 +0100)
  * Upstream changes:     - version 0.0.122

 -- Software Heritage autobuilder (on jenkins-debian1) <jenkins@jenkins-debian1.internal.softwareheritage.org>  Mon, 28 Jan 2019 11:02:45 +0000

swh-storage (0.0.121-1~swh1) unstable-swh; urgency=medium

  * New upstream release 0.0.121     - (tagged by Antoine Lambert
    <antoine.lambert@inria.fr> on 2019-01-28 11:31:48 +0100)
  * Upstream changes:     - version 0.0.121

 -- Software Heritage autobuilder (on jenkins-debian1) <jenkins@jenkins-debian1.internal.softwareheritage.org>  Mon, 28 Jan 2019 10:36:40 +0000

swh-storage (0.0.120-1~swh1) unstable-swh; urgency=medium

  * New upstream release 0.0.120     - (tagged by Antoine Lambert
    <antoine.lambert@inria.fr> on 2019-01-17 12:04:27 +0100)
  * Upstream changes:     - version 0.0.120

 -- Software Heritage autobuilder (on jenkins-debian1) <jenkins@jenkins-debian1.internal.softwareheritage.org>  Thu, 17 Jan 2019 11:12:47 +0000

swh-storage (0.0.119-1~swh1) unstable-swh; urgency=medium

  * New upstream release 0.0.119     - (tagged by Antoine R. Dumont
    (@ardumont) <antoine.romain.dumont@gmail.com> on 2019-01-11 11:57:13
    +0100)
  * Upstream changes:     - v0.0.119     - listener: Notify Kafka when
    an origin visit is updated

 -- Software Heritage autobuilder (on jenkins-debian1) <jenkins@jenkins-debian1.internal.softwareheritage.org>  Fri, 11 Jan 2019 11:02:07 +0000

swh-storage (0.0.118-1~swh1) unstable-swh; urgency=medium

  * New upstream release 0.0.118     - (tagged by Antoine Lambert
    <antoine.lambert@inria.fr> on 2019-01-09 16:59:15 +0100)
  * Upstream changes:     - version 0.0.118

 -- Software Heritage autobuilder (on jenkins-debian1) <jenkins@jenkins-debian1.internal.softwareheritage.org>  Wed, 09 Jan 2019 18:51:34 +0000

swh-storage (0.0.117-1~swh1) unstable-swh; urgency=medium

  * v0.0.117
  * listener: Adapt decoding behavior depending on the object type

 -- Antoine R. Dumont (@ardumont) <antoine.romain.dumont@gmail.com>  Thu, 20 Dec 2018 14:48:44 +0100

swh-storage (0.0.116-1~swh1) unstable-swh; urgency=medium

  * v0.0.116
  * Update requirements to latest swh.core

 -- Antoine R. Dumont (@ardumont) <antoine.romain.dumont@gmail.com>  Fri, 14 Dec 2018 15:57:04 +0100

swh-storage (0.0.115-1~swh1) unstable-swh; urgency=medium

  * version 0.0.115

 -- Antoine Lambert <antoine.lambert@inria.fr>  Fri, 14 Dec 2018 15:47:52 +0100

swh-storage (0.0.114-1~swh1) unstable-swh; urgency=medium

  * version 0.0.114

 -- Antoine Lambert <antoine.lambert@inria.fr>  Wed, 05 Dec 2018 10:59:49 +0100

swh-storage (0.0.113-1~swh1) unstable-swh; urgency=medium

  * v0.0.113
  * in-memory storage: Add recursive argument to directory_ls endpoint

 -- Antoine R. Dumont (@ardumont) <antoine.romain.dumont@gmail.com>  Fri, 30 Nov 2018 11:56:44 +0100

swh-storage (0.0.112-1~swh1) unstable-swh; urgency=medium

  * v0.0.112
  * in-memory storage: Align with existing storage
  * docstring: Improvments and adapt according to api
  * doc: update index to match new swh-doc format
  * Increase test coverage for stat_counters + fix its bugs.

 -- Antoine R. Dumont (@ardumont) <antoine.romain.dumont@gmail.com>  Fri, 30 Nov 2018 10:28:02 +0100

swh-storage (0.0.111-1~swh1) unstable-swh; urgency=medium

  * v0.0.111
  * Move generative tests in their own module
  * Open in-memory storage implementation

 -- Antoine R. Dumont (@ardumont) <antoine.romain.dumont@gmail.com>  Wed, 21 Nov 2018 08:55:14 +0100

swh-storage (0.0.110-1~swh1) unstable-swh; urgency=medium

  * v0.0.110
  * storage: Open content_get_range endpoint
  * tests: Start using hypothesis for tests generation
  * Improvments: Remove SQLisms from the tests and API
  * docs: Document metadata providers

 -- Antoine R. Dumont (@ardumont) <antoine.romain.dumont@gmail.com>  Fri, 16 Nov 2018 11:53:14 +0100

swh-storage (0.0.109-1~swh1) unstable-swh; urgency=medium

  * version 0.0.109

 -- Antoine Lambert <antoine.lambert@inria.fr>  Mon, 12 Nov 2018 14:11:09 +0100

swh-storage (0.0.108-1~swh1) unstable-swh; urgency=medium

  * Release swh.storage v0.0.108
  * Add a function to get a full snapshot from the paginated view

 -- Nicolas Dandrimont <nicolas@dandrimont.eu>  Thu, 18 Oct 2018 18:32:10 +0200

swh-storage (0.0.107-1~swh1) unstable-swh; urgency=medium

  * Release swh.storage v0.0.107
  * Enable pagination of snapshot branches
  * Drop occurrence-related tables
  * Drop entity-related tables

 -- Nicolas Dandrimont <nicolas@dandrimont.eu>  Wed, 17 Oct 2018 15:06:07 +0200

swh-storage (0.0.106-1~swh1) unstable-swh; urgency=medium

  * Release swh.storage v0.0.106
  * Fix origin_visit_get_latest_snapshot logic
  * Improve directory iterator
  * Drop backwards compatibility between snapshots and occurrences
  * Drop the occurrence table

 -- Nicolas Dandrimont <nicolas@dandrimont.eu>  Mon, 08 Oct 2018 17:03:54 +0200

swh-storage (0.0.105-1~swh1) unstable-swh; urgency=medium

  * v0.0.105
  * Increase directory_ls endpoint to 20 seconds
  * Add snapshot to the stats endpoint
  * Improve documentation

 -- Antoine R. Dumont (@ardumont) <antoine.romain.dumont@gmail.com>  Mon, 10 Sep 2018 11:36:27 +0200

swh-storage (0.0.104-1~swh1) unstable-swh; urgency=medium

  * version 0.0.104

 -- Antoine Lambert <antoine.lambert@inria.fr>  Wed, 29 Aug 2018 15:55:37 +0200

swh-storage (0.0.103-1~swh1) unstable-swh; urgency=medium

  * v0.0.103
  * swh.storage.storage: origin_add returns updated list of dict with id

 -- Antoine R. Dumont (@ardumont) <antoine.romain.dumont@gmail.com>  Mon, 30 Jul 2018 11:47:53 +0200

swh-storage (0.0.102-1~swh1) unstable-swh; urgency=medium

  * Release swh-storage v0.0.102
  * Stop using temporary tables for read-only queries
  * Add timeouts for some read-only queries

 -- Nicolas Dandrimont <nicolas@dandrimont.eu>  Tue, 05 Jun 2018 14:06:54 +0200

swh-storage (0.0.101-1~swh1) unstable-swh; urgency=medium

  * v0.0.101
  * swh.storage.api.client: Permit to specify the query timeout option

 -- Antoine R. Dumont (@ardumont) <antoine.romain.dumont@gmail.com>  Thu, 24 May 2018 12:13:51 +0200

swh-storage (0.0.100-1~swh1) unstable-swh; urgency=medium

  * Release swh.storage v0.0.100
  * remote api: only instantiate storage once per import
  * add thread-awareness to the storage implementation
  * properly cleanup after tests
  * parallelize objstorage and storage additions

 -- Nicolas Dandrimont <nicolas@dandrimont.eu>  Sat, 12 May 2018 18:12:40 +0200

swh-storage (0.0.99-1~swh1) unstable-swh; urgency=medium

  * v0.0.99
  * storage: Add methods to compute directories/revisions diff
  * Add a new table for "bucketed" object counts
  * doc: update table clusters in SQL diagram
  * swh.storage.content_missing: Improve docstring

 -- Antoine R. Dumont (@ardumont) <antoine.romain.dumont@gmail.com>  Tue, 20 Feb 2018 13:32:25 +0100

swh-storage (0.0.98-1~swh1) unstable-swh; urgency=medium

  * Release swh.storage v0.0.98
  * Switch backwards compatibility for snapshots off

 -- Nicolas Dandrimont <nicolas@dandrimont.eu>  Tue, 06 Feb 2018 15:27:15 +0100

swh-storage (0.0.97-1~swh1) unstable-swh; urgency=medium

  * Release swh.storage v0.0.97
  * refactor database initialization
  * use a separate thread instead of a temporary file for COPY
    operations
  * add more snapshot-related endpoints

 -- Nicolas Dandrimont <nicolas@dandrimont.eu>  Tue, 06 Feb 2018 14:07:07 +0100

swh-storage (0.0.96-1~swh1) unstable-swh; urgency=medium

  * Release swh.storage v0.0.96
  * Add snapshot models
  * Add support for hg revision type

 -- Nicolas Dandrimont <nicolas@dandrimont.eu>  Tue, 19 Dec 2017 16:25:57 +0100

swh-storage (0.0.95-1~swh1) unstable-swh; urgency=medium

  * v0.0.95
  * swh.storage: Rename indexer_configuration to tool
  * swh.storage: Migrate indexer model to its own model

 -- Antoine R. Dumont (@ardumont) <antoine.romain.dumont@gmail.com>  Thu, 07 Dec 2017 09:56:31 +0100

swh-storage (0.0.94-1~swh1) unstable-swh; urgency=medium

  * v0.0.94
  * Open searching origins methods to storage

 -- Antoine R. Dumont (@ardumont) <antoine.romain.dumont@gmail.com>  Tue, 05 Dec 2017 12:32:57 +0100

swh-storage (0.0.93-1~swh1) unstable-swh; urgency=medium

  * v0.0.93
  * swh.storage: Open indexer_configuration_add endpoint
  * swh-data: Update content mimetype indexer configuration
  * origin_visit_get: make order repeatable
  * db: Make unique indices actually unique and vice versa
  * Add origin_metadata endpoints (add, get, etc...)
  * cleanup: Remove unused content provenance cache tables

 -- Antoine R. Dumont (@ardumont) <antoine.romain.dumont@gmail.com>  Fri, 24 Nov 2017 11:14:11 +0100

swh-storage (0.0.92-1~swh1) unstable-swh; urgency=medium

  * Release swh.storage v0.0.92
  * make swh.storage.schemata work on SQLAlchemy 1.0

 -- Nicolas Dandrimont <nicolas@dandrimont.eu>  Thu, 12 Oct 2017 19:51:24 +0200

swh-storage (0.0.91-1~swh1) unstable-swh; urgency=medium

  * Release swh.storage version 0.0.91
  * Update packaging runes

 -- Nicolas Dandrimont <nicolas@dandrimont.eu>  Thu, 12 Oct 2017 18:41:46 +0200

swh-storage (0.0.90-1~swh1) unstable-swh; urgency=medium

  * Release swh.storage v0.0.90
  * Remove leaky dependency on python3-kafka

 -- Nicolas Dandrimont <nicolas@dandrimont.eu>  Wed, 11 Oct 2017 18:53:22 +0200

swh-storage (0.0.89-1~swh1) unstable-swh; urgency=medium

  * Release swh.storage v0.0.89
  * Add new package for ancillary schemata
  * Add new metadata-related entry points
  * Update for new swh.model

 -- Nicolas Dandrimont <nicolas@dandrimont.eu>  Wed, 11 Oct 2017 17:39:29 +0200

swh-storage (0.0.88-1~swh1) unstable-swh; urgency=medium

  * Release swh.storage v0.0.88
  * Move the archiver to its own module
  * Prepare building for stretch

 -- Nicolas Dandrimont <nicolas@dandrimont.eu>  Fri, 30 Jun 2017 14:52:12 +0200

swh-storage (0.0.87-1~swh1) unstable-swh; urgency=medium

  * Release swh.storage v0.0.87
  * update tasks to new swh.scheduler api

 -- Nicolas Dandrimont <nicolas@dandrimont.eu>  Mon, 12 Jun 2017 17:54:11 +0200

swh-storage (0.0.86-1~swh1) unstable-swh; urgency=medium

  * Release swh.storage v0.0.86
  * archiver updates

 -- Nicolas Dandrimont <nicolas@dandrimont.eu>  Tue, 06 Jun 2017 18:43:43 +0200

swh-storage (0.0.85-1~swh1) unstable-swh; urgency=medium

  * v0.0.85
  * Improve license endpoint's unknown license policy

 -- Antoine R. Dumont (@ardumont) <antoine.romain.dumont@gmail.com>  Tue, 06 Jun 2017 17:55:40 +0200

swh-storage (0.0.84-1~swh1) unstable-swh; urgency=medium

  * v0.0.84
  * Update indexer endpoints to use indexer configuration id
  * Add indexer configuration endpoint

 -- Antoine R. Dumont (@ardumont) <antoine.romain.dumont@gmail.com>  Fri, 02 Jun 2017 16:16:47 +0200

swh-storage (0.0.83-1~swh1) unstable-swh; urgency=medium

  * v0.0.83
  * Add blake2s256 new hash computation on content

 -- Antoine R. Dumont (@ardumont) <antoine.romain.dumont@gmail.com>  Fri, 31 Mar 2017 12:27:09 +0200

swh-storage (0.0.82-1~swh1) unstable-swh; urgency=medium

  * v0.0.82
  * swh.storage.listener: Subscribe to new origin notifications
  * sql/swh-func: improve equality check on the three columns for
    swh_content_missing
  * swh.storage: add length to directory listing primitives
  * refactoring: Migrate from swh.core.hashutil to swh.model.hashutil
  * swh.storage.archiver.updater: Create a content updater journal
    client
  * vault: add a git fast-import cooker
  * vault: generic cache to allow multiple cooker types and formats

 -- Antoine R. Dumont (@ardumont) <antoine.romain.dumont@gmail.com>  Tue, 21 Mar 2017 14:50:16 +0100

swh-storage (0.0.81-1~swh1) unstable-swh; urgency=medium

  * Release swh.storage v0.0.81
  * archiver improvements for mass injection in azure

 -- Nicolas Dandrimont <nicolas@dandrimont.eu>  Thu, 09 Mar 2017 11:15:28 +0100

swh-storage (0.0.80-1~swh1) unstable-swh; urgency=medium

  * Release swh.storage v0.0.80
  * archiver improvements related to the mass injection of contents in
    azure
  * updates to the vault cooker

 -- Nicolas Dandrimont <nicolas@dandrimont.eu>  Tue, 07 Mar 2017 15:12:35 +0100

swh-storage (0.0.79-1~swh1) unstable-swh; urgency=medium

  * Release swh.storage v0.0.79
  * archiver: keep counts of objects in each archive
  * converters: normalize timestamps using swh.model

 -- Nicolas Dandrimont <nicolas@dandrimont.eu>  Tue, 14 Feb 2017 19:37:36 +0100

swh-storage (0.0.78-1~swh1) unstable-swh; urgency=medium

  * v0.0.78
  * Refactoring some common code into swh.core + adaptation api calls in
  * swh.objstorage and swh.storage (storage and vault)

 -- Antoine R. Dumont (@ardumont) <antoine.romain.dumont@gmail.com>  Thu, 26 Jan 2017 15:08:03 +0100

swh-storage (0.0.77-1~swh1) unstable-swh; urgency=medium

  * v0.0.77
  * Paginate results for origin_visits endpoint

 -- Antoine R. Dumont (@ardumont) <antoine.romain.dumont@gmail.com>  Thu, 19 Jan 2017 14:41:49 +0100

swh-storage (0.0.76-1~swh1) unstable-swh; urgency=medium

  * v0.0.76
  * Unify storage and objstorage configuration and instantiation
    functions

 -- Antoine R. Dumont (@ardumont) <antoine.romain.dumont@gmail.com>  Thu, 15 Dec 2016 18:25:58 +0100

swh-storage (0.0.75-1~swh1) unstable-swh; urgency=medium

  * v0.0.75
  * Add information on indexer tools (T610)

 -- Antoine R. Dumont (@ardumont) <antoine.romain.dumont@gmail.com>  Fri, 02 Dec 2016 18:21:36 +0100

swh-storage (0.0.74-1~swh1) unstable-swh; urgency=medium

  * v0.0.74
  * Use strict equality for content ctags' symbols search

 -- Antoine R. Dumont (@ardumont) <antoine.romain.dumont@gmail.com>  Tue, 29 Nov 2016 17:25:29 +0100

swh-storage (0.0.73-1~swh1) unstable-swh; urgency=medium

  * v0.0.73
  * Improve ctags search query for edge cases

 -- Antoine R. Dumont (@ardumont) <antoine.romain.dumont@gmail.com>  Mon, 28 Nov 2016 16:34:55 +0100

swh-storage (0.0.72-1~swh1) unstable-swh; urgency=medium

  * v0.0.72
  * Permit pagination on content_ctags_search api endpoint

 -- Antoine R. Dumont (@ardumont) <antoine.romain.dumont@gmail.com>  Thu, 24 Nov 2016 14:19:29 +0100

swh-storage (0.0.71-1~swh1) unstable-swh; urgency=medium

  * v0.0.71
  * Open full-text search endpoint on ctags

 -- Antoine R. Dumont (@ardumont) <antoine.romain.dumont@gmail.com>  Wed, 23 Nov 2016 17:33:51 +0100

swh-storage (0.0.70-1~swh1) unstable-swh; urgency=medium

  * v0.0.70
  * Add new license endpoints (add/get)
  * Update ctags endpoints to align update conflict policy

 -- Antoine R. Dumont (@ardumont) <antoine.romain.dumont@gmail.com>  Thu, 10 Nov 2016 17:27:49 +0100

swh-storage (0.0.69-1~swh1) unstable-swh; urgency=medium

  * v0.0.69
  * storage: Open ctags entry points (missing, add, get)
  * storage: allow adding several origins at once

 -- Antoine R. Dumont (@ardumont) <antoine.romain.dumont@gmail.com>  Thu, 20 Oct 2016 16:07:07 +0200

swh-storage (0.0.68-1~swh1) unstable-swh; urgency=medium

  * v0.0.68
  * indexer: Open mimetype/language get endpoints
  * indexer: Add the mimetype/language add function with conflict_update
    flag
  * archiver: Extend worker-to-backend to transmit messages to another
  * queue (once done)

 -- Antoine R. Dumont (@ardumont) <antoine.romain.dumont@gmail.com>  Thu, 13 Oct 2016 15:30:21 +0200

swh-storage (0.0.67-1~swh1) unstable-swh; urgency=medium

  * v0.0.67
  * Fix provenance storage init function

 -- Antoine R. Dumont (@ardumont) <antoine.romain.dumont@gmail.com>  Wed, 12 Oct 2016 02:24:12 +0200

swh-storage (0.0.66-1~swh1) unstable-swh; urgency=medium

  * v0.0.66
  * Improve provenance configuration format

 -- Antoine R. Dumont (@ardumont) <antoine.romain.dumont@gmail.com>  Wed, 12 Oct 2016 01:39:26 +0200

swh-storage (0.0.65-1~swh1) unstable-swh; urgency=medium

  * v0.0.65
  * Open api entry points for swh.indexer about content mimetype and
  * language
  * Update schema graph to latest version

 -- Antoine R. Dumont (@ardumont) <antoine.romain.dumont@gmail.com>  Sat, 08 Oct 2016 10:00:30 +0200

swh-storage (0.0.64-1~swh1) unstable-swh; urgency=medium

  * v0.0.64
  * Fix: Missing incremented version 5 for archiver.dbversion
  * Retrieve information on a content cached
  * sql/swh-func: content cache populates lines in deterministic order

 -- Antoine R. Dumont (@ardumont) <antoine.romain.dumont@gmail.com>  Thu, 29 Sep 2016 21:50:59 +0200

swh-storage (0.0.63-1~swh1) unstable-swh; urgency=medium

  * v0.0.63
  * Make the 'worker to backend' destination agnostic (message
    parameter)
  * Improve 'unknown sha1' policy (archiver db can lag behind swh db)
  * Improve 'force copy' policy

 -- Antoine R. Dumont (@ardumont) <antoine.romain.dumont@gmail.com>  Fri, 23 Sep 2016 12:29:50 +0200

swh-storage (0.0.62-1~swh1) unstable-swh; urgency=medium

  * Release swh.storage v0.0.62
  * Updates to the provenance cache to reduce churn on the main tables

 -- Nicolas Dandrimont <nicolas@dandrimont.eu>  Thu, 22 Sep 2016 18:54:52 +0200

swh-storage (0.0.61-1~swh1) unstable-swh; urgency=medium

  * v0.0.61
  * Handle copies of unregistered sha1 in archiver db
  * Fix copy to only the targeted destination
  * Update to latest python3-swh.core dependency

 -- Antoine R. Dumont (@ardumont) <antoine.romain.dumont@gmail.com>  Thu, 22 Sep 2016 13:44:05 +0200

swh-storage (0.0.60-1~swh1) unstable-swh; urgency=medium

  * v0.0.60
  * Update archiver dependencies

 -- Antoine R. Dumont (@ardumont) <antoine.romain.dumont@gmail.com>  Tue, 20 Sep 2016 16:46:48 +0200

swh-storage (0.0.59-1~swh1) unstable-swh; urgency=medium

  * v0.0.59
  * Unify configuration property between director/worker
  * Deal with potential missing contents in the archiver db
  * Improve get_contents_error implementation
  * Remove dead code in swh.storage.db about archiver

 -- Antoine R. Dumont (@ardumont) <antoine.romain.dumont@gmail.com>  Sat, 17 Sep 2016 12:50:14 +0200

swh-storage (0.0.58-1~swh1) unstable-swh; urgency=medium

  * v0.0.58
  * ArchiverDirectorToBackend reads sha1 from stdin and sends chunks of
    sha1
  * for archival.

 -- Antoine R. Dumont (@ardumont) <antoine.romain.dumont@gmail.com>  Fri, 16 Sep 2016 22:17:14 +0200

swh-storage (0.0.57-1~swh1) unstable-swh; urgency=medium

  * v0.0.57
  * Update swh.storage.archiver

 -- Antoine R. Dumont (@ardumont) <antoine.romain.dumont@gmail.com>  Thu, 15 Sep 2016 16:30:11 +0200

swh-storage (0.0.56-1~swh1) unstable-swh; urgency=medium

  * v0.0.56
  * Vault: Add vault implementation (directory cooker & cache
  * implementation + its api)
  * Archiver: Add another archiver implementation (direct to backend)

 -- Antoine R. Dumont (@ardumont) <antoine.romain.dumont@gmail.com>  Thu, 15 Sep 2016 10:56:35 +0200

swh-storage (0.0.55-1~swh1) unstable-swh; urgency=medium

  * v0.0.55
  * Fix origin_visit endpoint

 -- Antoine R. Dumont (@ardumont) <antoine.romain.dumont@gmail.com>  Thu, 08 Sep 2016 15:21:28 +0200

swh-storage (0.0.54-1~swh1) unstable-swh; urgency=medium

  * v0.0.54
  * Open origin_visit_get_by entry point

 -- Antoine R. Dumont (@ardumont) <antoine.romain.dumont@gmail.com>  Mon, 05 Sep 2016 12:36:34 +0200

swh-storage (0.0.53-1~swh1) unstable-swh; urgency=medium

  * v0.0.53
  * Add cache about content provenance
  * debian: fix python3-swh.storage.archiver runtime dependency
  * debian: create new package python3-swh.storage.provenance

 -- Antoine R. Dumont (@ardumont) <antoine.romain.dumont@gmail.com>  Fri, 02 Sep 2016 11:14:09 +0200

swh-storage (0.0.52-1~swh1) unstable-swh; urgency=medium

  * v0.0.52
  * Package python3-swh.storage.archiver

 -- Antoine R. Dumont (@ardumont) <antoine.romain.dumont@gmail.com>  Thu, 25 Aug 2016 14:55:23 +0200

swh-storage (0.0.51-1~swh1) unstable-swh; urgency=medium

  * Release swh.storage v0.0.51
  * Add new metadata column to origin_visit
  * Update swh-add-directory script for updated API

 -- Nicolas Dandrimont <nicolas@dandrimont.eu>  Wed, 24 Aug 2016 14:36:03 +0200

swh-storage (0.0.50-1~swh1) unstable-swh; urgency=medium

  * v0.0.50
  * Add a function to pull (only) metadata for a list of contents
  * Update occurrence_add api entry point to properly deal with
    origin_visit
  * Add origin_visit api entry points to create/update origin_visit

 -- Antoine R. Dumont (@ardumont) <antoine.romain.dumont@gmail.com>  Tue, 23 Aug 2016 16:29:26 +0200

swh-storage (0.0.49-1~swh1) unstable-swh; urgency=medium

  * Release swh.storage v0.0.49
  * Proper dependency on python3-kafka

 -- Nicolas Dandrimont <nicolas@dandrimont.eu>  Fri, 19 Aug 2016 13:45:52 +0200

swh-storage (0.0.48-1~swh1) unstable-swh; urgency=medium

  * Release swh.storage v0.0.48
  * Updates to the archiver
  * Notification support for new object creations

 -- Nicolas Dandrimont <nicolas@dandrimont.eu>  Fri, 19 Aug 2016 12:13:50 +0200

swh-storage (0.0.47-1~swh1) unstable-swh; urgency=medium

  * Release swh.storage v0.0.47
  * Update storage archiver to new schemaless schema

 -- Nicolas Dandrimont <nicolas@dandrimont.eu>  Fri, 22 Jul 2016 16:59:19 +0200

swh-storage (0.0.46-1~swh1) unstable-swh; urgency=medium

  * v0.0.46
  * Update archiver bootstrap

 -- Antoine R. Dumont (@ardumont) <antoine.romain.dumont@gmail.com>  Wed, 20 Jul 2016 19:04:42 +0200

swh-storage (0.0.45-1~swh1) unstable-swh; urgency=medium

  * v0.0.45
  * Separate swh.storage.archiver's db from swh.storage.storage

 -- Antoine R. Dumont (@ardumont) <antoine.romain.dumont@gmail.com>  Tue, 19 Jul 2016 15:05:36 +0200

swh-storage (0.0.44-1~swh1) unstable-swh; urgency=medium

  * v0.0.44
  * Open listing visits per origin api

 -- Quentin Campos <qcampos@etud.u-pem.fr>  Fri, 08 Jul 2016 11:27:10 +0200

swh-storage (0.0.43-1~swh1) unstable-swh; urgency=medium

  * v0.0.43
  * Extract objstorage to its own package swh.objstorage

 -- Quentin Campos <qcampos@etud.u-pem.fr>  Mon, 27 Jun 2016 14:57:12 +0200

swh-storage (0.0.42-1~swh1) unstable-swh; urgency=medium

  * Add an object storage multiplexer to allow transition between
    multiple versions of objet storages.

 -- Quentin Campos <qcampos@etud.u-pem.fr>  Tue, 21 Jun 2016 15:03:52 +0200

swh-storage (0.0.41-1~swh1) unstable-swh; urgency=medium

  * Refactoring of the object storage in order to allow multiple
    versions of it, as well as a multiplexer for version transition.

 -- Quentin Campos <qcampos@etud.u-pem.fr>  Thu, 16 Jun 2016 15:54:16 +0200

swh-storage (0.0.40-1~swh1) unstable-swh; urgency=medium

  * Release swh.storage v0.0.40:
  * Refactor objstorage to allow for different implementations
  * Updates to the checker functionality
  * Bump swh.core dependency to v0.0.20

 -- Nicolas Dandrimont <nicolas@dandrimont.eu>  Tue, 14 Jun 2016 17:25:42 +0200

swh-storage (0.0.39-1~swh1) unstable-swh; urgency=medium

  * v0.0.39
  * Add run_from_webserver function for objstorage api server
  * Add unique identifier message on default api server route endpoints

 -- Antoine R. Dumont (@ardumont) <antoine.romain.dumont@gmail.com>  Fri, 20 May 2016 15:27:34 +0200

swh-storage (0.0.38-1~swh1) unstable-swh; urgency=medium

  * v0.0.38
  * Add an http api for object storage
  * Implement an archiver to perform backup copies

 -- Quentin Campos <qcampos@etud.u-pem.fr>  Fri, 20 May 2016 14:40:14 +0200

swh-storage (0.0.37-1~swh1) unstable-swh; urgency=medium

  * Release swh.storage v0.0.37
  * Add fullname to person table
  * Add svn as a revision type

 -- Nicolas Dandrimont <nicolas@dandrimont.eu>  Fri, 08 Apr 2016 16:44:24 +0200

swh-storage (0.0.36-1~swh1) unstable-swh; urgency=medium

  * Release swh.storage v0.0.36
  * Add json-schema documentation for the jsonb fields
  * Overhaul entity handling

 -- Nicolas Dandrimont <nicolas@dandrimont.eu>  Wed, 16 Mar 2016 17:27:17 +0100

swh-storage (0.0.35-1~swh1) unstable-swh; urgency=medium

  * Release swh-storage v0.0.35
  * Factor in temporary tables with only an id (db v059)
  * Allow generic object search by sha1_git (db v060)

 -- Nicolas Dandrimont <nicolas@dandrimont.eu>  Thu, 25 Feb 2016 16:21:01 +0100

swh-storage (0.0.34-1~swh1) unstable-swh; urgency=medium

  * Release swh.storage version 0.0.34
  * occurrence improvements
  * commit metadata improvements

 -- Nicolas Dandrimont <nicolas@dandrimont.eu>  Fri, 19 Feb 2016 18:20:07 +0100

swh-storage (0.0.33-1~swh1) unstable-swh; urgency=medium

  * Bump swh.storage to version 0.0.33

 -- Nicolas Dandrimont <nicolas@dandrimont.eu>  Fri, 05 Feb 2016 11:17:00 +0100

swh-storage (0.0.32-1~swh1) unstable-swh; urgency=medium

  * v0.0.32
  * Let the person's id flow
  * sql/upgrades/051: 050->051 schema change
  * sql/upgrades/050: 049->050 schema change - Clean up obsolete
    functions
  * sql/upgrades/049: Final take for 048->049 schema change.
  * sql: Use a new schema for occurrences

 -- Antoine R. Dumont (@ardumont) <antoine.romain.dumont@gmail.com>  Fri, 29 Jan 2016 17:44:27 +0100

swh-storage (0.0.31-1~swh1) unstable-swh; urgency=medium

  * v0.0.31
  * Deal with occurrence_history.branch, occurrence.branch, release.name
    as bytes

 -- Antoine R. Dumont (@ardumont) <antoine.romain.dumont@gmail.com>  Wed, 27 Jan 2016 15:45:53 +0100

swh-storage (0.0.30-1~swh1) unstable-swh; urgency=medium

  * Prepare swh.storage v0.0.30 release
  * type-agnostic occurrences and revisions

 -- Nicolas Dandrimont <nicolas@dandrimont.eu>  Tue, 26 Jan 2016 07:36:43 +0100

swh-storage (0.0.29-1~swh1) unstable-swh; urgency=medium

  * v0.0.29
  * New:
  * Upgrade sql schema to 041→043
  * Deal with communication downtime between clients and storage
  * Open occurrence_get(origin_id) to retrieve latest occurrences per
    origin
  * Open release_get_by to retrieve a release by origin
  * Open directory_get to retrieve information on directory by id
  * Open entity_get to retrieve information on entity + hierarchy from
    its uuid
  * Open directory_get that retrieve information on directory per id
  * Update:
  * directory_get/directory_ls: Rename to directory_ls
  * revision_log: update to retrieve logs from multiple root revisions
  * revision_get_by: branch name filtering is now optional

 -- Antoine R. Dumont (@ardumont) <antoine.romain.dumont@gmail.com>  Wed, 20 Jan 2016 16:15:50 +0100

swh-storage (0.0.28-1~swh1) unstable-swh; urgency=medium

  * v0.0.28
  * Open entity_get api

 -- Antoine R. Dumont (@ardumont) <antoine.romain.dumont@gmail.com>  Fri, 15 Jan 2016 16:37:27 +0100

swh-storage (0.0.27-1~swh1) unstable-swh; urgency=medium

  * v0.0.27
  * Open directory_entry_get_by_path api
  * Improve get_revision_by api performance
  * sql/swh-schema: add index on origin(type, url) --> improve origin
    lookup api
  * Bump to 039 db version

 -- Antoine R. Dumont (@ardumont) <antoine.romain.dumont@gmail.com>  Fri, 15 Jan 2016 12:42:47 +0100

swh-storage (0.0.26-1~swh1) unstable-swh; urgency=medium

  * v0.0.26
  * Open revision_get_by to retrieve a revision by occurrence criterion
    filtering
  * sql/upgrades/036: add 035→036 upgrade script

 -- Antoine R. Dumont (@ardumont) <antoine.romain.dumont@gmail.com>  Wed, 13 Jan 2016 12:46:44 +0100

swh-storage (0.0.25-1~swh1) unstable-swh; urgency=medium

  * v0.0.25
  * Limit results in swh_revision_list*
  * Create the package to align the current db production version on
    https://archive.softwareheritage.org/

 -- Antoine R. Dumont (@ardumont) <antoine.romain.dumont@gmail.com>  Fri, 08 Jan 2016 11:33:08 +0100

swh-storage (0.0.24-1~swh1) unstable-swh; urgency=medium

  * Prepare swh.storage release v0.0.24
  * Add a limit argument to revision_log

 -- Nicolas Dandrimont <nicolas@dandrimont.eu>  Wed, 06 Jan 2016 15:12:53 +0100

swh-storage (0.0.23-1~swh1) unstable-swh; urgency=medium

  * v0.0.23
  * Protect against overflow, wrapped in ValueError for client
  * Fix relative path import for remote storage.
  * api to retrieve revision_log is now 'parents' aware

 -- Antoine R. Dumont (@ardumont) <antoine.romain.dumont@gmail.com>  Wed, 06 Jan 2016 11:30:58 +0100

swh-storage (0.0.22-1~swh1) unstable-swh; urgency=medium

  * Release v0.0.22
  * Fix relative import for remote storage

 -- Nicolas Dandrimont <nicolas@dandrimont.eu>  Wed, 16 Dec 2015 16:04:48 +0100

swh-storage (0.0.21-1~swh1) unstable-swh; urgency=medium

  * Prepare release v0.0.21
  * Protect the storage api client from overflows
  * Add a get_storage function mapping to local or remote storage

 -- Nicolas Dandrimont <nicolas@dandrimont.eu>  Wed, 16 Dec 2015 13:34:46 +0100

swh-storage (0.0.20-1~swh1) unstable-swh; urgency=medium

  * v0.0.20
  * allow numeric timestamps with offset
  * Open revision_log api
  * start migration to swh.model

 -- Antoine R. Dumont (@ardumont) <antoine.romain.dumont@gmail.com>  Mon, 07 Dec 2015 15:20:36 +0100

swh-storage (0.0.19-1~swh1) unstable-swh; urgency=medium

  * v0.0.19
  * Improve directory listing with content data
  * Open person_get
  * Open release_get data reading
  * Improve origin_get api
  * Effort to unify api output on dict (for read)
  * Migrate backend to 032

 -- Antoine R. Dumont (@ardumont) <antoine.romain.dumont@gmail.com>  Fri, 27 Nov 2015 13:33:34 +0100

swh-storage (0.0.18-1~swh1) unstable-swh; urgency=medium

  * v0.0.18
  * Improve origin_get to permit retrieval per id
  * Update directory_get implementation (add join from
  * directory_entry_file to content)
  * Open release_get : [sha1] -> [Release]

 -- Antoine R. Dumont (@ardumont) <antoine.romain.dumont@gmail.com>  Thu, 19 Nov 2015 11:18:35 +0100

swh-storage (0.0.17-1~swh1) unstable-swh; urgency=medium

  * Prepare deployment of swh.storage v0.0.17
  * Add some entity related entry points

 -- Nicolas Dandrimont <nicolas@dandrimont.eu>  Tue, 03 Nov 2015 16:40:59 +0100

swh-storage (0.0.16-1~swh1) unstable-swh; urgency=medium

  * v0.0.16
  * Add metadata column in revision (db version 29)
  * cache http connection for remote storage client

 -- Antoine R. Dumont (@ardumont) <antoine.romain.dumont@gmail.com>  Thu, 29 Oct 2015 10:29:00 +0100

swh-storage (0.0.15-1~swh1) unstable-swh; urgency=medium

  * Prepare deployment of swh.storage v0.0.15
  * Allow population of fetch_history
  * Update organizations / projects as entities
  * Use schema v028 for directory addition

 -- Nicolas Dandrimont <nicolas@dandrimont.eu>  Tue, 27 Oct 2015 11:43:39 +0100

swh-storage (0.0.14-1~swh1) unstable-swh; urgency=medium

  * Prepare swh.storage v0.0.14 deployment

 -- Nicolas Dandrimont <nicolas@dandrimont.eu>  Fri, 16 Oct 2015 15:34:08 +0200

swh-storage (0.0.13-1~swh1) unstable-swh; urgency=medium

  * Prepare deploying swh.storage v0.0.13

 -- Nicolas Dandrimont <nicolas@dandrimont.eu>  Fri, 16 Oct 2015 14:51:44 +0200

swh-storage (0.0.12-1~swh1) unstable-swh; urgency=medium

  * Prepare deploying swh.storage v0.0.12

 -- Nicolas Dandrimont <nicolas@dandrimont.eu>  Tue, 13 Oct 2015 12:39:18 +0200

swh-storage (0.0.11-1~swh1) unstable-swh; urgency=medium

  * Preparing deployment of swh.storage v0.0.11

 -- Nicolas Dandrimont <nicolas@dandrimont.eu>  Fri, 09 Oct 2015 17:44:51 +0200

swh-storage (0.0.10-1~swh1) unstable-swh; urgency=medium

  * Prepare deployment of swh.storage v0.0.10

 -- Nicolas Dandrimont <nicolas@dandrimont.eu>  Tue, 06 Oct 2015 17:37:00 +0200

swh-storage (0.0.9-1~swh1) unstable-swh; urgency=medium

  * Prepare deployment of swh.storage v0.0.9

 -- Nicolas Dandrimont <nicolas@dandrimont.eu>  Thu, 01 Oct 2015 19:03:00 +0200

swh-storage (0.0.8-1~swh1) unstable-swh; urgency=medium

  * Prepare deployment of swh.storage v0.0.8

 -- Nicolas Dandrimont <nicolas@dandrimont.eu>  Thu, 01 Oct 2015 11:32:46 +0200

swh-storage (0.0.7-1~swh1) unstable-swh; urgency=medium

  * Prepare deployment of swh.storage v0.0.7

 -- Nicolas Dandrimont <nicolas@dandrimont.eu>  Tue, 29 Sep 2015 16:52:54 +0200

swh-storage (0.0.6-1~swh1) unstable-swh; urgency=medium

  * Prepare deployment of swh.storage v0.0.6

 -- Nicolas Dandrimont <nicolas@dandrimont.eu>  Tue, 29 Sep 2015 16:43:24 +0200

swh-storage (0.0.5-1~swh1) unstable-swh; urgency=medium

  * Prepare deploying swh.storage v0.0.5

 -- Nicolas Dandrimont <nicolas@dandrimont.eu>  Tue, 29 Sep 2015 16:27:00 +0200

swh-storage (0.0.1-1~swh1) unstable-swh; urgency=medium

  * Initial release
  * swh.storage.api: Properly escape arbitrary byte sequences in
    arguments

 -- Nicolas Dandrimont <nicolas@dandrimont.eu>  Tue, 22 Sep 2015 17:02:34 +0200<|MERGE_RESOLUTION|>--- conflicted
+++ resolved
@@ -1,10 +1,3 @@
-<<<<<<< HEAD
-swh-storage (0.0.192-1~swh1~bpo10+1) buster-swh; urgency=medium
-
-  * Rebuild for buster-swh
-
- -- Software Heritage autobuilder (on jenkins-debian1) <jenkins@jenkins-debian1.internal.softwareheritage.org>  Tue, 19 May 2020 16:58:29 +0000
-=======
 swh-storage (0.0.193-1~swh1) unstable-swh; urgency=medium
 
   * New upstream release 0.0.193     - (tagged by Antoine R. Dumont
@@ -22,7 +15,6 @@
     149 migration script
 
  -- Software Heritage autobuilder (on jenkins-debian1) <jenkins@jenkins-debian1.internal.softwareheritage.org>  Thu, 28 May 2020 12:37:58 +0000
->>>>>>> d39c55f3
 
 swh-storage (0.0.192-1~swh1) unstable-swh; urgency=medium
 
