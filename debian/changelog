<<<<<<< HEAD
swh-storage (0.0.81-1~swh1~bpo9+1) stretch-swh; urgency=medium

  * Rebuild for stretch-backports.

 -- Nicolas Dandrimont <nicolas@dandrimont.eu>  Thu, 09 Mar 2017 11:15:28 +0100
=======
swh-storage (0.0.82-1~swh1) unstable-swh; urgency=medium

  * v0.0.82
  * swh.storage.listener: Subscribe to new origin notifications
  * sql/swh-func: improve equality check on the three columns for
    swh_content_missing
  * swh.storage: add length to directory listing primitives
  * refactoring: Migrate from swh.core.hashutil to swh.model.hashutil
  * swh.storage.archiver.updater: Create a content updater journal
    client
  * vault: add a git fast-import cooker
  * vault: generic cache to allow multiple cooker types and formats

 -- Antoine R. Dumont (@ardumont) <antoine.romain.dumont@gmail.com>  Tue, 21 Mar 2017 14:50:16 +0100
>>>>>>> 2e4422be

swh-storage (0.0.81-1~swh1) unstable-swh; urgency=medium

  * Release swh.storage v0.0.81
  * archiver improvements for mass injection in azure

 -- Nicolas Dandrimont <nicolas@dandrimont.eu>  Thu, 09 Mar 2017 11:15:28 +0100

swh-storage (0.0.80-1~swh1) unstable-swh; urgency=medium

  * Release swh.storage v0.0.80
  * archiver improvements related to the mass injection of contents in
    azure
  * updates to the vault cooker

 -- Nicolas Dandrimont <nicolas@dandrimont.eu>  Tue, 07 Mar 2017 15:12:35 +0100

swh-storage (0.0.79-1~swh1) unstable-swh; urgency=medium

  * Release swh.storage v0.0.79
  * archiver: keep counts of objects in each archive
  * converters: normalize timestamps using swh.model

 -- Nicolas Dandrimont <nicolas@dandrimont.eu>  Tue, 14 Feb 2017 19:37:36 +0100

swh-storage (0.0.78-1~swh1) unstable-swh; urgency=medium

  * v0.0.78
  * Refactoring some common code into swh.core + adaptation api calls in
  * swh.objstorage and swh.storage (storage and vault)

 -- Antoine R. Dumont (@ardumont) <antoine.romain.dumont@gmail.com>  Thu, 26 Jan 2017 15:08:03 +0100

swh-storage (0.0.77-1~swh1) unstable-swh; urgency=medium

  * v0.0.77
  * Paginate results for origin_visits endpoint

 -- Antoine R. Dumont (@ardumont) <antoine.romain.dumont@gmail.com>  Thu, 19 Jan 2017 14:41:49 +0100

swh-storage (0.0.76-1~swh1) unstable-swh; urgency=medium

  * v0.0.76
  * Unify storage and objstorage configuration and instantiation
    functions

 -- Antoine R. Dumont (@ardumont) <antoine.romain.dumont@gmail.com>  Thu, 15 Dec 2016 18:25:58 +0100

swh-storage (0.0.75-1~swh1) unstable-swh; urgency=medium

  * v0.0.75
  * Add information on indexer tools (T610)

 -- Antoine R. Dumont (@ardumont) <antoine.romain.dumont@gmail.com>  Fri, 02 Dec 2016 18:21:36 +0100

swh-storage (0.0.74-1~swh1) unstable-swh; urgency=medium

  * v0.0.74
  * Use strict equality for content ctags' symbols search

 -- Antoine R. Dumont (@ardumont) <antoine.romain.dumont@gmail.com>  Tue, 29 Nov 2016 17:25:29 +0100

swh-storage (0.0.73-1~swh1) unstable-swh; urgency=medium

  * v0.0.73
  * Improve ctags search query for edge cases

 -- Antoine R. Dumont (@ardumont) <antoine.romain.dumont@gmail.com>  Mon, 28 Nov 2016 16:34:55 +0100

swh-storage (0.0.72-1~swh1) unstable-swh; urgency=medium

  * v0.0.72
  * Permit pagination on content_ctags_search api endpoint

 -- Antoine R. Dumont (@ardumont) <antoine.romain.dumont@gmail.com>  Thu, 24 Nov 2016 14:19:29 +0100

swh-storage (0.0.71-1~swh1) unstable-swh; urgency=medium

  * v0.0.71
  * Open full-text search endpoint on ctags

 -- Antoine R. Dumont (@ardumont) <antoine.romain.dumont@gmail.com>  Wed, 23 Nov 2016 17:33:51 +0100

swh-storage (0.0.70-1~swh1) unstable-swh; urgency=medium

  * v0.0.70
  * Add new license endpoints (add/get)
  * Update ctags endpoints to align update conflict policy

 -- Antoine R. Dumont (@ardumont) <antoine.romain.dumont@gmail.com>  Thu, 10 Nov 2016 17:27:49 +0100

swh-storage (0.0.69-1~swh1) unstable-swh; urgency=medium

  * v0.0.69
  * storage: Open ctags entry points (missing, add, get)
  * storage: allow adding several origins at once

 -- Antoine R. Dumont (@ardumont) <antoine.romain.dumont@gmail.com>  Thu, 20 Oct 2016 16:07:07 +0200

swh-storage (0.0.68-1~swh1) unstable-swh; urgency=medium

  * v0.0.68
  * indexer: Open mimetype/language get endpoints
  * indexer: Add the mimetype/language add function with conflict_update
    flag
  * archiver: Extend worker-to-backend to transmit messages to another
  * queue (once done)

 -- Antoine R. Dumont (@ardumont) <antoine.romain.dumont@gmail.com>  Thu, 13 Oct 2016 15:30:21 +0200

swh-storage (0.0.67-1~swh1) unstable-swh; urgency=medium

  * v0.0.67
  * Fix provenance storage init function

 -- Antoine R. Dumont (@ardumont) <antoine.romain.dumont@gmail.com>  Wed, 12 Oct 2016 02:24:12 +0200

swh-storage (0.0.66-1~swh1) unstable-swh; urgency=medium

  * v0.0.66
  * Improve provenance configuration format

 -- Antoine R. Dumont (@ardumont) <antoine.romain.dumont@gmail.com>  Wed, 12 Oct 2016 01:39:26 +0200

swh-storage (0.0.65-1~swh1) unstable-swh; urgency=medium

  * v0.0.65
  * Open api entry points for swh.indexer about content mimetype and
  * language
  * Update schema graph to latest version

 -- Antoine R. Dumont (@ardumont) <antoine.romain.dumont@gmail.com>  Sat, 08 Oct 2016 10:00:30 +0200

swh-storage (0.0.64-1~swh1) unstable-swh; urgency=medium

  * v0.0.64
  * Fix: Missing incremented version 5 for archiver.dbversion
  * Retrieve information on a content cached
  * sql/swh-func: content cache populates lines in deterministic order

 -- Antoine R. Dumont (@ardumont) <antoine.romain.dumont@gmail.com>  Thu, 29 Sep 2016 21:50:59 +0200

swh-storage (0.0.63-1~swh1) unstable-swh; urgency=medium

  * v0.0.63
  * Make the 'worker to backend' destination agnostic (message
    parameter)
  * Improve 'unknown sha1' policy (archiver db can lag behind swh db)
  * Improve 'force copy' policy

 -- Antoine R. Dumont (@ardumont) <antoine.romain.dumont@gmail.com>  Fri, 23 Sep 2016 12:29:50 +0200

swh-storage (0.0.62-1~swh1) unstable-swh; urgency=medium

  * Release swh.storage v0.0.62
  * Updates to the provenance cache to reduce churn on the main tables

 -- Nicolas Dandrimont <nicolas@dandrimont.eu>  Thu, 22 Sep 2016 18:54:52 +0200

swh-storage (0.0.61-1~swh1) unstable-swh; urgency=medium

  * v0.0.61
  * Handle copies of unregistered sha1 in archiver db
  * Fix copy to only the targeted destination
  * Update to latest python3-swh.core dependency

 -- Antoine R. Dumont (@ardumont) <antoine.romain.dumont@gmail.com>  Thu, 22 Sep 2016 13:44:05 +0200

swh-storage (0.0.60-1~swh1) unstable-swh; urgency=medium

  * v0.0.60
  * Update archiver dependencies

 -- Antoine R. Dumont (@ardumont) <antoine.romain.dumont@gmail.com>  Tue, 20 Sep 2016 16:46:48 +0200

swh-storage (0.0.59-1~swh1) unstable-swh; urgency=medium

  * v0.0.59
  * Unify configuration property between director/worker
  * Deal with potential missing contents in the archiver db
  * Improve get_contents_error implementation
  * Remove dead code in swh.storage.db about archiver

 -- Antoine R. Dumont (@ardumont) <antoine.romain.dumont@gmail.com>  Sat, 17 Sep 2016 12:50:14 +0200

swh-storage (0.0.58-1~swh1) unstable-swh; urgency=medium

  * v0.0.58
  * ArchiverDirectorToBackend reads sha1 from stdin and sends chunks of
    sha1
  * for archival.

 -- Antoine R. Dumont (@ardumont) <antoine.romain.dumont@gmail.com>  Fri, 16 Sep 2016 22:17:14 +0200

swh-storage (0.0.57-1~swh1) unstable-swh; urgency=medium

  * v0.0.57
  * Update swh.storage.archiver

 -- Antoine R. Dumont (@ardumont) <antoine.romain.dumont@gmail.com>  Thu, 15 Sep 2016 16:30:11 +0200

swh-storage (0.0.56-1~swh1) unstable-swh; urgency=medium

  * v0.0.56
  * Vault: Add vault implementation (directory cooker & cache
  * implementation + its api)
  * Archiver: Add another archiver implementation (direct to backend)

 -- Antoine R. Dumont (@ardumont) <antoine.romain.dumont@gmail.com>  Thu, 15 Sep 2016 10:56:35 +0200

swh-storage (0.0.55-1~swh1) unstable-swh; urgency=medium

  * v0.0.55
  * Fix origin_visit endpoint

 -- Antoine R. Dumont (@ardumont) <antoine.romain.dumont@gmail.com>  Thu, 08 Sep 2016 15:21:28 +0200

swh-storage (0.0.54-1~swh1) unstable-swh; urgency=medium

  * v0.0.54
  * Open origin_visit_get_by entry point

 -- Antoine R. Dumont (@ardumont) <antoine.romain.dumont@gmail.com>  Mon, 05 Sep 2016 12:36:34 +0200

swh-storage (0.0.53-1~swh1) unstable-swh; urgency=medium

  * v0.0.53
  * Add cache about content provenance
  * debian: fix python3-swh.storage.archiver runtime dependency
  * debian: create new package python3-swh.storage.provenance

 -- Antoine R. Dumont (@ardumont) <antoine.romain.dumont@gmail.com>  Fri, 02 Sep 2016 11:14:09 +0200

swh-storage (0.0.52-1~swh1) unstable-swh; urgency=medium

  * v0.0.52
  * Package python3-swh.storage.archiver

 -- Antoine R. Dumont (@ardumont) <antoine.romain.dumont@gmail.com>  Thu, 25 Aug 2016 14:55:23 +0200

swh-storage (0.0.51-1~swh1) unstable-swh; urgency=medium

  * Release swh.storage v0.0.51
  * Add new metadata column to origin_visit
  * Update swh-add-directory script for updated API

 -- Nicolas Dandrimont <nicolas@dandrimont.eu>  Wed, 24 Aug 2016 14:36:03 +0200

swh-storage (0.0.50-1~swh1) unstable-swh; urgency=medium

  * v0.0.50
  * Add a function to pull (only) metadata for a list of contents
  * Update occurrence_add api entry point to properly deal with
    origin_visit
  * Add origin_visit api entry points to create/update origin_visit

 -- Antoine R. Dumont (@ardumont) <antoine.romain.dumont@gmail.com>  Tue, 23 Aug 2016 16:29:26 +0200

swh-storage (0.0.49-1~swh1) unstable-swh; urgency=medium

  * Release swh.storage v0.0.49
  * Proper dependency on python3-kafka

 -- Nicolas Dandrimont <nicolas@dandrimont.eu>  Fri, 19 Aug 2016 13:45:52 +0200

swh-storage (0.0.48-1~swh1) unstable-swh; urgency=medium

  * Release swh.storage v0.0.48
  * Updates to the archiver
  * Notification support for new object creations

 -- Nicolas Dandrimont <nicolas@dandrimont.eu>  Fri, 19 Aug 2016 12:13:50 +0200

swh-storage (0.0.47-1~swh1) unstable-swh; urgency=medium

  * Release swh.storage v0.0.47
  * Update storage archiver to new schemaless schema

 -- Nicolas Dandrimont <nicolas@dandrimont.eu>  Fri, 22 Jul 2016 16:59:19 +0200

swh-storage (0.0.46-1~swh1) unstable-swh; urgency=medium

  * v0.0.46
  * Update archiver bootstrap

 -- Antoine R. Dumont (@ardumont) <antoine.romain.dumont@gmail.com>  Wed, 20 Jul 2016 19:04:42 +0200

swh-storage (0.0.45-1~swh1) unstable-swh; urgency=medium

  * v0.0.45
  * Separate swh.storage.archiver's db from swh.storage.storage

 -- Antoine R. Dumont (@ardumont) <antoine.romain.dumont@gmail.com>  Tue, 19 Jul 2016 15:05:36 +0200

swh-storage (0.0.44-1~swh1) unstable-swh; urgency=medium

  * v0.0.44
  * Open listing visits per origin api

 -- Quentin Campos <qcampos@etud.u-pem.fr>  Fri, 08 Jul 2016 11:27:10 +0200

swh-storage (0.0.43-1~swh1) unstable-swh; urgency=medium

  * v0.0.43
  * Extract objstorage to its own package swh.objstorage

 -- Quentin Campos <qcampos@etud.u-pem.fr>  Mon, 27 Jun 2016 14:57:12 +0200

swh-storage (0.0.42-1~swh1) unstable-swh; urgency=medium

  * Add an object storage multiplexer to allow transition between
    multiple versions of objet storages.

 -- Quentin Campos <qcampos@etud.u-pem.fr>  Tue, 21 Jun 2016 15:03:52 +0200

swh-storage (0.0.41-1~swh1) unstable-swh; urgency=medium

  * Refactoring of the object storage in order to allow multiple
    versions of it, as well as a multiplexer for version transition.

 -- Quentin Campos <qcampos@etud.u-pem.fr>  Thu, 16 Jun 2016 15:54:16 +0200

swh-storage (0.0.40-1~swh1) unstable-swh; urgency=medium

  * Release swh.storage v0.0.40:
  * Refactor objstorage to allow for different implementations
  * Updates to the checker functionality
  * Bump swh.core dependency to v0.0.20

 -- Nicolas Dandrimont <nicolas@dandrimont.eu>  Tue, 14 Jun 2016 17:25:42 +0200

swh-storage (0.0.39-1~swh1) unstable-swh; urgency=medium

  * v0.0.39
  * Add run_from_webserver function for objstorage api server
  * Add unique identifier message on default api server route endpoints

 -- Antoine R. Dumont (@ardumont) <antoine.romain.dumont@gmail.com>  Fri, 20 May 2016 15:27:34 +0200

swh-storage (0.0.38-1~swh1) unstable-swh; urgency=medium

  * v0.0.38
  * Add an http api for object storage
  * Implement an archiver to perform backup copies

 -- Quentin Campos <qcampos@etud.u-pem.fr>  Fri, 20 May 2016 14:40:14 +0200

swh-storage (0.0.37-1~swh1) unstable-swh; urgency=medium

  * Release swh.storage v0.0.37
  * Add fullname to person table
  * Add svn as a revision type

 -- Nicolas Dandrimont <nicolas@dandrimont.eu>  Fri, 08 Apr 2016 16:44:24 +0200

swh-storage (0.0.36-1~swh1) unstable-swh; urgency=medium

  * Release swh.storage v0.0.36
  * Add json-schema documentation for the jsonb fields
  * Overhaul entity handling

 -- Nicolas Dandrimont <nicolas@dandrimont.eu>  Wed, 16 Mar 2016 17:27:17 +0100

swh-storage (0.0.35-1~swh1) unstable-swh; urgency=medium

  * Release swh-storage v0.0.35
  * Factor in temporary tables with only an id (db v059)
  * Allow generic object search by sha1_git (db v060)

 -- Nicolas Dandrimont <nicolas@dandrimont.eu>  Thu, 25 Feb 2016 16:21:01 +0100

swh-storage (0.0.34-1~swh1) unstable-swh; urgency=medium

  * Release swh.storage version 0.0.34
  * occurrence improvements
  * commit metadata improvements

 -- Nicolas Dandrimont <nicolas@dandrimont.eu>  Fri, 19 Feb 2016 18:20:07 +0100

swh-storage (0.0.33-1~swh1) unstable-swh; urgency=medium

  * Bump swh.storage to version 0.0.33

 -- Nicolas Dandrimont <nicolas@dandrimont.eu>  Fri, 05 Feb 2016 11:17:00 +0100

swh-storage (0.0.32-1~swh1) unstable-swh; urgency=medium

  * v0.0.32
  * Let the person's id flow
  * sql/upgrades/051: 050->051 schema change
  * sql/upgrades/050: 049->050 schema change - Clean up obsolete
    functions
  * sql/upgrades/049: Final take for 048->049 schema change.
  * sql: Use a new schema for occurrences

 -- Antoine R. Dumont (@ardumont) <antoine.romain.dumont@gmail.com>  Fri, 29 Jan 2016 17:44:27 +0100

swh-storage (0.0.31-1~swh1) unstable-swh; urgency=medium

  * v0.0.31
  * Deal with occurrence_history.branch, occurrence.branch, release.name
    as bytes

 -- Antoine R. Dumont (@ardumont) <antoine.romain.dumont@gmail.com>  Wed, 27 Jan 2016 15:45:53 +0100

swh-storage (0.0.30-1~swh1) unstable-swh; urgency=medium

  * Prepare swh.storage v0.0.30 release
  * type-agnostic occurrences and revisions

 -- Nicolas Dandrimont <nicolas@dandrimont.eu>  Tue, 26 Jan 2016 07:36:43 +0100

swh-storage (0.0.29-1~swh1) unstable-swh; urgency=medium

  * v0.0.29
  * New:
  * Upgrade sql schema to 041→043
  * Deal with communication downtime between clients and storage
  * Open occurrence_get(origin_id) to retrieve latest occurrences per
    origin
  * Open release_get_by to retrieve a release by origin
  * Open directory_get to retrieve information on directory by id
  * Open entity_get to retrieve information on entity + hierarchy from
    its uuid
  * Open directory_get that retrieve information on directory per id
  * Update:
  * directory_get/directory_ls: Rename to directory_ls
  * revision_log: update to retrieve logs from multiple root revisions
  * revision_get_by: branch name filtering is now optional

 -- Antoine R. Dumont (@ardumont) <antoine.romain.dumont@gmail.com>  Wed, 20 Jan 2016 16:15:50 +0100

swh-storage (0.0.28-1~swh1) unstable-swh; urgency=medium

  * v0.0.28
  * Open entity_get api

 -- Antoine R. Dumont (@ardumont) <antoine.romain.dumont@gmail.com>  Fri, 15 Jan 2016 16:37:27 +0100

swh-storage (0.0.27-1~swh1) unstable-swh; urgency=medium

  * v0.0.27
  * Open directory_entry_get_by_path api
  * Improve get_revision_by api performance
  * sql/swh-schema: add index on origin(type, url) --> improve origin
    lookup api
  * Bump to 039 db version

 -- Antoine R. Dumont (@ardumont) <antoine.romain.dumont@gmail.com>  Fri, 15 Jan 2016 12:42:47 +0100

swh-storage (0.0.26-1~swh1) unstable-swh; urgency=medium

  * v0.0.26
  * Open revision_get_by to retrieve a revision by occurrence criterion
    filtering
  * sql/upgrades/036: add 035→036 upgrade script

 -- Antoine R. Dumont (@ardumont) <antoine.romain.dumont@gmail.com>  Wed, 13 Jan 2016 12:46:44 +0100

swh-storage (0.0.25-1~swh1) unstable-swh; urgency=medium

  * v0.0.25
  * Limit results in swh_revision_list*
  * Create the package to align the current db production version on
    https://archive.softwareheritage.org/

 -- Antoine R. Dumont (@ardumont) <antoine.romain.dumont@gmail.com>  Fri, 08 Jan 2016 11:33:08 +0100

swh-storage (0.0.24-1~swh1) unstable-swh; urgency=medium

  * Prepare swh.storage release v0.0.24
  * Add a limit argument to revision_log

 -- Nicolas Dandrimont <nicolas@dandrimont.eu>  Wed, 06 Jan 2016 15:12:53 +0100

swh-storage (0.0.23-1~swh1) unstable-swh; urgency=medium

  * v0.0.23
  * Protect against overflow, wrapped in ValueError for client
  * Fix relative path import for remote storage.
  * api to retrieve revision_log is now 'parents' aware

 -- Antoine R. Dumont (@ardumont) <antoine.romain.dumont@gmail.com>  Wed, 06 Jan 2016 11:30:58 +0100

swh-storage (0.0.22-1~swh1) unstable-swh; urgency=medium

  * Release v0.0.22
  * Fix relative import for remote storage

 -- Nicolas Dandrimont <nicolas@dandrimont.eu>  Wed, 16 Dec 2015 16:04:48 +0100

swh-storage (0.0.21-1~swh1) unstable-swh; urgency=medium

  * Prepare release v0.0.21
  * Protect the storage api client from overflows
  * Add a get_storage function mapping to local or remote storage

 -- Nicolas Dandrimont <nicolas@dandrimont.eu>  Wed, 16 Dec 2015 13:34:46 +0100

swh-storage (0.0.20-1~swh1) unstable-swh; urgency=medium

  * v0.0.20
  * allow numeric timestamps with offset
  * Open revision_log api
  * start migration to swh.model

 -- Antoine R. Dumont (@ardumont) <antoine.romain.dumont@gmail.com>  Mon, 07 Dec 2015 15:20:36 +0100

swh-storage (0.0.19-1~swh1) unstable-swh; urgency=medium

  * v0.0.19
  * Improve directory listing with content data
  * Open person_get
  * Open release_get data reading
  * Improve origin_get api
  * Effort to unify api output on dict (for read)
  * Migrate backend to 032

 -- Antoine R. Dumont (@ardumont) <antoine.romain.dumont@gmail.com>  Fri, 27 Nov 2015 13:33:34 +0100

swh-storage (0.0.18-1~swh1) unstable-swh; urgency=medium

  * v0.0.18
  * Improve origin_get to permit retrieval per id
  * Update directory_get implementation (add join from
  * directory_entry_file to content)
  * Open release_get : [sha1] -> [Release]

 -- Antoine R. Dumont (@ardumont) <antoine.romain.dumont@gmail.com>  Thu, 19 Nov 2015 11:18:35 +0100

swh-storage (0.0.17-1~swh1) unstable-swh; urgency=medium

  * Prepare deployment of swh.storage v0.0.17
  * Add some entity related entry points

 -- Nicolas Dandrimont <nicolas@dandrimont.eu>  Tue, 03 Nov 2015 16:40:59 +0100

swh-storage (0.0.16-1~swh1) unstable-swh; urgency=medium

  * v0.0.16
  * Add metadata column in revision (db version 29)
  * cache http connection for remote storage client

 -- Antoine R. Dumont (@ardumont) <antoine.romain.dumont@gmail.com>  Thu, 29 Oct 2015 10:29:00 +0100

swh-storage (0.0.15-1~swh1) unstable-swh; urgency=medium

  * Prepare deployment of swh.storage v0.0.15
  * Allow population of fetch_history
  * Update organizations / projects as entities
  * Use schema v028 for directory addition

 -- Nicolas Dandrimont <nicolas@dandrimont.eu>  Tue, 27 Oct 2015 11:43:39 +0100

swh-storage (0.0.14-1~swh1) unstable-swh; urgency=medium

  * Prepare swh.storage v0.0.14 deployment

 -- Nicolas Dandrimont <nicolas@dandrimont.eu>  Fri, 16 Oct 2015 15:34:08 +0200

swh-storage (0.0.13-1~swh1) unstable-swh; urgency=medium

  * Prepare deploying swh.storage v0.0.13

 -- Nicolas Dandrimont <nicolas@dandrimont.eu>  Fri, 16 Oct 2015 14:51:44 +0200

swh-storage (0.0.12-1~swh1) unstable-swh; urgency=medium

  * Prepare deploying swh.storage v0.0.12

 -- Nicolas Dandrimont <nicolas@dandrimont.eu>  Tue, 13 Oct 2015 12:39:18 +0200

swh-storage (0.0.11-1~swh1) unstable-swh; urgency=medium

  * Preparing deployment of swh.storage v0.0.11

 -- Nicolas Dandrimont <nicolas@dandrimont.eu>  Fri, 09 Oct 2015 17:44:51 +0200

swh-storage (0.0.10-1~swh1) unstable-swh; urgency=medium

  * Prepare deployment of swh.storage v0.0.10

 -- Nicolas Dandrimont <nicolas@dandrimont.eu>  Tue, 06 Oct 2015 17:37:00 +0200

swh-storage (0.0.9-1~swh1) unstable-swh; urgency=medium

  * Prepare deployment of swh.storage v0.0.9

 -- Nicolas Dandrimont <nicolas@dandrimont.eu>  Thu, 01 Oct 2015 19:03:00 +0200

swh-storage (0.0.8-1~swh1) unstable-swh; urgency=medium

  * Prepare deployment of swh.storage v0.0.8

 -- Nicolas Dandrimont <nicolas@dandrimont.eu>  Thu, 01 Oct 2015 11:32:46 +0200

swh-storage (0.0.7-1~swh1) unstable-swh; urgency=medium

  * Prepare deployment of swh.storage v0.0.7

 -- Nicolas Dandrimont <nicolas@dandrimont.eu>  Tue, 29 Sep 2015 16:52:54 +0200

swh-storage (0.0.6-1~swh1) unstable-swh; urgency=medium

  * Prepare deployment of swh.storage v0.0.6

 -- Nicolas Dandrimont <nicolas@dandrimont.eu>  Tue, 29 Sep 2015 16:43:24 +0200

swh-storage (0.0.5-1~swh1) unstable-swh; urgency=medium

  * Prepare deploying swh.storage v0.0.5

 -- Nicolas Dandrimont <nicolas@dandrimont.eu>  Tue, 29 Sep 2015 16:27:00 +0200

swh-storage (0.0.1-1~swh1) unstable-swh; urgency=medium

  * Initial release
  * swh.storage.api: Properly escape arbitrary byte sequences in
    arguments

 -- Nicolas Dandrimont <nicolas@dandrimont.eu>  Tue, 22 Sep 2015 17:02:34 +0200<|MERGE_RESOLUTION|>--- conflicted
+++ resolved
@@ -1,10 +1,3 @@
-<<<<<<< HEAD
-swh-storage (0.0.81-1~swh1~bpo9+1) stretch-swh; urgency=medium
-
-  * Rebuild for stretch-backports.
-
- -- Nicolas Dandrimont <nicolas@dandrimont.eu>  Thu, 09 Mar 2017 11:15:28 +0100
-=======
 swh-storage (0.0.82-1~swh1) unstable-swh; urgency=medium
 
   * v0.0.82
@@ -19,7 +12,6 @@
   * vault: generic cache to allow multiple cooker types and formats
 
  -- Antoine R. Dumont (@ardumont) <antoine.romain.dumont@gmail.com>  Tue, 21 Mar 2017 14:50:16 +0100
->>>>>>> 2e4422be
 
 swh-storage (0.0.81-1~swh1) unstable-swh; urgency=medium
 
