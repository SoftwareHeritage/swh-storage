<<<<<<< HEAD
swh-storage (0.0.150-1~swh1~bpo10+1) buster-swh; urgency=medium

  * Rebuild for buster-swh

 -- Software Heritage autobuilder (on jenkins-debian1) <jenkins@jenkins-debian1.internal.softwareheritage.org>  Wed, 04 Sep 2019 14:17:51 +0000
=======
swh-storage (0.0.151-1~swh2) unstable-swh; urgency=medium

  * Add missing build-dependency on python3-swh.journal

 -- Nicolas Dandrimont <olasd@debian.org>  Tue, 01 Oct 2019 18:28:19 +0200

swh-storage (0.0.151-1~swh1) unstable-swh; urgency=medium

  * New upstream release 0.0.151     - (tagged by Stefano Zacchiroli
    <zack@upsilon.cc> on 2019-10-01 10:04:36 +0200)
  * Upstream changes:     - v0.0.151     - * tox: anticipate mypy run to
    just after flake8     - * mypy.ini: be less flaky w.r.t. the
    packages installed in tox     - * storage.py: ignore typing of
    optional get_journal_writer import     - * mypy: ignore swh.journal
    to work-around dependency loop     - * init.py: switch to documented
    way of extending path     - * typing: minimal changes to make a no-
    op mypy run pass     - * Write objects to the journal only if they
    don't exist yet.     - * Use origin URLs for
    skipped_content['origin'] instead of origin ids.     - * Properly
    mock get_journal_writer for the remote-pg-storage tests.     - *
    journal_writer: use journal writer from swh.journal     - * fix
    typos in docstrings and sample paths     - *
    storage.origin_visit_add: Remove deprecated 'ts' parameter     - *
    click "required" param wants bool, not int

 -- Software Heritage autobuilder (on jenkins-debian1) <jenkins@jenkins-debian1.internal.softwareheritage.org>  Tue, 01 Oct 2019 08:09:53 +0000
>>>>>>> b827ff33

swh-storage (0.0.150-1~swh1) unstable-swh; urgency=medium

  * New upstream release 0.0.150     - (tagged by Antoine R. Dumont
    (@ardumont) <antoine.romain.dumont@gmail.com> on 2019-09-04 16:09:59
    +0200)
  * Upstream changes:     - v0.0.150     - tests/test_storage: Remove
    failing assertion after swh-model update     - tests/test_storage:
    Fix tests execution with psycopg2 < 2.8

 -- Software Heritage autobuilder (on jenkins-debian1) <jenkins@jenkins-debian1.internal.softwareheritage.org>  Wed, 04 Sep 2019 14:16:09 +0000

swh-storage (0.0.149-1~swh1) unstable-swh; urgency=medium

  * New upstream release 0.0.149     - (tagged by Antoine R. Dumont
    (@ardumont) <antoine.romain.dumont@gmail.com> on 2019-09-03 14:00:57
    +0200)
  * Upstream changes:     - v0.0.149     - Add support for origin_url in
    origin_metadata_*     - Make origin_add/origin_visit_update validate
    their input     - Make snapshot_add validate its input     - Make
    revision_add and release_add validate their input     - Make
    directory_add validate its input     - Make content_add validate its
    input using swh-model

 -- Software Heritage autobuilder (on jenkins-debian1) <jenkins@jenkins-debian1.internal.softwareheritage.org>  Tue, 03 Sep 2019 12:27:51 +0000

swh-storage (0.0.148-1~swh1) unstable-swh; urgency=medium

  * New upstream release 0.0.148     - (tagged by Valentin Lorentz
    <vlorentz@softwareheritage.org> on 2019-08-23 10:33:02 +0200)
  * Upstream changes:     - v0.0.148     - Tests improvements:     - *
    Remove 'next_branch' from test input data.     - * Fix off-by-one
    error when using origin_visit_upsert on with an unknown visit id.
    - * Use explicit arguments for origin_visit_add.     - * Remove
    test_content_missing__marked_missing, it makes no sense.     - Drop
    person ids:     - * Stop leaking person ids.     - * Remove
    person_get endpoint.     - Logging fixes:     - * Enforce log level
    for the werkzeug logger.     - * Eliminate warnings about %TYPE.
    - * api: use RPCServerApp and RPCClient instead of deprecated
    classes     - Other:     - * Add support for skipped content in in-
    memory storage

 -- Software Heritage autobuilder (on jenkins-debian1) <jenkins@jenkins-debian1.internal.softwareheritage.org>  Fri, 23 Aug 2019 08:48:21 +0000

swh-storage (0.0.147-1~swh1) unstable-swh; urgency=medium

  * New upstream release 0.0.147     - (tagged by Valentin Lorentz
    <vlorentz@softwareheritage.org> on 2019-07-18 12:11:37 +0200)
  * Upstream changes:     - Make origin_get ignore the `type` argument

 -- Software Heritage autobuilder (on jenkins-debian1) <jenkins@jenkins-debian1.internal.softwareheritage.org>  Thu, 18 Jul 2019 10:16:16 +0000

swh-storage (0.0.146-1~swh1) unstable-swh; urgency=medium

  * New upstream release 0.0.146     - (tagged by Valentin Lorentz
    <vlorentz@softwareheritage.org> on 2019-07-18 10:46:21 +0200)
  * Upstream changes:     - Progress toward getting rid of origin ids
    - * Less dependency on origin ids in the in-mem storage     - * add
    the SWH_STORAGE_IN_MEMORY_ENABLE_ORIGIN_IDS env var     - * Remove
    legacy behavior of snapshot_add

 -- Software Heritage autobuilder (on jenkins-debian1) <jenkins@jenkins-debian1.internal.softwareheritage.org>  Thu, 18 Jul 2019 08:52:09 +0000

swh-storage (0.0.145-1~swh3) unstable-swh; urgency=medium

  * Properly rebuild for unstable-swh

 -- Nicolas Dandrimont <olasd@debian.org>  Thu, 11 Jul 2019 14:03:30 +0200

swh-storage (0.0.145-1~swh2) buster-swh; urgency=medium

  * Remove useless swh.scheduler dependency

 -- Nicolas Dandrimont <olasd@debian.org>  Thu, 11 Jul 2019 13:53:45 +0200

swh-storage (0.0.145-1~swh1) unstable-swh; urgency=medium

  * New upstream release 0.0.145     - (tagged by Valentin Lorentz
    <vlorentz@softwareheritage.org> on 2019-07-02 12:00:53 +0200)
  * Upstream changes:     - v0.0.145     - Add an
    'origin_visit_find_by_date' endpoint.     - Add support for origin
    urls in all endpoints

 -- Software Heritage autobuilder (on jenkins-debian1) <jenkins@jenkins-debian1.internal.softwareheritage.org>  Tue, 02 Jul 2019 10:19:19 +0000

swh-storage (0.0.143-1~swh1) unstable-swh; urgency=medium

  * New upstream release 0.0.143     - (tagged by Valentin Lorentz
    <vlorentz@softwareheritage.org> on 2019-06-05 13:18:14 +0200)
  * Upstream changes:     - Add test for snapshot/release counters.

 -- Software Heritage autobuilder (on jenkins-debian1) <jenkins@jenkins-debian1.internal.softwareheritage.org>  Mon, 01 Jul 2019 12:38:40 +0000

swh-storage (0.0.142-1~swh1) unstable-swh; urgency=medium

  * New upstream release 0.0.142     - (tagged by Valentin Lorentz
    <vlorentz@softwareheritage.org> on 2019-06-11 15:24:49 +0200)
  * Upstream changes:     - Mark network tests, so they can be disabled.

 -- Software Heritage autobuilder (on jenkins-debian1) <jenkins@jenkins-debian1.internal.softwareheritage.org>  Tue, 11 Jun 2019 13:44:19 +0000

swh-storage (0.0.141-1~swh1) unstable-swh; urgency=medium

  * New upstream release 0.0.141     - (tagged by Valentin Lorentz
    <vlorentz@softwareheritage.org> on 2019-06-06 17:05:03 +0200)
  * Upstream changes:     - Add support for using URL instead of ID in
    snapshot_get_latest.

 -- Software Heritage autobuilder (on jenkins-debian1) <jenkins@jenkins-debian1.internal.softwareheritage.org>  Tue, 11 Jun 2019 10:36:32 +0000

swh-storage (0.0.140-1~swh1) unstable-swh; urgency=medium

  * New upstream release 0.0.140     - (tagged by mihir(faux__)
    <karbelkar.mihir@gmail.com> on 2019-03-24 21:47:31 +0530)
  * Upstream changes:     - Changes the output of content_find method to
    a list in case of hash collisions and makes the sql query on python
    side and added test duplicate input, colliding sha256 and colliding
    blake2s256

 -- Software Heritage autobuilder (on jenkins-debian1) <jenkins@jenkins-debian1.internal.softwareheritage.org>  Thu, 16 May 2019 12:09:04 +0000

swh-storage (0.0.139-1~swh1) unstable-swh; urgency=medium

  * New upstream release 0.0.139     - (tagged by Nicolas Dandrimont
    <nicolas@dandrimont.eu> on 2019-04-18 17:57:57 +0200)
  * Upstream changes:     - Release swh.storage v0.0.139     - Backwards-
    compatibility improvements for snapshot_add     - Better
    transactionality in revision_add/release_add     - Fix backwards
    metric names     - Handle shallow histories properly

 -- Software Heritage autobuilder (on jenkins-debian1) <jenkins@jenkins-debian1.internal.softwareheritage.org>  Thu, 18 Apr 2019 16:08:28 +0000

swh-storage (0.0.138-1~swh1) unstable-swh; urgency=medium

  * New upstream release 0.0.138     - (tagged by Valentin Lorentz
    <vlorentz@softwareheritage.org> on 2019-04-09 16:40:49 +0200)
  * Upstream changes:     - Use the db_transaction decorator on all
    _add() methods.     - So they gracefully release the connection on
    error instead     - of relying on reference-counting to call the
    Db's `__del__`     - (which does not happen in Hypothesis tests)
    because a ref     - to it is kept via the traceback object.

 -- Software Heritage autobuilder (on jenkins-debian1) <jenkins@jenkins-debian1.internal.softwareheritage.org>  Tue, 09 Apr 2019 16:50:48 +0000

swh-storage (0.0.137-1~swh1) unstable-swh; urgency=medium

  * New upstream release 0.0.137     - (tagged by Valentin Lorentz
    <vlorentz@softwareheritage.org> on 2019-04-08 15:40:24 +0200)
  * Upstream changes:     - Make test_origin_get_range run faster.

 -- Software Heritage autobuilder (on jenkins-debian1) <jenkins@jenkins-debian1.internal.softwareheritage.org>  Mon, 08 Apr 2019 13:56:16 +0000

swh-storage (0.0.135-1~swh1) unstable-swh; urgency=medium

  * New upstream release 0.0.135     - (tagged by Valentin Lorentz
    <vlorentz@softwareheritage.org> on 2019-04-04 20:42:32 +0200)
  * Upstream changes:     - Make content_add_metadata require a ctime
    argument.     - This makes Python set the ctime instead of pgsql.

 -- Software Heritage autobuilder (on jenkins-debian1) <jenkins@jenkins-debian1.internal.softwareheritage.org>  Fri, 05 Apr 2019 14:43:28 +0000

swh-storage (0.0.134-1~swh1) unstable-swh; urgency=medium

  * New upstream release 0.0.134     - (tagged by Valentin Lorentz
    <vlorentz@softwareheritage.org> on 2019-04-03 13:38:58 +0200)
  * Upstream changes:     - Don't leak origin ids to the journal.

 -- Software Heritage autobuilder (on jenkins-debian1) <jenkins@jenkins-debian1.internal.softwareheritage.org>  Thu, 04 Apr 2019 10:16:09 +0000

swh-storage (0.0.132-1~swh1) unstable-swh; urgency=medium

  * New upstream release 0.0.132     - (tagged by Valentin Lorentz
    <vlorentz@softwareheritage.org> on 2019-04-01 11:50:30 +0200)
  * Upstream changes:     - Use sha1 instead of bigint as FK from
    origin_visit to snapshot (part 1: add new column)

 -- Software Heritage autobuilder (on jenkins-debian1) <jenkins@jenkins-debian1.internal.softwareheritage.org>  Mon, 01 Apr 2019 13:30:48 +0000

swh-storage (0.0.131-1~swh1) unstable-swh; urgency=medium

  * New upstream release 0.0.131     - (tagged by Nicolas Dandrimont
    <nicolas@dandrimont.eu> on 2019-03-28 17:24:44 +0100)
  * Upstream changes:     - Release swh.storage v0.0.131     - Add
    statsd metrics to storage RPC backend     - Clean up
    snapshot_add/origin_visit_update     - Uniformize RPC backend to use
    POSTs everywhere

 -- Software Heritage autobuilder (on jenkins-debian1) <jenkins@jenkins-debian1.internal.softwareheritage.org>  Thu, 28 Mar 2019 16:34:07 +0000

swh-storage (0.0.130-1~swh1) unstable-swh; urgency=medium

  * New upstream release 0.0.130     - (tagged by Valentin Lorentz
    <vlorentz@softwareheritage.org> on 2019-02-26 10:50:44 +0100)
  * Upstream changes:     - Add an helper function to list all origins
    in the storage.

 -- Software Heritage autobuilder (on jenkins-debian1) <jenkins@jenkins-debian1.internal.softwareheritage.org>  Wed, 13 Mar 2019 14:01:04 +0000

swh-storage (0.0.129-1~swh1) unstable-swh; urgency=medium

  * New upstream release 0.0.129     - (tagged by Valentin Lorentz
    <vlorentz@softwareheritage.org> on 2019-02-27 10:42:29 +0100)
  * Upstream changes:     - Double the timeout of revision_get.     -
    Metadata indexers often hit the limit.

 -- Software Heritage autobuilder (on jenkins-debian1) <jenkins@jenkins-debian1.internal.softwareheritage.org>  Fri, 01 Mar 2019 10:11:28 +0000

swh-storage (0.0.128-1~swh1) unstable-swh; urgency=medium

  * New upstream release 0.0.128     - (tagged by Antoine R. Dumont
    (@ardumont) <antoine.romain.dumont@gmail.com> on 2019-02-21 14:59:22
    +0100)
  * Upstream changes:     - v0.0.128     - api.server: Fix wrong
    exception type     - storage.cli: Fix cli entry point name to the
    expected name (setup.py)

 -- Software Heritage autobuilder (on jenkins-debian1) <jenkins@jenkins-debian1.internal.softwareheritage.org>  Thu, 21 Feb 2019 14:07:23 +0000

swh-storage (0.0.127-1~swh1) unstable-swh; urgency=medium

  * New upstream release 0.0.127     - (tagged by Antoine R. Dumont
    (@ardumont) <antoine.romain.dumont@gmail.com> on 2019-02-21 13:34:19
    +0100)
  * Upstream changes:     - v0.0.127     - api.wsgi: Open wsgi
    entrypoint and check config at startup time     - api.server: Make
    the api server load and check its configuration     -
    swh.storage.cli: Migrate the api server startup in swh.storage.cli

 -- Software Heritage autobuilder (on jenkins-debian1) <jenkins@jenkins-debian1.internal.softwareheritage.org>  Thu, 21 Feb 2019 12:59:48 +0000

swh-storage (0.0.126-1~swh1) unstable-swh; urgency=medium

  * New upstream release 0.0.126     - (tagged by Valentin Lorentz
    <vlorentz@softwareheritage.org> on 2019-02-21 10:18:26 +0100)
  * Upstream changes:     - Double the timeout of snapshot_get_latest.
    - Metadata indexers often hit the limit.

 -- Software Heritage autobuilder (on jenkins-debian1) <jenkins@jenkins-debian1.internal.softwareheritage.org>  Thu, 21 Feb 2019 11:24:52 +0000

swh-storage (0.0.125-1~swh1) unstable-swh; urgency=medium

  * New upstream release 0.0.125     - (tagged by Antoine R. Dumont
    (@ardumont) <antoine.romain.dumont@gmail.com> on 2019-02-14 10:13:31
    +0100)
  * Upstream changes:     - v0.0.125     - api/server: Do not read
    configuration at each request

 -- Software Heritage autobuilder (on jenkins-debian1) <jenkins@jenkins-debian1.internal.softwareheritage.org>  Thu, 14 Feb 2019 16:57:01 +0000

swh-storage (0.0.124-1~swh3) unstable-swh; urgency=low

  * New upstream release, fixing the distribution this time

 -- Antoine R. Dumont (@ardumont) <antoine.romain.dumont@gmail.com>  Thu, 14 Feb 2019 17:51:29 +0100

swh-storage (0.0.124-1~swh2) unstable; urgency=medium

  * New upstream release for dependency fix reasons

 -- Antoine R. Dumont (@ardumont) <antoine.romain.dumont@gmail.com>  Thu, 14 Feb 2019 09:27:55 +0100

swh-storage (0.0.124-1~swh1) unstable-swh; urgency=medium

  * New upstream release 0.0.124     - (tagged by Antoine Lambert
    <antoine.lambert@inria.fr> on 2019-02-12 14:40:53 +0100)
  * Upstream changes:     - version 0.0.124

 -- Software Heritage autobuilder (on jenkins-debian1) <jenkins@jenkins-debian1.internal.softwareheritage.org>  Tue, 12 Feb 2019 13:46:08 +0000

swh-storage (0.0.123-1~swh1) unstable-swh; urgency=medium

  * New upstream release 0.0.123     - (tagged by Antoine R. Dumont
    (@ardumont) <antoine.romain.dumont@gmail.com> on 2019-02-08 15:06:49
    +0100)
  * Upstream changes:     - v0.0.123     - Make Storage.origin_get
    support a list of origins, like other     - Storage.*_get methods.
    - Stop using _to_bytes functions.     - Use the BaseDb (and friends)
    from swh-core

 -- Software Heritage autobuilder (on jenkins-debian1) <jenkins@jenkins-debian1.internal.softwareheritage.org>  Fri, 08 Feb 2019 14:14:18 +0000

swh-storage (0.0.122-1~swh1) unstable-swh; urgency=medium

  * New upstream release 0.0.122     - (tagged by Antoine Lambert
    <antoine.lambert@inria.fr> on 2019-01-28 11:57:27 +0100)
  * Upstream changes:     - version 0.0.122

 -- Software Heritage autobuilder (on jenkins-debian1) <jenkins@jenkins-debian1.internal.softwareheritage.org>  Mon, 28 Jan 2019 11:02:45 +0000

swh-storage (0.0.121-1~swh1) unstable-swh; urgency=medium

  * New upstream release 0.0.121     - (tagged by Antoine Lambert
    <antoine.lambert@inria.fr> on 2019-01-28 11:31:48 +0100)
  * Upstream changes:     - version 0.0.121

 -- Software Heritage autobuilder (on jenkins-debian1) <jenkins@jenkins-debian1.internal.softwareheritage.org>  Mon, 28 Jan 2019 10:36:40 +0000

swh-storage (0.0.120-1~swh1) unstable-swh; urgency=medium

  * New upstream release 0.0.120     - (tagged by Antoine Lambert
    <antoine.lambert@inria.fr> on 2019-01-17 12:04:27 +0100)
  * Upstream changes:     - version 0.0.120

 -- Software Heritage autobuilder (on jenkins-debian1) <jenkins@jenkins-debian1.internal.softwareheritage.org>  Thu, 17 Jan 2019 11:12:47 +0000

swh-storage (0.0.119-1~swh1) unstable-swh; urgency=medium

  * New upstream release 0.0.119     - (tagged by Antoine R. Dumont
    (@ardumont) <antoine.romain.dumont@gmail.com> on 2019-01-11 11:57:13
    +0100)
  * Upstream changes:     - v0.0.119     - listener: Notify Kafka when
    an origin visit is updated

 -- Software Heritage autobuilder (on jenkins-debian1) <jenkins@jenkins-debian1.internal.softwareheritage.org>  Fri, 11 Jan 2019 11:02:07 +0000

swh-storage (0.0.118-1~swh1) unstable-swh; urgency=medium

  * New upstream release 0.0.118     - (tagged by Antoine Lambert
    <antoine.lambert@inria.fr> on 2019-01-09 16:59:15 +0100)
  * Upstream changes:     - version 0.0.118

 -- Software Heritage autobuilder (on jenkins-debian1) <jenkins@jenkins-debian1.internal.softwareheritage.org>  Wed, 09 Jan 2019 18:51:34 +0000

swh-storage (0.0.117-1~swh1) unstable-swh; urgency=medium

  * v0.0.117
  * listener: Adapt decoding behavior depending on the object type

 -- Antoine R. Dumont (@ardumont) <antoine.romain.dumont@gmail.com>  Thu, 20 Dec 2018 14:48:44 +0100

swh-storage (0.0.116-1~swh1) unstable-swh; urgency=medium

  * v0.0.116
  * Update requirements to latest swh.core

 -- Antoine R. Dumont (@ardumont) <antoine.romain.dumont@gmail.com>  Fri, 14 Dec 2018 15:57:04 +0100

swh-storage (0.0.115-1~swh1) unstable-swh; urgency=medium

  * version 0.0.115

 -- Antoine Lambert <antoine.lambert@inria.fr>  Fri, 14 Dec 2018 15:47:52 +0100

swh-storage (0.0.114-1~swh1) unstable-swh; urgency=medium

  * version 0.0.114

 -- Antoine Lambert <antoine.lambert@inria.fr>  Wed, 05 Dec 2018 10:59:49 +0100

swh-storage (0.0.113-1~swh1) unstable-swh; urgency=medium

  * v0.0.113
  * in-memory storage: Add recursive argument to directory_ls endpoint

 -- Antoine R. Dumont (@ardumont) <antoine.romain.dumont@gmail.com>  Fri, 30 Nov 2018 11:56:44 +0100

swh-storage (0.0.112-1~swh1) unstable-swh; urgency=medium

  * v0.0.112
  * in-memory storage: Align with existing storage
  * docstring: Improvments and adapt according to api
  * doc: update index to match new swh-doc format
  * Increase test coverage for stat_counters + fix its bugs.

 -- Antoine R. Dumont (@ardumont) <antoine.romain.dumont@gmail.com>  Fri, 30 Nov 2018 10:28:02 +0100

swh-storage (0.0.111-1~swh1) unstable-swh; urgency=medium

  * v0.0.111
  * Move generative tests in their own module
  * Open in-memory storage implementation

 -- Antoine R. Dumont (@ardumont) <antoine.romain.dumont@gmail.com>  Wed, 21 Nov 2018 08:55:14 +0100

swh-storage (0.0.110-1~swh1) unstable-swh; urgency=medium

  * v0.0.110
  * storage: Open content_get_range endpoint
  * tests: Start using hypothesis for tests generation
  * Improvments: Remove SQLisms from the tests and API
  * docs: Document metadata providers

 -- Antoine R. Dumont (@ardumont) <antoine.romain.dumont@gmail.com>  Fri, 16 Nov 2018 11:53:14 +0100

swh-storage (0.0.109-1~swh1) unstable-swh; urgency=medium

  * version 0.0.109

 -- Antoine Lambert <antoine.lambert@inria.fr>  Mon, 12 Nov 2018 14:11:09 +0100

swh-storage (0.0.108-1~swh1) unstable-swh; urgency=medium

  * Release swh.storage v0.0.108
  * Add a function to get a full snapshot from the paginated view

 -- Nicolas Dandrimont <nicolas@dandrimont.eu>  Thu, 18 Oct 2018 18:32:10 +0200

swh-storage (0.0.107-1~swh1) unstable-swh; urgency=medium

  * Release swh.storage v0.0.107
  * Enable pagination of snapshot branches
  * Drop occurrence-related tables
  * Drop entity-related tables

 -- Nicolas Dandrimont <nicolas@dandrimont.eu>  Wed, 17 Oct 2018 15:06:07 +0200

swh-storage (0.0.106-1~swh1) unstable-swh; urgency=medium

  * Release swh.storage v0.0.106
  * Fix origin_visit_get_latest_snapshot logic
  * Improve directory iterator
  * Drop backwards compatibility between snapshots and occurrences
  * Drop the occurrence table

 -- Nicolas Dandrimont <nicolas@dandrimont.eu>  Mon, 08 Oct 2018 17:03:54 +0200

swh-storage (0.0.105-1~swh1) unstable-swh; urgency=medium

  * v0.0.105
  * Increase directory_ls endpoint to 20 seconds
  * Add snapshot to the stats endpoint
  * Improve documentation

 -- Antoine R. Dumont (@ardumont) <antoine.romain.dumont@gmail.com>  Mon, 10 Sep 2018 11:36:27 +0200

swh-storage (0.0.104-1~swh1) unstable-swh; urgency=medium

  * version 0.0.104

 -- Antoine Lambert <antoine.lambert@inria.fr>  Wed, 29 Aug 2018 15:55:37 +0200

swh-storage (0.0.103-1~swh1) unstable-swh; urgency=medium

  * v0.0.103
  * swh.storage.storage: origin_add returns updated list of dict with id

 -- Antoine R. Dumont (@ardumont) <antoine.romain.dumont@gmail.com>  Mon, 30 Jul 2018 11:47:53 +0200

swh-storage (0.0.102-1~swh1) unstable-swh; urgency=medium

  * Release swh-storage v0.0.102
  * Stop using temporary tables for read-only queries
  * Add timeouts for some read-only queries

 -- Nicolas Dandrimont <nicolas@dandrimont.eu>  Tue, 05 Jun 2018 14:06:54 +0200

swh-storage (0.0.101-1~swh1) unstable-swh; urgency=medium

  * v0.0.101
  * swh.storage.api.client: Permit to specify the query timeout option

 -- Antoine R. Dumont (@ardumont) <antoine.romain.dumont@gmail.com>  Thu, 24 May 2018 12:13:51 +0200

swh-storage (0.0.100-1~swh1) unstable-swh; urgency=medium

  * Release swh.storage v0.0.100
  * remote api: only instantiate storage once per import
  * add thread-awareness to the storage implementation
  * properly cleanup after tests
  * parallelize objstorage and storage additions

 -- Nicolas Dandrimont <nicolas@dandrimont.eu>  Sat, 12 May 2018 18:12:40 +0200

swh-storage (0.0.99-1~swh1) unstable-swh; urgency=medium

  * v0.0.99
  * storage: Add methods to compute directories/revisions diff
  * Add a new table for "bucketed" object counts
  * doc: update table clusters in SQL diagram
  * swh.storage.content_missing: Improve docstring

 -- Antoine R. Dumont (@ardumont) <antoine.romain.dumont@gmail.com>  Tue, 20 Feb 2018 13:32:25 +0100

swh-storage (0.0.98-1~swh1) unstable-swh; urgency=medium

  * Release swh.storage v0.0.98
  * Switch backwards compatibility for snapshots off

 -- Nicolas Dandrimont <nicolas@dandrimont.eu>  Tue, 06 Feb 2018 15:27:15 +0100

swh-storage (0.0.97-1~swh1) unstable-swh; urgency=medium

  * Release swh.storage v0.0.97
  * refactor database initialization
  * use a separate thread instead of a temporary file for COPY
    operations
  * add more snapshot-related endpoints

 -- Nicolas Dandrimont <nicolas@dandrimont.eu>  Tue, 06 Feb 2018 14:07:07 +0100

swh-storage (0.0.96-1~swh1) unstable-swh; urgency=medium

  * Release swh.storage v0.0.96
  * Add snapshot models
  * Add support for hg revision type

 -- Nicolas Dandrimont <nicolas@dandrimont.eu>  Tue, 19 Dec 2017 16:25:57 +0100

swh-storage (0.0.95-1~swh1) unstable-swh; urgency=medium

  * v0.0.95
  * swh.storage: Rename indexer_configuration to tool
  * swh.storage: Migrate indexer model to its own model

 -- Antoine R. Dumont (@ardumont) <antoine.romain.dumont@gmail.com>  Thu, 07 Dec 2017 09:56:31 +0100

swh-storage (0.0.94-1~swh1) unstable-swh; urgency=medium

  * v0.0.94
  * Open searching origins methods to storage

 -- Antoine R. Dumont (@ardumont) <antoine.romain.dumont@gmail.com>  Tue, 05 Dec 2017 12:32:57 +0100

swh-storage (0.0.93-1~swh1) unstable-swh; urgency=medium

  * v0.0.93
  * swh.storage: Open indexer_configuration_add endpoint
  * swh-data: Update content mimetype indexer configuration
  * origin_visit_get: make order repeatable
  * db: Make unique indices actually unique and vice versa
  * Add origin_metadata endpoints (add, get, etc...)
  * cleanup: Remove unused content provenance cache tables

 -- Antoine R. Dumont (@ardumont) <antoine.romain.dumont@gmail.com>  Fri, 24 Nov 2017 11:14:11 +0100

swh-storage (0.0.92-1~swh1) unstable-swh; urgency=medium

  * Release swh.storage v0.0.92
  * make swh.storage.schemata work on SQLAlchemy 1.0

 -- Nicolas Dandrimont <nicolas@dandrimont.eu>  Thu, 12 Oct 2017 19:51:24 +0200

swh-storage (0.0.91-1~swh1) unstable-swh; urgency=medium

  * Release swh.storage version 0.0.91
  * Update packaging runes

 -- Nicolas Dandrimont <nicolas@dandrimont.eu>  Thu, 12 Oct 2017 18:41:46 +0200

swh-storage (0.0.90-1~swh1) unstable-swh; urgency=medium

  * Release swh.storage v0.0.90
  * Remove leaky dependency on python3-kafka

 -- Nicolas Dandrimont <nicolas@dandrimont.eu>  Wed, 11 Oct 2017 18:53:22 +0200

swh-storage (0.0.89-1~swh1) unstable-swh; urgency=medium

  * Release swh.storage v0.0.89
  * Add new package for ancillary schemata
  * Add new metadata-related entry points
  * Update for new swh.model

 -- Nicolas Dandrimont <nicolas@dandrimont.eu>  Wed, 11 Oct 2017 17:39:29 +0200

swh-storage (0.0.88-1~swh1) unstable-swh; urgency=medium

  * Release swh.storage v0.0.88
  * Move the archiver to its own module
  * Prepare building for stretch

 -- Nicolas Dandrimont <nicolas@dandrimont.eu>  Fri, 30 Jun 2017 14:52:12 +0200

swh-storage (0.0.87-1~swh1) unstable-swh; urgency=medium

  * Release swh.storage v0.0.87
  * update tasks to new swh.scheduler api

 -- Nicolas Dandrimont <nicolas@dandrimont.eu>  Mon, 12 Jun 2017 17:54:11 +0200

swh-storage (0.0.86-1~swh1) unstable-swh; urgency=medium

  * Release swh.storage v0.0.86
  * archiver updates

 -- Nicolas Dandrimont <nicolas@dandrimont.eu>  Tue, 06 Jun 2017 18:43:43 +0200

swh-storage (0.0.85-1~swh1) unstable-swh; urgency=medium

  * v0.0.85
  * Improve license endpoint's unknown license policy

 -- Antoine R. Dumont (@ardumont) <antoine.romain.dumont@gmail.com>  Tue, 06 Jun 2017 17:55:40 +0200

swh-storage (0.0.84-1~swh1) unstable-swh; urgency=medium

  * v0.0.84
  * Update indexer endpoints to use indexer configuration id
  * Add indexer configuration endpoint

 -- Antoine R. Dumont (@ardumont) <antoine.romain.dumont@gmail.com>  Fri, 02 Jun 2017 16:16:47 +0200

swh-storage (0.0.83-1~swh1) unstable-swh; urgency=medium

  * v0.0.83
  * Add blake2s256 new hash computation on content

 -- Antoine R. Dumont (@ardumont) <antoine.romain.dumont@gmail.com>  Fri, 31 Mar 2017 12:27:09 +0200

swh-storage (0.0.82-1~swh1) unstable-swh; urgency=medium

  * v0.0.82
  * swh.storage.listener: Subscribe to new origin notifications
  * sql/swh-func: improve equality check on the three columns for
    swh_content_missing
  * swh.storage: add length to directory listing primitives
  * refactoring: Migrate from swh.core.hashutil to swh.model.hashutil
  * swh.storage.archiver.updater: Create a content updater journal
    client
  * vault: add a git fast-import cooker
  * vault: generic cache to allow multiple cooker types and formats

 -- Antoine R. Dumont (@ardumont) <antoine.romain.dumont@gmail.com>  Tue, 21 Mar 2017 14:50:16 +0100

swh-storage (0.0.81-1~swh1) unstable-swh; urgency=medium

  * Release swh.storage v0.0.81
  * archiver improvements for mass injection in azure

 -- Nicolas Dandrimont <nicolas@dandrimont.eu>  Thu, 09 Mar 2017 11:15:28 +0100

swh-storage (0.0.80-1~swh1) unstable-swh; urgency=medium

  * Release swh.storage v0.0.80
  * archiver improvements related to the mass injection of contents in
    azure
  * updates to the vault cooker

 -- Nicolas Dandrimont <nicolas@dandrimont.eu>  Tue, 07 Mar 2017 15:12:35 +0100

swh-storage (0.0.79-1~swh1) unstable-swh; urgency=medium

  * Release swh.storage v0.0.79
  * archiver: keep counts of objects in each archive
  * converters: normalize timestamps using swh.model

 -- Nicolas Dandrimont <nicolas@dandrimont.eu>  Tue, 14 Feb 2017 19:37:36 +0100

swh-storage (0.0.78-1~swh1) unstable-swh; urgency=medium

  * v0.0.78
  * Refactoring some common code into swh.core + adaptation api calls in
  * swh.objstorage and swh.storage (storage and vault)

 -- Antoine R. Dumont (@ardumont) <antoine.romain.dumont@gmail.com>  Thu, 26 Jan 2017 15:08:03 +0100

swh-storage (0.0.77-1~swh1) unstable-swh; urgency=medium

  * v0.0.77
  * Paginate results for origin_visits endpoint

 -- Antoine R. Dumont (@ardumont) <antoine.romain.dumont@gmail.com>  Thu, 19 Jan 2017 14:41:49 +0100

swh-storage (0.0.76-1~swh1) unstable-swh; urgency=medium

  * v0.0.76
  * Unify storage and objstorage configuration and instantiation
    functions

 -- Antoine R. Dumont (@ardumont) <antoine.romain.dumont@gmail.com>  Thu, 15 Dec 2016 18:25:58 +0100

swh-storage (0.0.75-1~swh1) unstable-swh; urgency=medium

  * v0.0.75
  * Add information on indexer tools (T610)

 -- Antoine R. Dumont (@ardumont) <antoine.romain.dumont@gmail.com>  Fri, 02 Dec 2016 18:21:36 +0100

swh-storage (0.0.74-1~swh1) unstable-swh; urgency=medium

  * v0.0.74
  * Use strict equality for content ctags' symbols search

 -- Antoine R. Dumont (@ardumont) <antoine.romain.dumont@gmail.com>  Tue, 29 Nov 2016 17:25:29 +0100

swh-storage (0.0.73-1~swh1) unstable-swh; urgency=medium

  * v0.0.73
  * Improve ctags search query for edge cases

 -- Antoine R. Dumont (@ardumont) <antoine.romain.dumont@gmail.com>  Mon, 28 Nov 2016 16:34:55 +0100

swh-storage (0.0.72-1~swh1) unstable-swh; urgency=medium

  * v0.0.72
  * Permit pagination on content_ctags_search api endpoint

 -- Antoine R. Dumont (@ardumont) <antoine.romain.dumont@gmail.com>  Thu, 24 Nov 2016 14:19:29 +0100

swh-storage (0.0.71-1~swh1) unstable-swh; urgency=medium

  * v0.0.71
  * Open full-text search endpoint on ctags

 -- Antoine R. Dumont (@ardumont) <antoine.romain.dumont@gmail.com>  Wed, 23 Nov 2016 17:33:51 +0100

swh-storage (0.0.70-1~swh1) unstable-swh; urgency=medium

  * v0.0.70
  * Add new license endpoints (add/get)
  * Update ctags endpoints to align update conflict policy

 -- Antoine R. Dumont (@ardumont) <antoine.romain.dumont@gmail.com>  Thu, 10 Nov 2016 17:27:49 +0100

swh-storage (0.0.69-1~swh1) unstable-swh; urgency=medium

  * v0.0.69
  * storage: Open ctags entry points (missing, add, get)
  * storage: allow adding several origins at once

 -- Antoine R. Dumont (@ardumont) <antoine.romain.dumont@gmail.com>  Thu, 20 Oct 2016 16:07:07 +0200

swh-storage (0.0.68-1~swh1) unstable-swh; urgency=medium

  * v0.0.68
  * indexer: Open mimetype/language get endpoints
  * indexer: Add the mimetype/language add function with conflict_update
    flag
  * archiver: Extend worker-to-backend to transmit messages to another
  * queue (once done)

 -- Antoine R. Dumont (@ardumont) <antoine.romain.dumont@gmail.com>  Thu, 13 Oct 2016 15:30:21 +0200

swh-storage (0.0.67-1~swh1) unstable-swh; urgency=medium

  * v0.0.67
  * Fix provenance storage init function

 -- Antoine R. Dumont (@ardumont) <antoine.romain.dumont@gmail.com>  Wed, 12 Oct 2016 02:24:12 +0200

swh-storage (0.0.66-1~swh1) unstable-swh; urgency=medium

  * v0.0.66
  * Improve provenance configuration format

 -- Antoine R. Dumont (@ardumont) <antoine.romain.dumont@gmail.com>  Wed, 12 Oct 2016 01:39:26 +0200

swh-storage (0.0.65-1~swh1) unstable-swh; urgency=medium

  * v0.0.65
  * Open api entry points for swh.indexer about content mimetype and
  * language
  * Update schema graph to latest version

 -- Antoine R. Dumont (@ardumont) <antoine.romain.dumont@gmail.com>  Sat, 08 Oct 2016 10:00:30 +0200

swh-storage (0.0.64-1~swh1) unstable-swh; urgency=medium

  * v0.0.64
  * Fix: Missing incremented version 5 for archiver.dbversion
  * Retrieve information on a content cached
  * sql/swh-func: content cache populates lines in deterministic order

 -- Antoine R. Dumont (@ardumont) <antoine.romain.dumont@gmail.com>  Thu, 29 Sep 2016 21:50:59 +0200

swh-storage (0.0.63-1~swh1) unstable-swh; urgency=medium

  * v0.0.63
  * Make the 'worker to backend' destination agnostic (message
    parameter)
  * Improve 'unknown sha1' policy (archiver db can lag behind swh db)
  * Improve 'force copy' policy

 -- Antoine R. Dumont (@ardumont) <antoine.romain.dumont@gmail.com>  Fri, 23 Sep 2016 12:29:50 +0200

swh-storage (0.0.62-1~swh1) unstable-swh; urgency=medium

  * Release swh.storage v0.0.62
  * Updates to the provenance cache to reduce churn on the main tables

 -- Nicolas Dandrimont <nicolas@dandrimont.eu>  Thu, 22 Sep 2016 18:54:52 +0200

swh-storage (0.0.61-1~swh1) unstable-swh; urgency=medium

  * v0.0.61
  * Handle copies of unregistered sha1 in archiver db
  * Fix copy to only the targeted destination
  * Update to latest python3-swh.core dependency

 -- Antoine R. Dumont (@ardumont) <antoine.romain.dumont@gmail.com>  Thu, 22 Sep 2016 13:44:05 +0200

swh-storage (0.0.60-1~swh1) unstable-swh; urgency=medium

  * v0.0.60
  * Update archiver dependencies

 -- Antoine R. Dumont (@ardumont) <antoine.romain.dumont@gmail.com>  Tue, 20 Sep 2016 16:46:48 +0200

swh-storage (0.0.59-1~swh1) unstable-swh; urgency=medium

  * v0.0.59
  * Unify configuration property between director/worker
  * Deal with potential missing contents in the archiver db
  * Improve get_contents_error implementation
  * Remove dead code in swh.storage.db about archiver

 -- Antoine R. Dumont (@ardumont) <antoine.romain.dumont@gmail.com>  Sat, 17 Sep 2016 12:50:14 +0200

swh-storage (0.0.58-1~swh1) unstable-swh; urgency=medium

  * v0.0.58
  * ArchiverDirectorToBackend reads sha1 from stdin and sends chunks of
    sha1
  * for archival.

 -- Antoine R. Dumont (@ardumont) <antoine.romain.dumont@gmail.com>  Fri, 16 Sep 2016 22:17:14 +0200

swh-storage (0.0.57-1~swh1) unstable-swh; urgency=medium

  * v0.0.57
  * Update swh.storage.archiver

 -- Antoine R. Dumont (@ardumont) <antoine.romain.dumont@gmail.com>  Thu, 15 Sep 2016 16:30:11 +0200

swh-storage (0.0.56-1~swh1) unstable-swh; urgency=medium

  * v0.0.56
  * Vault: Add vault implementation (directory cooker & cache
  * implementation + its api)
  * Archiver: Add another archiver implementation (direct to backend)

 -- Antoine R. Dumont (@ardumont) <antoine.romain.dumont@gmail.com>  Thu, 15 Sep 2016 10:56:35 +0200

swh-storage (0.0.55-1~swh1) unstable-swh; urgency=medium

  * v0.0.55
  * Fix origin_visit endpoint

 -- Antoine R. Dumont (@ardumont) <antoine.romain.dumont@gmail.com>  Thu, 08 Sep 2016 15:21:28 +0200

swh-storage (0.0.54-1~swh1) unstable-swh; urgency=medium

  * v0.0.54
  * Open origin_visit_get_by entry point

 -- Antoine R. Dumont (@ardumont) <antoine.romain.dumont@gmail.com>  Mon, 05 Sep 2016 12:36:34 +0200

swh-storage (0.0.53-1~swh1) unstable-swh; urgency=medium

  * v0.0.53
  * Add cache about content provenance
  * debian: fix python3-swh.storage.archiver runtime dependency
  * debian: create new package python3-swh.storage.provenance

 -- Antoine R. Dumont (@ardumont) <antoine.romain.dumont@gmail.com>  Fri, 02 Sep 2016 11:14:09 +0200

swh-storage (0.0.52-1~swh1) unstable-swh; urgency=medium

  * v0.0.52
  * Package python3-swh.storage.archiver

 -- Antoine R. Dumont (@ardumont) <antoine.romain.dumont@gmail.com>  Thu, 25 Aug 2016 14:55:23 +0200

swh-storage (0.0.51-1~swh1) unstable-swh; urgency=medium

  * Release swh.storage v0.0.51
  * Add new metadata column to origin_visit
  * Update swh-add-directory script for updated API

 -- Nicolas Dandrimont <nicolas@dandrimont.eu>  Wed, 24 Aug 2016 14:36:03 +0200

swh-storage (0.0.50-1~swh1) unstable-swh; urgency=medium

  * v0.0.50
  * Add a function to pull (only) metadata for a list of contents
  * Update occurrence_add api entry point to properly deal with
    origin_visit
  * Add origin_visit api entry points to create/update origin_visit

 -- Antoine R. Dumont (@ardumont) <antoine.romain.dumont@gmail.com>  Tue, 23 Aug 2016 16:29:26 +0200

swh-storage (0.0.49-1~swh1) unstable-swh; urgency=medium

  * Release swh.storage v0.0.49
  * Proper dependency on python3-kafka

 -- Nicolas Dandrimont <nicolas@dandrimont.eu>  Fri, 19 Aug 2016 13:45:52 +0200

swh-storage (0.0.48-1~swh1) unstable-swh; urgency=medium

  * Release swh.storage v0.0.48
  * Updates to the archiver
  * Notification support for new object creations

 -- Nicolas Dandrimont <nicolas@dandrimont.eu>  Fri, 19 Aug 2016 12:13:50 +0200

swh-storage (0.0.47-1~swh1) unstable-swh; urgency=medium

  * Release swh.storage v0.0.47
  * Update storage archiver to new schemaless schema

 -- Nicolas Dandrimont <nicolas@dandrimont.eu>  Fri, 22 Jul 2016 16:59:19 +0200

swh-storage (0.0.46-1~swh1) unstable-swh; urgency=medium

  * v0.0.46
  * Update archiver bootstrap

 -- Antoine R. Dumont (@ardumont) <antoine.romain.dumont@gmail.com>  Wed, 20 Jul 2016 19:04:42 +0200

swh-storage (0.0.45-1~swh1) unstable-swh; urgency=medium

  * v0.0.45
  * Separate swh.storage.archiver's db from swh.storage.storage

 -- Antoine R. Dumont (@ardumont) <antoine.romain.dumont@gmail.com>  Tue, 19 Jul 2016 15:05:36 +0200

swh-storage (0.0.44-1~swh1) unstable-swh; urgency=medium

  * v0.0.44
  * Open listing visits per origin api

 -- Quentin Campos <qcampos@etud.u-pem.fr>  Fri, 08 Jul 2016 11:27:10 +0200

swh-storage (0.0.43-1~swh1) unstable-swh; urgency=medium

  * v0.0.43
  * Extract objstorage to its own package swh.objstorage

 -- Quentin Campos <qcampos@etud.u-pem.fr>  Mon, 27 Jun 2016 14:57:12 +0200

swh-storage (0.0.42-1~swh1) unstable-swh; urgency=medium

  * Add an object storage multiplexer to allow transition between
    multiple versions of objet storages.

 -- Quentin Campos <qcampos@etud.u-pem.fr>  Tue, 21 Jun 2016 15:03:52 +0200

swh-storage (0.0.41-1~swh1) unstable-swh; urgency=medium

  * Refactoring of the object storage in order to allow multiple
    versions of it, as well as a multiplexer for version transition.

 -- Quentin Campos <qcampos@etud.u-pem.fr>  Thu, 16 Jun 2016 15:54:16 +0200

swh-storage (0.0.40-1~swh1) unstable-swh; urgency=medium

  * Release swh.storage v0.0.40:
  * Refactor objstorage to allow for different implementations
  * Updates to the checker functionality
  * Bump swh.core dependency to v0.0.20

 -- Nicolas Dandrimont <nicolas@dandrimont.eu>  Tue, 14 Jun 2016 17:25:42 +0200

swh-storage (0.0.39-1~swh1) unstable-swh; urgency=medium

  * v0.0.39
  * Add run_from_webserver function for objstorage api server
  * Add unique identifier message on default api server route endpoints

 -- Antoine R. Dumont (@ardumont) <antoine.romain.dumont@gmail.com>  Fri, 20 May 2016 15:27:34 +0200

swh-storage (0.0.38-1~swh1) unstable-swh; urgency=medium

  * v0.0.38
  * Add an http api for object storage
  * Implement an archiver to perform backup copies

 -- Quentin Campos <qcampos@etud.u-pem.fr>  Fri, 20 May 2016 14:40:14 +0200

swh-storage (0.0.37-1~swh1) unstable-swh; urgency=medium

  * Release swh.storage v0.0.37
  * Add fullname to person table
  * Add svn as a revision type

 -- Nicolas Dandrimont <nicolas@dandrimont.eu>  Fri, 08 Apr 2016 16:44:24 +0200

swh-storage (0.0.36-1~swh1) unstable-swh; urgency=medium

  * Release swh.storage v0.0.36
  * Add json-schema documentation for the jsonb fields
  * Overhaul entity handling

 -- Nicolas Dandrimont <nicolas@dandrimont.eu>  Wed, 16 Mar 2016 17:27:17 +0100

swh-storage (0.0.35-1~swh1) unstable-swh; urgency=medium

  * Release swh-storage v0.0.35
  * Factor in temporary tables with only an id (db v059)
  * Allow generic object search by sha1_git (db v060)

 -- Nicolas Dandrimont <nicolas@dandrimont.eu>  Thu, 25 Feb 2016 16:21:01 +0100

swh-storage (0.0.34-1~swh1) unstable-swh; urgency=medium

  * Release swh.storage version 0.0.34
  * occurrence improvements
  * commit metadata improvements

 -- Nicolas Dandrimont <nicolas@dandrimont.eu>  Fri, 19 Feb 2016 18:20:07 +0100

swh-storage (0.0.33-1~swh1) unstable-swh; urgency=medium

  * Bump swh.storage to version 0.0.33

 -- Nicolas Dandrimont <nicolas@dandrimont.eu>  Fri, 05 Feb 2016 11:17:00 +0100

swh-storage (0.0.32-1~swh1) unstable-swh; urgency=medium

  * v0.0.32
  * Let the person's id flow
  * sql/upgrades/051: 050->051 schema change
  * sql/upgrades/050: 049->050 schema change - Clean up obsolete
    functions
  * sql/upgrades/049: Final take for 048->049 schema change.
  * sql: Use a new schema for occurrences

 -- Antoine R. Dumont (@ardumont) <antoine.romain.dumont@gmail.com>  Fri, 29 Jan 2016 17:44:27 +0100

swh-storage (0.0.31-1~swh1) unstable-swh; urgency=medium

  * v0.0.31
  * Deal with occurrence_history.branch, occurrence.branch, release.name
    as bytes

 -- Antoine R. Dumont (@ardumont) <antoine.romain.dumont@gmail.com>  Wed, 27 Jan 2016 15:45:53 +0100

swh-storage (0.0.30-1~swh1) unstable-swh; urgency=medium

  * Prepare swh.storage v0.0.30 release
  * type-agnostic occurrences and revisions

 -- Nicolas Dandrimont <nicolas@dandrimont.eu>  Tue, 26 Jan 2016 07:36:43 +0100

swh-storage (0.0.29-1~swh1) unstable-swh; urgency=medium

  * v0.0.29
  * New:
  * Upgrade sql schema to 041→043
  * Deal with communication downtime between clients and storage
  * Open occurrence_get(origin_id) to retrieve latest occurrences per
    origin
  * Open release_get_by to retrieve a release by origin
  * Open directory_get to retrieve information on directory by id
  * Open entity_get to retrieve information on entity + hierarchy from
    its uuid
  * Open directory_get that retrieve information on directory per id
  * Update:
  * directory_get/directory_ls: Rename to directory_ls
  * revision_log: update to retrieve logs from multiple root revisions
  * revision_get_by: branch name filtering is now optional

 -- Antoine R. Dumont (@ardumont) <antoine.romain.dumont@gmail.com>  Wed, 20 Jan 2016 16:15:50 +0100

swh-storage (0.0.28-1~swh1) unstable-swh; urgency=medium

  * v0.0.28
  * Open entity_get api

 -- Antoine R. Dumont (@ardumont) <antoine.romain.dumont@gmail.com>  Fri, 15 Jan 2016 16:37:27 +0100

swh-storage (0.0.27-1~swh1) unstable-swh; urgency=medium

  * v0.0.27
  * Open directory_entry_get_by_path api
  * Improve get_revision_by api performance
  * sql/swh-schema: add index on origin(type, url) --> improve origin
    lookup api
  * Bump to 039 db version

 -- Antoine R. Dumont (@ardumont) <antoine.romain.dumont@gmail.com>  Fri, 15 Jan 2016 12:42:47 +0100

swh-storage (0.0.26-1~swh1) unstable-swh; urgency=medium

  * v0.0.26
  * Open revision_get_by to retrieve a revision by occurrence criterion
    filtering
  * sql/upgrades/036: add 035→036 upgrade script

 -- Antoine R. Dumont (@ardumont) <antoine.romain.dumont@gmail.com>  Wed, 13 Jan 2016 12:46:44 +0100

swh-storage (0.0.25-1~swh1) unstable-swh; urgency=medium

  * v0.0.25
  * Limit results in swh_revision_list*
  * Create the package to align the current db production version on
    https://archive.softwareheritage.org/

 -- Antoine R. Dumont (@ardumont) <antoine.romain.dumont@gmail.com>  Fri, 08 Jan 2016 11:33:08 +0100

swh-storage (0.0.24-1~swh1) unstable-swh; urgency=medium

  * Prepare swh.storage release v0.0.24
  * Add a limit argument to revision_log

 -- Nicolas Dandrimont <nicolas@dandrimont.eu>  Wed, 06 Jan 2016 15:12:53 +0100

swh-storage (0.0.23-1~swh1) unstable-swh; urgency=medium

  * v0.0.23
  * Protect against overflow, wrapped in ValueError for client
  * Fix relative path import for remote storage.
  * api to retrieve revision_log is now 'parents' aware

 -- Antoine R. Dumont (@ardumont) <antoine.romain.dumont@gmail.com>  Wed, 06 Jan 2016 11:30:58 +0100

swh-storage (0.0.22-1~swh1) unstable-swh; urgency=medium

  * Release v0.0.22
  * Fix relative import for remote storage

 -- Nicolas Dandrimont <nicolas@dandrimont.eu>  Wed, 16 Dec 2015 16:04:48 +0100

swh-storage (0.0.21-1~swh1) unstable-swh; urgency=medium

  * Prepare release v0.0.21
  * Protect the storage api client from overflows
  * Add a get_storage function mapping to local or remote storage

 -- Nicolas Dandrimont <nicolas@dandrimont.eu>  Wed, 16 Dec 2015 13:34:46 +0100

swh-storage (0.0.20-1~swh1) unstable-swh; urgency=medium

  * v0.0.20
  * allow numeric timestamps with offset
  * Open revision_log api
  * start migration to swh.model

 -- Antoine R. Dumont (@ardumont) <antoine.romain.dumont@gmail.com>  Mon, 07 Dec 2015 15:20:36 +0100

swh-storage (0.0.19-1~swh1) unstable-swh; urgency=medium

  * v0.0.19
  * Improve directory listing with content data
  * Open person_get
  * Open release_get data reading
  * Improve origin_get api
  * Effort to unify api output on dict (for read)
  * Migrate backend to 032

 -- Antoine R. Dumont (@ardumont) <antoine.romain.dumont@gmail.com>  Fri, 27 Nov 2015 13:33:34 +0100

swh-storage (0.0.18-1~swh1) unstable-swh; urgency=medium

  * v0.0.18
  * Improve origin_get to permit retrieval per id
  * Update directory_get implementation (add join from
  * directory_entry_file to content)
  * Open release_get : [sha1] -> [Release]

 -- Antoine R. Dumont (@ardumont) <antoine.romain.dumont@gmail.com>  Thu, 19 Nov 2015 11:18:35 +0100

swh-storage (0.0.17-1~swh1) unstable-swh; urgency=medium

  * Prepare deployment of swh.storage v0.0.17
  * Add some entity related entry points

 -- Nicolas Dandrimont <nicolas@dandrimont.eu>  Tue, 03 Nov 2015 16:40:59 +0100

swh-storage (0.0.16-1~swh1) unstable-swh; urgency=medium

  * v0.0.16
  * Add metadata column in revision (db version 29)
  * cache http connection for remote storage client

 -- Antoine R. Dumont (@ardumont) <antoine.romain.dumont@gmail.com>  Thu, 29 Oct 2015 10:29:00 +0100

swh-storage (0.0.15-1~swh1) unstable-swh; urgency=medium

  * Prepare deployment of swh.storage v0.0.15
  * Allow population of fetch_history
  * Update organizations / projects as entities
  * Use schema v028 for directory addition

 -- Nicolas Dandrimont <nicolas@dandrimont.eu>  Tue, 27 Oct 2015 11:43:39 +0100

swh-storage (0.0.14-1~swh1) unstable-swh; urgency=medium

  * Prepare swh.storage v0.0.14 deployment

 -- Nicolas Dandrimont <nicolas@dandrimont.eu>  Fri, 16 Oct 2015 15:34:08 +0200

swh-storage (0.0.13-1~swh1) unstable-swh; urgency=medium

  * Prepare deploying swh.storage v0.0.13

 -- Nicolas Dandrimont <nicolas@dandrimont.eu>  Fri, 16 Oct 2015 14:51:44 +0200

swh-storage (0.0.12-1~swh1) unstable-swh; urgency=medium

  * Prepare deploying swh.storage v0.0.12

 -- Nicolas Dandrimont <nicolas@dandrimont.eu>  Tue, 13 Oct 2015 12:39:18 +0200

swh-storage (0.0.11-1~swh1) unstable-swh; urgency=medium

  * Preparing deployment of swh.storage v0.0.11

 -- Nicolas Dandrimont <nicolas@dandrimont.eu>  Fri, 09 Oct 2015 17:44:51 +0200

swh-storage (0.0.10-1~swh1) unstable-swh; urgency=medium

  * Prepare deployment of swh.storage v0.0.10

 -- Nicolas Dandrimont <nicolas@dandrimont.eu>  Tue, 06 Oct 2015 17:37:00 +0200

swh-storage (0.0.9-1~swh1) unstable-swh; urgency=medium

  * Prepare deployment of swh.storage v0.0.9

 -- Nicolas Dandrimont <nicolas@dandrimont.eu>  Thu, 01 Oct 2015 19:03:00 +0200

swh-storage (0.0.8-1~swh1) unstable-swh; urgency=medium

  * Prepare deployment of swh.storage v0.0.8

 -- Nicolas Dandrimont <nicolas@dandrimont.eu>  Thu, 01 Oct 2015 11:32:46 +0200

swh-storage (0.0.7-1~swh1) unstable-swh; urgency=medium

  * Prepare deployment of swh.storage v0.0.7

 -- Nicolas Dandrimont <nicolas@dandrimont.eu>  Tue, 29 Sep 2015 16:52:54 +0200

swh-storage (0.0.6-1~swh1) unstable-swh; urgency=medium

  * Prepare deployment of swh.storage v0.0.6

 -- Nicolas Dandrimont <nicolas@dandrimont.eu>  Tue, 29 Sep 2015 16:43:24 +0200

swh-storage (0.0.5-1~swh1) unstable-swh; urgency=medium

  * Prepare deploying swh.storage v0.0.5

 -- Nicolas Dandrimont <nicolas@dandrimont.eu>  Tue, 29 Sep 2015 16:27:00 +0200

swh-storage (0.0.1-1~swh1) unstable-swh; urgency=medium

  * Initial release
  * swh.storage.api: Properly escape arbitrary byte sequences in
    arguments

 -- Nicolas Dandrimont <nicolas@dandrimont.eu>  Tue, 22 Sep 2015 17:02:34 +0200<|MERGE_RESOLUTION|>--- conflicted
+++ resolved
@@ -1,10 +1,3 @@
-<<<<<<< HEAD
-swh-storage (0.0.150-1~swh1~bpo10+1) buster-swh; urgency=medium
-
-  * Rebuild for buster-swh
-
- -- Software Heritage autobuilder (on jenkins-debian1) <jenkins@jenkins-debian1.internal.softwareheritage.org>  Wed, 04 Sep 2019 14:17:51 +0000
-=======
 swh-storage (0.0.151-1~swh2) unstable-swh; urgency=medium
 
   * Add missing build-dependency on python3-swh.journal
@@ -31,7 +24,6 @@
     click "required" param wants bool, not int
 
  -- Software Heritage autobuilder (on jenkins-debian1) <jenkins@jenkins-debian1.internal.softwareheritage.org>  Tue, 01 Oct 2019 08:09:53 +0000
->>>>>>> b827ff33
 
 swh-storage (0.0.150-1~swh1) unstable-swh; urgency=medium
 
