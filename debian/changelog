--- conflicted
+++ resolved
@@ -1,10 +1,3 @@
-<<<<<<< HEAD
-swh-storage (0.0.79-1~swh1~bpo9+1) stretch-swh; urgency=medium
-
-  * Rebuild for stretch-backports.
-
- -- Nicolas Dandrimont <nicolas@dandrimont.eu>  Tue, 14 Feb 2017 19:37:37 +0100
-=======
 swh-storage (0.0.80-1~swh1) unstable-swh; urgency=medium
 
   * Release swh.storage v0.0.80
@@ -13,7 +6,6 @@
   * updates to the vault cooker
 
  -- Nicolas Dandrimont <nicolas@dandrimont.eu>  Tue, 07 Mar 2017 15:12:35 +0100
->>>>>>> 5f3c36fa
 
 swh-storage (0.0.79-1~swh1) unstable-swh; urgency=medium
 
