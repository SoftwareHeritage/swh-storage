<<<<<<< HEAD
swh-storage (0.0.147-1~swh1~bpo9+1) stretch-swh; urgency=medium

  * Rebuild for stretch-swh

 -- Software Heritage autobuilder (on jenkins-debian1) <jenkins@jenkins-debian1.internal.softwareheritage.org>  Thu, 18 Jul 2019 10:17:44 +0000
=======
swh-storage (0.0.148-1~swh1) unstable-swh; urgency=medium

  * New upstream release 0.0.148     - (tagged by Valentin Lorentz
    <vlorentz@softwareheritage.org> on 2019-08-23 10:33:02 +0200)
  * Upstream changes:     - v0.0.148     - Tests improvements:     - *
    Remove 'next_branch' from test input data.     - * Fix off-by-one
    error when using origin_visit_upsert on with an unknown visit id.
    - * Use explicit arguments for origin_visit_add.     - * Remove
    test_content_missing__marked_missing, it makes no sense.     - Drop
    person ids:     - * Stop leaking person ids.     - * Remove
    person_get endpoint.     - Logging fixes:     - * Enforce log level
    for the werkzeug logger.     - * Eliminate warnings about %TYPE.
    - * api: use RPCServerApp and RPCClient instead of deprecated
    classes     - Other:     - * Add support for skipped content in in-
    memory storage

 -- Software Heritage autobuilder (on jenkins-debian1) <jenkins@jenkins-debian1.internal.softwareheritage.org>  Fri, 23 Aug 2019 08:48:21 +0000
>>>>>>> 89c5af39

swh-storage (0.0.147-1~swh1) unstable-swh; urgency=medium

  * New upstream release 0.0.147     - (tagged by Valentin Lorentz
    <vlorentz@softwareheritage.org> on 2019-07-18 12:11:37 +0200)
  * Upstream changes:     - Make origin_get ignore the `type` argument

 -- Software Heritage autobuilder (on jenkins-debian1) <jenkins@jenkins-debian1.internal.softwareheritage.org>  Thu, 18 Jul 2019 10:16:16 +0000

swh-storage (0.0.146-1~swh1) unstable-swh; urgency=medium

  * New upstream release 0.0.146     - (tagged by Valentin Lorentz
    <vlorentz@softwareheritage.org> on 2019-07-18 10:46:21 +0200)
  * Upstream changes:     - Progress toward getting rid of origin ids
    - * Less dependency on origin ids in the in-mem storage     - * add
    the SWH_STORAGE_IN_MEMORY_ENABLE_ORIGIN_IDS env var     - * Remove
    legacy behavior of snapshot_add

 -- Software Heritage autobuilder (on jenkins-debian1) <jenkins@jenkins-debian1.internal.softwareheritage.org>  Thu, 18 Jul 2019 08:52:09 +0000

swh-storage (0.0.145-1~swh3) unstable-swh; urgency=medium

  * Properly rebuild for unstable-swh

 -- Nicolas Dandrimont <olasd@debian.org>  Thu, 11 Jul 2019 14:03:30 +0200

swh-storage (0.0.145-1~swh2) buster-swh; urgency=medium

  * Remove useless swh.scheduler dependency

 -- Nicolas Dandrimont <olasd@debian.org>  Thu, 11 Jul 2019 13:53:45 +0200

swh-storage (0.0.145-1~swh1) unstable-swh; urgency=medium

  * New upstream release 0.0.145     - (tagged by Valentin Lorentz
    <vlorentz@softwareheritage.org> on 2019-07-02 12:00:53 +0200)
  * Upstream changes:     - v0.0.145     - Add an
    'origin_visit_find_by_date' endpoint.     - Add support for origin
    urls in all endpoints

 -- Software Heritage autobuilder (on jenkins-debian1) <jenkins@jenkins-debian1.internal.softwareheritage.org>  Tue, 02 Jul 2019 10:19:19 +0000

swh-storage (0.0.143-1~swh1) unstable-swh; urgency=medium

  * New upstream release 0.0.143     - (tagged by Valentin Lorentz
    <vlorentz@softwareheritage.org> on 2019-06-05 13:18:14 +0200)
  * Upstream changes:     - Add test for snapshot/release counters.

 -- Software Heritage autobuilder (on jenkins-debian1) <jenkins@jenkins-debian1.internal.softwareheritage.org>  Mon, 01 Jul 2019 12:38:40 +0000

swh-storage (0.0.142-1~swh1) unstable-swh; urgency=medium

  * New upstream release 0.0.142     - (tagged by Valentin Lorentz
    <vlorentz@softwareheritage.org> on 2019-06-11 15:24:49 +0200)
  * Upstream changes:     - Mark network tests, so they can be disabled.

 -- Software Heritage autobuilder (on jenkins-debian1) <jenkins@jenkins-debian1.internal.softwareheritage.org>  Tue, 11 Jun 2019 13:44:19 +0000

swh-storage (0.0.141-1~swh1) unstable-swh; urgency=medium

  * New upstream release 0.0.141     - (tagged by Valentin Lorentz
    <vlorentz@softwareheritage.org> on 2019-06-06 17:05:03 +0200)
  * Upstream changes:     - Add support for using URL instead of ID in
    snapshot_get_latest.

 -- Software Heritage autobuilder (on jenkins-debian1) <jenkins@jenkins-debian1.internal.softwareheritage.org>  Tue, 11 Jun 2019 10:36:32 +0000

swh-storage (0.0.140-1~swh1) unstable-swh; urgency=medium

  * New upstream release 0.0.140     - (tagged by mihir(faux__)
    <karbelkar.mihir@gmail.com> on 2019-03-24 21:47:31 +0530)
  * Upstream changes:     - Changes the output of content_find method to
    a list in case of hash collisions and makes the sql query on python
    side and added test duplicate input, colliding sha256 and colliding
    blake2s256

 -- Software Heritage autobuilder (on jenkins-debian1) <jenkins@jenkins-debian1.internal.softwareheritage.org>  Thu, 16 May 2019 12:09:04 +0000

swh-storage (0.0.139-1~swh1) unstable-swh; urgency=medium

  * New upstream release 0.0.139     - (tagged by Nicolas Dandrimont
    <nicolas@dandrimont.eu> on 2019-04-18 17:57:57 +0200)
  * Upstream changes:     - Release swh.storage v0.0.139     - Backwards-
    compatibility improvements for snapshot_add     - Better
    transactionality in revision_add/release_add     - Fix backwards
    metric names     - Handle shallow histories properly

 -- Software Heritage autobuilder (on jenkins-debian1) <jenkins@jenkins-debian1.internal.softwareheritage.org>  Thu, 18 Apr 2019 16:08:28 +0000

swh-storage (0.0.138-1~swh1) unstable-swh; urgency=medium

  * New upstream release 0.0.138     - (tagged by Valentin Lorentz
    <vlorentz@softwareheritage.org> on 2019-04-09 16:40:49 +0200)
  * Upstream changes:     - Use the db_transaction decorator on all
    _add() methods.     - So they gracefully release the connection on
    error instead     - of relying on reference-counting to call the
    Db's `__del__`     - (which does not happen in Hypothesis tests)
    because a ref     - to it is kept via the traceback object.

 -- Software Heritage autobuilder (on jenkins-debian1) <jenkins@jenkins-debian1.internal.softwareheritage.org>  Tue, 09 Apr 2019 16:50:48 +0000

swh-storage (0.0.137-1~swh1) unstable-swh; urgency=medium

  * New upstream release 0.0.137     - (tagged by Valentin Lorentz
    <vlorentz@softwareheritage.org> on 2019-04-08 15:40:24 +0200)
  * Upstream changes:     - Make test_origin_get_range run faster.

 -- Software Heritage autobuilder (on jenkins-debian1) <jenkins@jenkins-debian1.internal.softwareheritage.org>  Mon, 08 Apr 2019 13:56:16 +0000

swh-storage (0.0.135-1~swh1) unstable-swh; urgency=medium

  * New upstream release 0.0.135     - (tagged by Valentin Lorentz
    <vlorentz@softwareheritage.org> on 2019-04-04 20:42:32 +0200)
  * Upstream changes:     - Make content_add_metadata require a ctime
    argument.     - This makes Python set the ctime instead of pgsql.

 -- Software Heritage autobuilder (on jenkins-debian1) <jenkins@jenkins-debian1.internal.softwareheritage.org>  Fri, 05 Apr 2019 14:43:28 +0000

swh-storage (0.0.134-1~swh1) unstable-swh; urgency=medium

  * New upstream release 0.0.134     - (tagged by Valentin Lorentz
    <vlorentz@softwareheritage.org> on 2019-04-03 13:38:58 +0200)
  * Upstream changes:     - Don't leak origin ids to the journal.

 -- Software Heritage autobuilder (on jenkins-debian1) <jenkins@jenkins-debian1.internal.softwareheritage.org>  Thu, 04 Apr 2019 10:16:09 +0000

swh-storage (0.0.132-1~swh1) unstable-swh; urgency=medium

  * New upstream release 0.0.132     - (tagged by Valentin Lorentz
    <vlorentz@softwareheritage.org> on 2019-04-01 11:50:30 +0200)
  * Upstream changes:     - Use sha1 instead of bigint as FK from
    origin_visit to snapshot (part 1: add new column)

 -- Software Heritage autobuilder (on jenkins-debian1) <jenkins@jenkins-debian1.internal.softwareheritage.org>  Mon, 01 Apr 2019 13:30:48 +0000

swh-storage (0.0.131-1~swh1) unstable-swh; urgency=medium

  * New upstream release 0.0.131     - (tagged by Nicolas Dandrimont
    <nicolas@dandrimont.eu> on 2019-03-28 17:24:44 +0100)
  * Upstream changes:     - Release swh.storage v0.0.131     - Add
    statsd metrics to storage RPC backend     - Clean up
    snapshot_add/origin_visit_update     - Uniformize RPC backend to use
    POSTs everywhere

 -- Software Heritage autobuilder (on jenkins-debian1) <jenkins@jenkins-debian1.internal.softwareheritage.org>  Thu, 28 Mar 2019 16:34:07 +0000

swh-storage (0.0.130-1~swh1) unstable-swh; urgency=medium

  * New upstream release 0.0.130     - (tagged by Valentin Lorentz
    <vlorentz@softwareheritage.org> on 2019-02-26 10:50:44 +0100)
  * Upstream changes:     - Add an helper function to list all origins
    in the storage.

 -- Software Heritage autobuilder (on jenkins-debian1) <jenkins@jenkins-debian1.internal.softwareheritage.org>  Wed, 13 Mar 2019 14:01:04 +0000

swh-storage (0.0.129-1~swh1) unstable-swh; urgency=medium

  * New upstream release 0.0.129     - (tagged by Valentin Lorentz
    <vlorentz@softwareheritage.org> on 2019-02-27 10:42:29 +0100)
  * Upstream changes:     - Double the timeout of revision_get.     -
    Metadata indexers often hit the limit.

 -- Software Heritage autobuilder (on jenkins-debian1) <jenkins@jenkins-debian1.internal.softwareheritage.org>  Fri, 01 Mar 2019 10:11:28 +0000

swh-storage (0.0.128-1~swh1) unstable-swh; urgency=medium

  * New upstream release 0.0.128     - (tagged by Antoine R. Dumont
    (@ardumont) <antoine.romain.dumont@gmail.com> on 2019-02-21 14:59:22
    +0100)
  * Upstream changes:     - v0.0.128     - api.server: Fix wrong
    exception type     - storage.cli: Fix cli entry point name to the
    expected name (setup.py)

 -- Software Heritage autobuilder (on jenkins-debian1) <jenkins@jenkins-debian1.internal.softwareheritage.org>  Thu, 21 Feb 2019 14:07:23 +0000

swh-storage (0.0.127-1~swh1) unstable-swh; urgency=medium

  * New upstream release 0.0.127     - (tagged by Antoine R. Dumont
    (@ardumont) <antoine.romain.dumont@gmail.com> on 2019-02-21 13:34:19
    +0100)
  * Upstream changes:     - v0.0.127     - api.wsgi: Open wsgi
    entrypoint and check config at startup time     - api.server: Make
    the api server load and check its configuration     -
    swh.storage.cli: Migrate the api server startup in swh.storage.cli

 -- Software Heritage autobuilder (on jenkins-debian1) <jenkins@jenkins-debian1.internal.softwareheritage.org>  Thu, 21 Feb 2019 12:59:48 +0000

swh-storage (0.0.126-1~swh1) unstable-swh; urgency=medium

  * New upstream release 0.0.126     - (tagged by Valentin Lorentz
    <vlorentz@softwareheritage.org> on 2019-02-21 10:18:26 +0100)
  * Upstream changes:     - Double the timeout of snapshot_get_latest.
    - Metadata indexers often hit the limit.

 -- Software Heritage autobuilder (on jenkins-debian1) <jenkins@jenkins-debian1.internal.softwareheritage.org>  Thu, 21 Feb 2019 11:24:52 +0000

swh-storage (0.0.125-1~swh1) unstable-swh; urgency=medium

  * New upstream release 0.0.125     - (tagged by Antoine R. Dumont
    (@ardumont) <antoine.romain.dumont@gmail.com> on 2019-02-14 10:13:31
    +0100)
  * Upstream changes:     - v0.0.125     - api/server: Do not read
    configuration at each request

 -- Software Heritage autobuilder (on jenkins-debian1) <jenkins@jenkins-debian1.internal.softwareheritage.org>  Thu, 14 Feb 2019 16:57:01 +0000

swh-storage (0.0.124-1~swh3) unstable-swh; urgency=low

  * New upstream release, fixing the distribution this time

 -- Antoine R. Dumont (@ardumont) <antoine.romain.dumont@gmail.com>  Thu, 14 Feb 2019 17:51:29 +0100

swh-storage (0.0.124-1~swh2) unstable; urgency=medium

  * New upstream release for dependency fix reasons

 -- Antoine R. Dumont (@ardumont) <antoine.romain.dumont@gmail.com>  Thu, 14 Feb 2019 09:27:55 +0100

swh-storage (0.0.124-1~swh1) unstable-swh; urgency=medium

  * New upstream release 0.0.124     - (tagged by Antoine Lambert
    <antoine.lambert@inria.fr> on 2019-02-12 14:40:53 +0100)
  * Upstream changes:     - version 0.0.124

 -- Software Heritage autobuilder (on jenkins-debian1) <jenkins@jenkins-debian1.internal.softwareheritage.org>  Tue, 12 Feb 2019 13:46:08 +0000

swh-storage (0.0.123-1~swh1) unstable-swh; urgency=medium

  * New upstream release 0.0.123     - (tagged by Antoine R. Dumont
    (@ardumont) <antoine.romain.dumont@gmail.com> on 2019-02-08 15:06:49
    +0100)
  * Upstream changes:     - v0.0.123     - Make Storage.origin_get
    support a list of origins, like other     - Storage.*_get methods.
    - Stop using _to_bytes functions.     - Use the BaseDb (and friends)
    from swh-core

 -- Software Heritage autobuilder (on jenkins-debian1) <jenkins@jenkins-debian1.internal.softwareheritage.org>  Fri, 08 Feb 2019 14:14:18 +0000

swh-storage (0.0.122-1~swh1) unstable-swh; urgency=medium

  * New upstream release 0.0.122     - (tagged by Antoine Lambert
    <antoine.lambert@inria.fr> on 2019-01-28 11:57:27 +0100)
  * Upstream changes:     - version 0.0.122

 -- Software Heritage autobuilder (on jenkins-debian1) <jenkins@jenkins-debian1.internal.softwareheritage.org>  Mon, 28 Jan 2019 11:02:45 +0000

swh-storage (0.0.121-1~swh1) unstable-swh; urgency=medium

  * New upstream release 0.0.121     - (tagged by Antoine Lambert
    <antoine.lambert@inria.fr> on 2019-01-28 11:31:48 +0100)
  * Upstream changes:     - version 0.0.121

 -- Software Heritage autobuilder (on jenkins-debian1) <jenkins@jenkins-debian1.internal.softwareheritage.org>  Mon, 28 Jan 2019 10:36:40 +0000

swh-storage (0.0.120-1~swh1) unstable-swh; urgency=medium

  * New upstream release 0.0.120     - (tagged by Antoine Lambert
    <antoine.lambert@inria.fr> on 2019-01-17 12:04:27 +0100)
  * Upstream changes:     - version 0.0.120

 -- Software Heritage autobuilder (on jenkins-debian1) <jenkins@jenkins-debian1.internal.softwareheritage.org>  Thu, 17 Jan 2019 11:12:47 +0000

swh-storage (0.0.119-1~swh1) unstable-swh; urgency=medium

  * New upstream release 0.0.119     - (tagged by Antoine R. Dumont
    (@ardumont) <antoine.romain.dumont@gmail.com> on 2019-01-11 11:57:13
    +0100)
  * Upstream changes:     - v0.0.119     - listener: Notify Kafka when
    an origin visit is updated

 -- Software Heritage autobuilder (on jenkins-debian1) <jenkins@jenkins-debian1.internal.softwareheritage.org>  Fri, 11 Jan 2019 11:02:07 +0000

swh-storage (0.0.118-1~swh1) unstable-swh; urgency=medium

  * New upstream release 0.0.118     - (tagged by Antoine Lambert
    <antoine.lambert@inria.fr> on 2019-01-09 16:59:15 +0100)
  * Upstream changes:     - version 0.0.118

 -- Software Heritage autobuilder (on jenkins-debian1) <jenkins@jenkins-debian1.internal.softwareheritage.org>  Wed, 09 Jan 2019 18:51:34 +0000

swh-storage (0.0.117-1~swh1) unstable-swh; urgency=medium

  * v0.0.117
  * listener: Adapt decoding behavior depending on the object type

 -- Antoine R. Dumont (@ardumont) <antoine.romain.dumont@gmail.com>  Thu, 20 Dec 2018 14:48:44 +0100

swh-storage (0.0.116-1~swh1) unstable-swh; urgency=medium

  * v0.0.116
  * Update requirements to latest swh.core

 -- Antoine R. Dumont (@ardumont) <antoine.romain.dumont@gmail.com>  Fri, 14 Dec 2018 15:57:04 +0100

swh-storage (0.0.115-1~swh1) unstable-swh; urgency=medium

  * version 0.0.115

 -- Antoine Lambert <antoine.lambert@inria.fr>  Fri, 14 Dec 2018 15:47:52 +0100

swh-storage (0.0.114-1~swh1) unstable-swh; urgency=medium

  * version 0.0.114

 -- Antoine Lambert <antoine.lambert@inria.fr>  Wed, 05 Dec 2018 10:59:49 +0100

swh-storage (0.0.113-1~swh1) unstable-swh; urgency=medium

  * v0.0.113
  * in-memory storage: Add recursive argument to directory_ls endpoint

 -- Antoine R. Dumont (@ardumont) <antoine.romain.dumont@gmail.com>  Fri, 30 Nov 2018 11:56:44 +0100

swh-storage (0.0.112-1~swh1) unstable-swh; urgency=medium

  * v0.0.112
  * in-memory storage: Align with existing storage
  * docstring: Improvments and adapt according to api
  * doc: update index to match new swh-doc format
  * Increase test coverage for stat_counters + fix its bugs.

 -- Antoine R. Dumont (@ardumont) <antoine.romain.dumont@gmail.com>  Fri, 30 Nov 2018 10:28:02 +0100

swh-storage (0.0.111-1~swh1) unstable-swh; urgency=medium

  * v0.0.111
  * Move generative tests in their own module
  * Open in-memory storage implementation

 -- Antoine R. Dumont (@ardumont) <antoine.romain.dumont@gmail.com>  Wed, 21 Nov 2018 08:55:14 +0100

swh-storage (0.0.110-1~swh1) unstable-swh; urgency=medium

  * v0.0.110
  * storage: Open content_get_range endpoint
  * tests: Start using hypothesis for tests generation
  * Improvments: Remove SQLisms from the tests and API
  * docs: Document metadata providers

 -- Antoine R. Dumont (@ardumont) <antoine.romain.dumont@gmail.com>  Fri, 16 Nov 2018 11:53:14 +0100

swh-storage (0.0.109-1~swh1) unstable-swh; urgency=medium

  * version 0.0.109

 -- Antoine Lambert <antoine.lambert@inria.fr>  Mon, 12 Nov 2018 14:11:09 +0100

swh-storage (0.0.108-1~swh1) unstable-swh; urgency=medium

  * Release swh.storage v0.0.108
  * Add a function to get a full snapshot from the paginated view

 -- Nicolas Dandrimont <nicolas@dandrimont.eu>  Thu, 18 Oct 2018 18:32:10 +0200

swh-storage (0.0.107-1~swh1) unstable-swh; urgency=medium

  * Release swh.storage v0.0.107
  * Enable pagination of snapshot branches
  * Drop occurrence-related tables
  * Drop entity-related tables

 -- Nicolas Dandrimont <nicolas@dandrimont.eu>  Wed, 17 Oct 2018 15:06:07 +0200

swh-storage (0.0.106-1~swh1) unstable-swh; urgency=medium

  * Release swh.storage v0.0.106
  * Fix origin_visit_get_latest_snapshot logic
  * Improve directory iterator
  * Drop backwards compatibility between snapshots and occurrences
  * Drop the occurrence table

 -- Nicolas Dandrimont <nicolas@dandrimont.eu>  Mon, 08 Oct 2018 17:03:54 +0200

swh-storage (0.0.105-1~swh1) unstable-swh; urgency=medium

  * v0.0.105
  * Increase directory_ls endpoint to 20 seconds
  * Add snapshot to the stats endpoint
  * Improve documentation

 -- Antoine R. Dumont (@ardumont) <antoine.romain.dumont@gmail.com>  Mon, 10 Sep 2018 11:36:27 +0200

swh-storage (0.0.104-1~swh1) unstable-swh; urgency=medium

  * version 0.0.104

 -- Antoine Lambert <antoine.lambert@inria.fr>  Wed, 29 Aug 2018 15:55:37 +0200

swh-storage (0.0.103-1~swh1) unstable-swh; urgency=medium

  * v0.0.103
  * swh.storage.storage: origin_add returns updated list of dict with id

 -- Antoine R. Dumont (@ardumont) <antoine.romain.dumont@gmail.com>  Mon, 30 Jul 2018 11:47:53 +0200

swh-storage (0.0.102-1~swh1) unstable-swh; urgency=medium

  * Release swh-storage v0.0.102
  * Stop using temporary tables for read-only queries
  * Add timeouts for some read-only queries

 -- Nicolas Dandrimont <nicolas@dandrimont.eu>  Tue, 05 Jun 2018 14:06:54 +0200

swh-storage (0.0.101-1~swh1) unstable-swh; urgency=medium

  * v0.0.101
  * swh.storage.api.client: Permit to specify the query timeout option

 -- Antoine R. Dumont (@ardumont) <antoine.romain.dumont@gmail.com>  Thu, 24 May 2018 12:13:51 +0200

swh-storage (0.0.100-1~swh1) unstable-swh; urgency=medium

  * Release swh.storage v0.0.100
  * remote api: only instantiate storage once per import
  * add thread-awareness to the storage implementation
  * properly cleanup after tests
  * parallelize objstorage and storage additions

 -- Nicolas Dandrimont <nicolas@dandrimont.eu>  Sat, 12 May 2018 18:12:40 +0200

swh-storage (0.0.99-1~swh1) unstable-swh; urgency=medium

  * v0.0.99
  * storage: Add methods to compute directories/revisions diff
  * Add a new table for "bucketed" object counts
  * doc: update table clusters in SQL diagram
  * swh.storage.content_missing: Improve docstring

 -- Antoine R. Dumont (@ardumont) <antoine.romain.dumont@gmail.com>  Tue, 20 Feb 2018 13:32:25 +0100

swh-storage (0.0.98-1~swh1) unstable-swh; urgency=medium

  * Release swh.storage v0.0.98
  * Switch backwards compatibility for snapshots off

 -- Nicolas Dandrimont <nicolas@dandrimont.eu>  Tue, 06 Feb 2018 15:27:15 +0100

swh-storage (0.0.97-1~swh1) unstable-swh; urgency=medium

  * Release swh.storage v0.0.97
  * refactor database initialization
  * use a separate thread instead of a temporary file for COPY
    operations
  * add more snapshot-related endpoints

 -- Nicolas Dandrimont <nicolas@dandrimont.eu>  Tue, 06 Feb 2018 14:07:07 +0100

swh-storage (0.0.96-1~swh1) unstable-swh; urgency=medium

  * Release swh.storage v0.0.96
  * Add snapshot models
  * Add support for hg revision type

 -- Nicolas Dandrimont <nicolas@dandrimont.eu>  Tue, 19 Dec 2017 16:25:57 +0100

swh-storage (0.0.95-1~swh1) unstable-swh; urgency=medium

  * v0.0.95
  * swh.storage: Rename indexer_configuration to tool
  * swh.storage: Migrate indexer model to its own model

 -- Antoine R. Dumont (@ardumont) <antoine.romain.dumont@gmail.com>  Thu, 07 Dec 2017 09:56:31 +0100

swh-storage (0.0.94-1~swh1) unstable-swh; urgency=medium

  * v0.0.94
  * Open searching origins methods to storage

 -- Antoine R. Dumont (@ardumont) <antoine.romain.dumont@gmail.com>  Tue, 05 Dec 2017 12:32:57 +0100

swh-storage (0.0.93-1~swh1) unstable-swh; urgency=medium

  * v0.0.93
  * swh.storage: Open indexer_configuration_add endpoint
  * swh-data: Update content mimetype indexer configuration
  * origin_visit_get: make order repeatable
  * db: Make unique indices actually unique and vice versa
  * Add origin_metadata endpoints (add, get, etc...)
  * cleanup: Remove unused content provenance cache tables

 -- Antoine R. Dumont (@ardumont) <antoine.romain.dumont@gmail.com>  Fri, 24 Nov 2017 11:14:11 +0100

swh-storage (0.0.92-1~swh1) unstable-swh; urgency=medium

  * Release swh.storage v0.0.92
  * make swh.storage.schemata work on SQLAlchemy 1.0

 -- Nicolas Dandrimont <nicolas@dandrimont.eu>  Thu, 12 Oct 2017 19:51:24 +0200

swh-storage (0.0.91-1~swh1) unstable-swh; urgency=medium

  * Release swh.storage version 0.0.91
  * Update packaging runes

 -- Nicolas Dandrimont <nicolas@dandrimont.eu>  Thu, 12 Oct 2017 18:41:46 +0200

swh-storage (0.0.90-1~swh1) unstable-swh; urgency=medium

  * Release swh.storage v0.0.90
  * Remove leaky dependency on python3-kafka

 -- Nicolas Dandrimont <nicolas@dandrimont.eu>  Wed, 11 Oct 2017 18:53:22 +0200

swh-storage (0.0.89-1~swh1) unstable-swh; urgency=medium

  * Release swh.storage v0.0.89
  * Add new package for ancillary schemata
  * Add new metadata-related entry points
  * Update for new swh.model

 -- Nicolas Dandrimont <nicolas@dandrimont.eu>  Wed, 11 Oct 2017 17:39:29 +0200

swh-storage (0.0.88-1~swh1) unstable-swh; urgency=medium

  * Release swh.storage v0.0.88
  * Move the archiver to its own module
  * Prepare building for stretch

 -- Nicolas Dandrimont <nicolas@dandrimont.eu>  Fri, 30 Jun 2017 14:52:12 +0200

swh-storage (0.0.87-1~swh1) unstable-swh; urgency=medium

  * Release swh.storage v0.0.87
  * update tasks to new swh.scheduler api

 -- Nicolas Dandrimont <nicolas@dandrimont.eu>  Mon, 12 Jun 2017 17:54:11 +0200

swh-storage (0.0.86-1~swh1) unstable-swh; urgency=medium

  * Release swh.storage v0.0.86
  * archiver updates

 -- Nicolas Dandrimont <nicolas@dandrimont.eu>  Tue, 06 Jun 2017 18:43:43 +0200

swh-storage (0.0.85-1~swh1) unstable-swh; urgency=medium

  * v0.0.85
  * Improve license endpoint's unknown license policy

 -- Antoine R. Dumont (@ardumont) <antoine.romain.dumont@gmail.com>  Tue, 06 Jun 2017 17:55:40 +0200

swh-storage (0.0.84-1~swh1) unstable-swh; urgency=medium

  * v0.0.84
  * Update indexer endpoints to use indexer configuration id
  * Add indexer configuration endpoint

 -- Antoine R. Dumont (@ardumont) <antoine.romain.dumont@gmail.com>  Fri, 02 Jun 2017 16:16:47 +0200

swh-storage (0.0.83-1~swh1) unstable-swh; urgency=medium

  * v0.0.83
  * Add blake2s256 new hash computation on content

 -- Antoine R. Dumont (@ardumont) <antoine.romain.dumont@gmail.com>  Fri, 31 Mar 2017 12:27:09 +0200

swh-storage (0.0.82-1~swh1) unstable-swh; urgency=medium

  * v0.0.82
  * swh.storage.listener: Subscribe to new origin notifications
  * sql/swh-func: improve equality check on the three columns for
    swh_content_missing
  * swh.storage: add length to directory listing primitives
  * refactoring: Migrate from swh.core.hashutil to swh.model.hashutil
  * swh.storage.archiver.updater: Create a content updater journal
    client
  * vault: add a git fast-import cooker
  * vault: generic cache to allow multiple cooker types and formats

 -- Antoine R. Dumont (@ardumont) <antoine.romain.dumont@gmail.com>  Tue, 21 Mar 2017 14:50:16 +0100

swh-storage (0.0.81-1~swh1) unstable-swh; urgency=medium

  * Release swh.storage v0.0.81
  * archiver improvements for mass injection in azure

 -- Nicolas Dandrimont <nicolas@dandrimont.eu>  Thu, 09 Mar 2017 11:15:28 +0100

swh-storage (0.0.80-1~swh1) unstable-swh; urgency=medium

  * Release swh.storage v0.0.80
  * archiver improvements related to the mass injection of contents in
    azure
  * updates to the vault cooker

 -- Nicolas Dandrimont <nicolas@dandrimont.eu>  Tue, 07 Mar 2017 15:12:35 +0100

swh-storage (0.0.79-1~swh1) unstable-swh; urgency=medium

  * Release swh.storage v0.0.79
  * archiver: keep counts of objects in each archive
  * converters: normalize timestamps using swh.model

 -- Nicolas Dandrimont <nicolas@dandrimont.eu>  Tue, 14 Feb 2017 19:37:36 +0100

swh-storage (0.0.78-1~swh1) unstable-swh; urgency=medium

  * v0.0.78
  * Refactoring some common code into swh.core + adaptation api calls in
  * swh.objstorage and swh.storage (storage and vault)

 -- Antoine R. Dumont (@ardumont) <antoine.romain.dumont@gmail.com>  Thu, 26 Jan 2017 15:08:03 +0100

swh-storage (0.0.77-1~swh1) unstable-swh; urgency=medium

  * v0.0.77
  * Paginate results for origin_visits endpoint

 -- Antoine R. Dumont (@ardumont) <antoine.romain.dumont@gmail.com>  Thu, 19 Jan 2017 14:41:49 +0100

swh-storage (0.0.76-1~swh1) unstable-swh; urgency=medium

  * v0.0.76
  * Unify storage and objstorage configuration and instantiation
    functions

 -- Antoine R. Dumont (@ardumont) <antoine.romain.dumont@gmail.com>  Thu, 15 Dec 2016 18:25:58 +0100

swh-storage (0.0.75-1~swh1) unstable-swh; urgency=medium

  * v0.0.75
  * Add information on indexer tools (T610)

 -- Antoine R. Dumont (@ardumont) <antoine.romain.dumont@gmail.com>  Fri, 02 Dec 2016 18:21:36 +0100

swh-storage (0.0.74-1~swh1) unstable-swh; urgency=medium

  * v0.0.74
  * Use strict equality for content ctags' symbols search

 -- Antoine R. Dumont (@ardumont) <antoine.romain.dumont@gmail.com>  Tue, 29 Nov 2016 17:25:29 +0100

swh-storage (0.0.73-1~swh1) unstable-swh; urgency=medium

  * v0.0.73
  * Improve ctags search query for edge cases

 -- Antoine R. Dumont (@ardumont) <antoine.romain.dumont@gmail.com>  Mon, 28 Nov 2016 16:34:55 +0100

swh-storage (0.0.72-1~swh1) unstable-swh; urgency=medium

  * v0.0.72
  * Permit pagination on content_ctags_search api endpoint

 -- Antoine R. Dumont (@ardumont) <antoine.romain.dumont@gmail.com>  Thu, 24 Nov 2016 14:19:29 +0100

swh-storage (0.0.71-1~swh1) unstable-swh; urgency=medium

  * v0.0.71
  * Open full-text search endpoint on ctags

 -- Antoine R. Dumont (@ardumont) <antoine.romain.dumont@gmail.com>  Wed, 23 Nov 2016 17:33:51 +0100

swh-storage (0.0.70-1~swh1) unstable-swh; urgency=medium

  * v0.0.70
  * Add new license endpoints (add/get)
  * Update ctags endpoints to align update conflict policy

 -- Antoine R. Dumont (@ardumont) <antoine.romain.dumont@gmail.com>  Thu, 10 Nov 2016 17:27:49 +0100

swh-storage (0.0.69-1~swh1) unstable-swh; urgency=medium

  * v0.0.69
  * storage: Open ctags entry points (missing, add, get)
  * storage: allow adding several origins at once

 -- Antoine R. Dumont (@ardumont) <antoine.romain.dumont@gmail.com>  Thu, 20 Oct 2016 16:07:07 +0200

swh-storage (0.0.68-1~swh1) unstable-swh; urgency=medium

  * v0.0.68
  * indexer: Open mimetype/language get endpoints
  * indexer: Add the mimetype/language add function with conflict_update
    flag
  * archiver: Extend worker-to-backend to transmit messages to another
  * queue (once done)

 -- Antoine R. Dumont (@ardumont) <antoine.romain.dumont@gmail.com>  Thu, 13 Oct 2016 15:30:21 +0200

swh-storage (0.0.67-1~swh1) unstable-swh; urgency=medium

  * v0.0.67
  * Fix provenance storage init function

 -- Antoine R. Dumont (@ardumont) <antoine.romain.dumont@gmail.com>  Wed, 12 Oct 2016 02:24:12 +0200

swh-storage (0.0.66-1~swh1) unstable-swh; urgency=medium

  * v0.0.66
  * Improve provenance configuration format

 -- Antoine R. Dumont (@ardumont) <antoine.romain.dumont@gmail.com>  Wed, 12 Oct 2016 01:39:26 +0200

swh-storage (0.0.65-1~swh1) unstable-swh; urgency=medium

  * v0.0.65
  * Open api entry points for swh.indexer about content mimetype and
  * language
  * Update schema graph to latest version

 -- Antoine R. Dumont (@ardumont) <antoine.romain.dumont@gmail.com>  Sat, 08 Oct 2016 10:00:30 +0200

swh-storage (0.0.64-1~swh1) unstable-swh; urgency=medium

  * v0.0.64
  * Fix: Missing incremented version 5 for archiver.dbversion
  * Retrieve information on a content cached
  * sql/swh-func: content cache populates lines in deterministic order

 -- Antoine R. Dumont (@ardumont) <antoine.romain.dumont@gmail.com>  Thu, 29 Sep 2016 21:50:59 +0200

swh-storage (0.0.63-1~swh1) unstable-swh; urgency=medium

  * v0.0.63
  * Make the 'worker to backend' destination agnostic (message
    parameter)
  * Improve 'unknown sha1' policy (archiver db can lag behind swh db)
  * Improve 'force copy' policy

 -- Antoine R. Dumont (@ardumont) <antoine.romain.dumont@gmail.com>  Fri, 23 Sep 2016 12:29:50 +0200

swh-storage (0.0.62-1~swh1) unstable-swh; urgency=medium

  * Release swh.storage v0.0.62
  * Updates to the provenance cache to reduce churn on the main tables

 -- Nicolas Dandrimont <nicolas@dandrimont.eu>  Thu, 22 Sep 2016 18:54:52 +0200

swh-storage (0.0.61-1~swh1) unstable-swh; urgency=medium

  * v0.0.61
  * Handle copies of unregistered sha1 in archiver db
  * Fix copy to only the targeted destination
  * Update to latest python3-swh.core dependency

 -- Antoine R. Dumont (@ardumont) <antoine.romain.dumont@gmail.com>  Thu, 22 Sep 2016 13:44:05 +0200

swh-storage (0.0.60-1~swh1) unstable-swh; urgency=medium

  * v0.0.60
  * Update archiver dependencies

 -- Antoine R. Dumont (@ardumont) <antoine.romain.dumont@gmail.com>  Tue, 20 Sep 2016 16:46:48 +0200

swh-storage (0.0.59-1~swh1) unstable-swh; urgency=medium

  * v0.0.59
  * Unify configuration property between director/worker
  * Deal with potential missing contents in the archiver db
  * Improve get_contents_error implementation
  * Remove dead code in swh.storage.db about archiver

 -- Antoine R. Dumont (@ardumont) <antoine.romain.dumont@gmail.com>  Sat, 17 Sep 2016 12:50:14 +0200

swh-storage (0.0.58-1~swh1) unstable-swh; urgency=medium

  * v0.0.58
  * ArchiverDirectorToBackend reads sha1 from stdin and sends chunks of
    sha1
  * for archival.

 -- Antoine R. Dumont (@ardumont) <antoine.romain.dumont@gmail.com>  Fri, 16 Sep 2016 22:17:14 +0200

swh-storage (0.0.57-1~swh1) unstable-swh; urgency=medium

  * v0.0.57
  * Update swh.storage.archiver

 -- Antoine R. Dumont (@ardumont) <antoine.romain.dumont@gmail.com>  Thu, 15 Sep 2016 16:30:11 +0200

swh-storage (0.0.56-1~swh1) unstable-swh; urgency=medium

  * v0.0.56
  * Vault: Add vault implementation (directory cooker & cache
  * implementation + its api)
  * Archiver: Add another archiver implementation (direct to backend)

 -- Antoine R. Dumont (@ardumont) <antoine.romain.dumont@gmail.com>  Thu, 15 Sep 2016 10:56:35 +0200

swh-storage (0.0.55-1~swh1) unstable-swh; urgency=medium

  * v0.0.55
  * Fix origin_visit endpoint

 -- Antoine R. Dumont (@ardumont) <antoine.romain.dumont@gmail.com>  Thu, 08 Sep 2016 15:21:28 +0200

swh-storage (0.0.54-1~swh1) unstable-swh; urgency=medium

  * v0.0.54
  * Open origin_visit_get_by entry point

 -- Antoine R. Dumont (@ardumont) <antoine.romain.dumont@gmail.com>  Mon, 05 Sep 2016 12:36:34 +0200

swh-storage (0.0.53-1~swh1) unstable-swh; urgency=medium

  * v0.0.53
  * Add cache about content provenance
  * debian: fix python3-swh.storage.archiver runtime dependency
  * debian: create new package python3-swh.storage.provenance

 -- Antoine R. Dumont (@ardumont) <antoine.romain.dumont@gmail.com>  Fri, 02 Sep 2016 11:14:09 +0200

swh-storage (0.0.52-1~swh1) unstable-swh; urgency=medium

  * v0.0.52
  * Package python3-swh.storage.archiver

 -- Antoine R. Dumont (@ardumont) <antoine.romain.dumont@gmail.com>  Thu, 25 Aug 2016 14:55:23 +0200

swh-storage (0.0.51-1~swh1) unstable-swh; urgency=medium

  * Release swh.storage v0.0.51
  * Add new metadata column to origin_visit
  * Update swh-add-directory script for updated API

 -- Nicolas Dandrimont <nicolas@dandrimont.eu>  Wed, 24 Aug 2016 14:36:03 +0200

swh-storage (0.0.50-1~swh1) unstable-swh; urgency=medium

  * v0.0.50
  * Add a function to pull (only) metadata for a list of contents
  * Update occurrence_add api entry point to properly deal with
    origin_visit
  * Add origin_visit api entry points to create/update origin_visit

 -- Antoine R. Dumont (@ardumont) <antoine.romain.dumont@gmail.com>  Tue, 23 Aug 2016 16:29:26 +0200

swh-storage (0.0.49-1~swh1) unstable-swh; urgency=medium

  * Release swh.storage v0.0.49
  * Proper dependency on python3-kafka

 -- Nicolas Dandrimont <nicolas@dandrimont.eu>  Fri, 19 Aug 2016 13:45:52 +0200

swh-storage (0.0.48-1~swh1) unstable-swh; urgency=medium

  * Release swh.storage v0.0.48
  * Updates to the archiver
  * Notification support for new object creations

 -- Nicolas Dandrimont <nicolas@dandrimont.eu>  Fri, 19 Aug 2016 12:13:50 +0200

swh-storage (0.0.47-1~swh1) unstable-swh; urgency=medium

  * Release swh.storage v0.0.47
  * Update storage archiver to new schemaless schema

 -- Nicolas Dandrimont <nicolas@dandrimont.eu>  Fri, 22 Jul 2016 16:59:19 +0200

swh-storage (0.0.46-1~swh1) unstable-swh; urgency=medium

  * v0.0.46
  * Update archiver bootstrap

 -- Antoine R. Dumont (@ardumont) <antoine.romain.dumont@gmail.com>  Wed, 20 Jul 2016 19:04:42 +0200

swh-storage (0.0.45-1~swh1) unstable-swh; urgency=medium

  * v0.0.45
  * Separate swh.storage.archiver's db from swh.storage.storage

 -- Antoine R. Dumont (@ardumont) <antoine.romain.dumont@gmail.com>  Tue, 19 Jul 2016 15:05:36 +0200

swh-storage (0.0.44-1~swh1) unstable-swh; urgency=medium

  * v0.0.44
  * Open listing visits per origin api

 -- Quentin Campos <qcampos@etud.u-pem.fr>  Fri, 08 Jul 2016 11:27:10 +0200

swh-storage (0.0.43-1~swh1) unstable-swh; urgency=medium

  * v0.0.43
  * Extract objstorage to its own package swh.objstorage

 -- Quentin Campos <qcampos@etud.u-pem.fr>  Mon, 27 Jun 2016 14:57:12 +0200

swh-storage (0.0.42-1~swh1) unstable-swh; urgency=medium

  * Add an object storage multiplexer to allow transition between
    multiple versions of objet storages.

 -- Quentin Campos <qcampos@etud.u-pem.fr>  Tue, 21 Jun 2016 15:03:52 +0200

swh-storage (0.0.41-1~swh1) unstable-swh; urgency=medium

  * Refactoring of the object storage in order to allow multiple
    versions of it, as well as a multiplexer for version transition.

 -- Quentin Campos <qcampos@etud.u-pem.fr>  Thu, 16 Jun 2016 15:54:16 +0200

swh-storage (0.0.40-1~swh1) unstable-swh; urgency=medium

  * Release swh.storage v0.0.40:
  * Refactor objstorage to allow for different implementations
  * Updates to the checker functionality
  * Bump swh.core dependency to v0.0.20

 -- Nicolas Dandrimont <nicolas@dandrimont.eu>  Tue, 14 Jun 2016 17:25:42 +0200

swh-storage (0.0.39-1~swh1) unstable-swh; urgency=medium

  * v0.0.39
  * Add run_from_webserver function for objstorage api server
  * Add unique identifier message on default api server route endpoints

 -- Antoine R. Dumont (@ardumont) <antoine.romain.dumont@gmail.com>  Fri, 20 May 2016 15:27:34 +0200

swh-storage (0.0.38-1~swh1) unstable-swh; urgency=medium

  * v0.0.38
  * Add an http api for object storage
  * Implement an archiver to perform backup copies

 -- Quentin Campos <qcampos@etud.u-pem.fr>  Fri, 20 May 2016 14:40:14 +0200

swh-storage (0.0.37-1~swh1) unstable-swh; urgency=medium

  * Release swh.storage v0.0.37
  * Add fullname to person table
  * Add svn as a revision type

 -- Nicolas Dandrimont <nicolas@dandrimont.eu>  Fri, 08 Apr 2016 16:44:24 +0200

swh-storage (0.0.36-1~swh1) unstable-swh; urgency=medium

  * Release swh.storage v0.0.36
  * Add json-schema documentation for the jsonb fields
  * Overhaul entity handling

 -- Nicolas Dandrimont <nicolas@dandrimont.eu>  Wed, 16 Mar 2016 17:27:17 +0100

swh-storage (0.0.35-1~swh1) unstable-swh; urgency=medium

  * Release swh-storage v0.0.35
  * Factor in temporary tables with only an id (db v059)
  * Allow generic object search by sha1_git (db v060)

 -- Nicolas Dandrimont <nicolas@dandrimont.eu>  Thu, 25 Feb 2016 16:21:01 +0100

swh-storage (0.0.34-1~swh1) unstable-swh; urgency=medium

  * Release swh.storage version 0.0.34
  * occurrence improvements
  * commit metadata improvements

 -- Nicolas Dandrimont <nicolas@dandrimont.eu>  Fri, 19 Feb 2016 18:20:07 +0100

swh-storage (0.0.33-1~swh1) unstable-swh; urgency=medium

  * Bump swh.storage to version 0.0.33

 -- Nicolas Dandrimont <nicolas@dandrimont.eu>  Fri, 05 Feb 2016 11:17:00 +0100

swh-storage (0.0.32-1~swh1) unstable-swh; urgency=medium

  * v0.0.32
  * Let the person's id flow
  * sql/upgrades/051: 050->051 schema change
  * sql/upgrades/050: 049->050 schema change - Clean up obsolete
    functions
  * sql/upgrades/049: Final take for 048->049 schema change.
  * sql: Use a new schema for occurrences

 -- Antoine R. Dumont (@ardumont) <antoine.romain.dumont@gmail.com>  Fri, 29 Jan 2016 17:44:27 +0100

swh-storage (0.0.31-1~swh1) unstable-swh; urgency=medium

  * v0.0.31
  * Deal with occurrence_history.branch, occurrence.branch, release.name
    as bytes

 -- Antoine R. Dumont (@ardumont) <antoine.romain.dumont@gmail.com>  Wed, 27 Jan 2016 15:45:53 +0100

swh-storage (0.0.30-1~swh1) unstable-swh; urgency=medium

  * Prepare swh.storage v0.0.30 release
  * type-agnostic occurrences and revisions

 -- Nicolas Dandrimont <nicolas@dandrimont.eu>  Tue, 26 Jan 2016 07:36:43 +0100

swh-storage (0.0.29-1~swh1) unstable-swh; urgency=medium

  * v0.0.29
  * New:
  * Upgrade sql schema to 041→043
  * Deal with communication downtime between clients and storage
  * Open occurrence_get(origin_id) to retrieve latest occurrences per
    origin
  * Open release_get_by to retrieve a release by origin
  * Open directory_get to retrieve information on directory by id
  * Open entity_get to retrieve information on entity + hierarchy from
    its uuid
  * Open directory_get that retrieve information on directory per id
  * Update:
  * directory_get/directory_ls: Rename to directory_ls
  * revision_log: update to retrieve logs from multiple root revisions
  * revision_get_by: branch name filtering is now optional

 -- Antoine R. Dumont (@ardumont) <antoine.romain.dumont@gmail.com>  Wed, 20 Jan 2016 16:15:50 +0100

swh-storage (0.0.28-1~swh1) unstable-swh; urgency=medium

  * v0.0.28
  * Open entity_get api

 -- Antoine R. Dumont (@ardumont) <antoine.romain.dumont@gmail.com>  Fri, 15 Jan 2016 16:37:27 +0100

swh-storage (0.0.27-1~swh1) unstable-swh; urgency=medium

  * v0.0.27
  * Open directory_entry_get_by_path api
  * Improve get_revision_by api performance
  * sql/swh-schema: add index on origin(type, url) --> improve origin
    lookup api
  * Bump to 039 db version

 -- Antoine R. Dumont (@ardumont) <antoine.romain.dumont@gmail.com>  Fri, 15 Jan 2016 12:42:47 +0100

swh-storage (0.0.26-1~swh1) unstable-swh; urgency=medium

  * v0.0.26
  * Open revision_get_by to retrieve a revision by occurrence criterion
    filtering
  * sql/upgrades/036: add 035→036 upgrade script

 -- Antoine R. Dumont (@ardumont) <antoine.romain.dumont@gmail.com>  Wed, 13 Jan 2016 12:46:44 +0100

swh-storage (0.0.25-1~swh1) unstable-swh; urgency=medium

  * v0.0.25
  * Limit results in swh_revision_list*
  * Create the package to align the current db production version on
    https://archive.softwareheritage.org/

 -- Antoine R. Dumont (@ardumont) <antoine.romain.dumont@gmail.com>  Fri, 08 Jan 2016 11:33:08 +0100

swh-storage (0.0.24-1~swh1) unstable-swh; urgency=medium

  * Prepare swh.storage release v0.0.24
  * Add a limit argument to revision_log

 -- Nicolas Dandrimont <nicolas@dandrimont.eu>  Wed, 06 Jan 2016 15:12:53 +0100

swh-storage (0.0.23-1~swh1) unstable-swh; urgency=medium

  * v0.0.23
  * Protect against overflow, wrapped in ValueError for client
  * Fix relative path import for remote storage.
  * api to retrieve revision_log is now 'parents' aware

 -- Antoine R. Dumont (@ardumont) <antoine.romain.dumont@gmail.com>  Wed, 06 Jan 2016 11:30:58 +0100

swh-storage (0.0.22-1~swh1) unstable-swh; urgency=medium

  * Release v0.0.22
  * Fix relative import for remote storage

 -- Nicolas Dandrimont <nicolas@dandrimont.eu>  Wed, 16 Dec 2015 16:04:48 +0100

swh-storage (0.0.21-1~swh1) unstable-swh; urgency=medium

  * Prepare release v0.0.21
  * Protect the storage api client from overflows
  * Add a get_storage function mapping to local or remote storage

 -- Nicolas Dandrimont <nicolas@dandrimont.eu>  Wed, 16 Dec 2015 13:34:46 +0100

swh-storage (0.0.20-1~swh1) unstable-swh; urgency=medium

  * v0.0.20
  * allow numeric timestamps with offset
  * Open revision_log api
  * start migration to swh.model

 -- Antoine R. Dumont (@ardumont) <antoine.romain.dumont@gmail.com>  Mon, 07 Dec 2015 15:20:36 +0100

swh-storage (0.0.19-1~swh1) unstable-swh; urgency=medium

  * v0.0.19
  * Improve directory listing with content data
  * Open person_get
  * Open release_get data reading
  * Improve origin_get api
  * Effort to unify api output on dict (for read)
  * Migrate backend to 032

 -- Antoine R. Dumont (@ardumont) <antoine.romain.dumont@gmail.com>  Fri, 27 Nov 2015 13:33:34 +0100

swh-storage (0.0.18-1~swh1) unstable-swh; urgency=medium

  * v0.0.18
  * Improve origin_get to permit retrieval per id
  * Update directory_get implementation (add join from
  * directory_entry_file to content)
  * Open release_get : [sha1] -> [Release]

 -- Antoine R. Dumont (@ardumont) <antoine.romain.dumont@gmail.com>  Thu, 19 Nov 2015 11:18:35 +0100

swh-storage (0.0.17-1~swh1) unstable-swh; urgency=medium

  * Prepare deployment of swh.storage v0.0.17
  * Add some entity related entry points

 -- Nicolas Dandrimont <nicolas@dandrimont.eu>  Tue, 03 Nov 2015 16:40:59 +0100

swh-storage (0.0.16-1~swh1) unstable-swh; urgency=medium

  * v0.0.16
  * Add metadata column in revision (db version 29)
  * cache http connection for remote storage client

 -- Antoine R. Dumont (@ardumont) <antoine.romain.dumont@gmail.com>  Thu, 29 Oct 2015 10:29:00 +0100

swh-storage (0.0.15-1~swh1) unstable-swh; urgency=medium

  * Prepare deployment of swh.storage v0.0.15
  * Allow population of fetch_history
  * Update organizations / projects as entities
  * Use schema v028 for directory addition

 -- Nicolas Dandrimont <nicolas@dandrimont.eu>  Tue, 27 Oct 2015 11:43:39 +0100

swh-storage (0.0.14-1~swh1) unstable-swh; urgency=medium

  * Prepare swh.storage v0.0.14 deployment

 -- Nicolas Dandrimont <nicolas@dandrimont.eu>  Fri, 16 Oct 2015 15:34:08 +0200

swh-storage (0.0.13-1~swh1) unstable-swh; urgency=medium

  * Prepare deploying swh.storage v0.0.13

 -- Nicolas Dandrimont <nicolas@dandrimont.eu>  Fri, 16 Oct 2015 14:51:44 +0200

swh-storage (0.0.12-1~swh1) unstable-swh; urgency=medium

  * Prepare deploying swh.storage v0.0.12

 -- Nicolas Dandrimont <nicolas@dandrimont.eu>  Tue, 13 Oct 2015 12:39:18 +0200

swh-storage (0.0.11-1~swh1) unstable-swh; urgency=medium

  * Preparing deployment of swh.storage v0.0.11

 -- Nicolas Dandrimont <nicolas@dandrimont.eu>  Fri, 09 Oct 2015 17:44:51 +0200

swh-storage (0.0.10-1~swh1) unstable-swh; urgency=medium

  * Prepare deployment of swh.storage v0.0.10

 -- Nicolas Dandrimont <nicolas@dandrimont.eu>  Tue, 06 Oct 2015 17:37:00 +0200

swh-storage (0.0.9-1~swh1) unstable-swh; urgency=medium

  * Prepare deployment of swh.storage v0.0.9

 -- Nicolas Dandrimont <nicolas@dandrimont.eu>  Thu, 01 Oct 2015 19:03:00 +0200

swh-storage (0.0.8-1~swh1) unstable-swh; urgency=medium

  * Prepare deployment of swh.storage v0.0.8

 -- Nicolas Dandrimont <nicolas@dandrimont.eu>  Thu, 01 Oct 2015 11:32:46 +0200

swh-storage (0.0.7-1~swh1) unstable-swh; urgency=medium

  * Prepare deployment of swh.storage v0.0.7

 -- Nicolas Dandrimont <nicolas@dandrimont.eu>  Tue, 29 Sep 2015 16:52:54 +0200

swh-storage (0.0.6-1~swh1) unstable-swh; urgency=medium

  * Prepare deployment of swh.storage v0.0.6

 -- Nicolas Dandrimont <nicolas@dandrimont.eu>  Tue, 29 Sep 2015 16:43:24 +0200

swh-storage (0.0.5-1~swh1) unstable-swh; urgency=medium

  * Prepare deploying swh.storage v0.0.5

 -- Nicolas Dandrimont <nicolas@dandrimont.eu>  Tue, 29 Sep 2015 16:27:00 +0200

swh-storage (0.0.1-1~swh1) unstable-swh; urgency=medium

  * Initial release
  * swh.storage.api: Properly escape arbitrary byte sequences in
    arguments

 -- Nicolas Dandrimont <nicolas@dandrimont.eu>  Tue, 22 Sep 2015 17:02:34 +0200<|MERGE_RESOLUTION|>--- conflicted
+++ resolved
@@ -1,10 +1,3 @@
-<<<<<<< HEAD
-swh-storage (0.0.147-1~swh1~bpo9+1) stretch-swh; urgency=medium
-
-  * Rebuild for stretch-swh
-
- -- Software Heritage autobuilder (on jenkins-debian1) <jenkins@jenkins-debian1.internal.softwareheritage.org>  Thu, 18 Jul 2019 10:17:44 +0000
-=======
 swh-storage (0.0.148-1~swh1) unstable-swh; urgency=medium
 
   * New upstream release 0.0.148     - (tagged by Valentin Lorentz
@@ -22,7 +15,6 @@
     memory storage
 
  -- Software Heritage autobuilder (on jenkins-debian1) <jenkins@jenkins-debian1.internal.softwareheritage.org>  Fri, 23 Aug 2019 08:48:21 +0000
->>>>>>> 89c5af39
 
 swh-storage (0.0.147-1~swh1) unstable-swh; urgency=medium
 
