--- conflicted
+++ resolved
@@ -1,10 +1,3 @@
-<<<<<<< HEAD
-swh-storage (0.0.167-1~swh1~bpo10+1) buster-swh; urgency=medium
-
-  * Rebuild for buster-swh
-
- -- Software Heritage autobuilder (on jenkins-debian1) <jenkins@jenkins-debian1.internal.softwareheritage.org>  Fri, 24 Jan 2020 14:05:01 +0000
-=======
 swh-storage (0.0.169-1~swh1) unstable-swh; urgency=medium
 
   * New upstream release 0.0.169     - (tagged by Antoine R. Dumont
@@ -27,7 +20,6 @@
     Serafini
 
  -- Software Heritage autobuilder (on jenkins-debian1) <jenkins@jenkins-debian1.internal.softwareheritage.org>  Thu, 30 Jan 2020 10:25:30 +0000
->>>>>>> ba373c98
 
 swh-storage (0.0.167-1~swh1) unstable-swh; urgency=medium
 
