<<<<<<< HEAD
swh-storage (0.0.120-1~swh1~bpo9+1) stretch-swh; urgency=medium

  * Rebuild for stretch-swh

 -- Software Heritage autobuilder (on jenkins-debian1) <jenkins@jenkins-debian1.internal.softwareheritage.org>  Thu, 17 Jan 2019 11:14:18 +0000
=======
swh-storage (0.0.122-1~swh1) unstable-swh; urgency=medium

  * New upstream release 0.0.122     - (tagged by Antoine Lambert
    <antoine.lambert@inria.fr> on 2019-01-28 11:57:27 +0100)
  * Upstream changes:     - version 0.0.122

 -- Software Heritage autobuilder (on jenkins-debian1) <jenkins@jenkins-debian1.internal.softwareheritage.org>  Mon, 28 Jan 2019 11:02:45 +0000

swh-storage (0.0.121-1~swh1) unstable-swh; urgency=medium

  * New upstream release 0.0.121     - (tagged by Antoine Lambert
    <antoine.lambert@inria.fr> on 2019-01-28 11:31:48 +0100)
  * Upstream changes:     - version 0.0.121

 -- Software Heritage autobuilder (on jenkins-debian1) <jenkins@jenkins-debian1.internal.softwareheritage.org>  Mon, 28 Jan 2019 10:36:40 +0000
>>>>>>> b3ae4ab8

swh-storage (0.0.120-1~swh1) unstable-swh; urgency=medium

  * New upstream release 0.0.120     - (tagged by Antoine Lambert
    <antoine.lambert@inria.fr> on 2019-01-17 12:04:27 +0100)
  * Upstream changes:     - version 0.0.120

 -- Software Heritage autobuilder (on jenkins-debian1) <jenkins@jenkins-debian1.internal.softwareheritage.org>  Thu, 17 Jan 2019 11:12:47 +0000

swh-storage (0.0.119-1~swh1) unstable-swh; urgency=medium

  * New upstream release 0.0.119     - (tagged by Antoine R. Dumont
    (@ardumont) <antoine.romain.dumont@gmail.com> on 2019-01-11 11:57:13
    +0100)
  * Upstream changes:     - v0.0.119     - listener: Notify Kafka when
    an origin visit is updated

 -- Software Heritage autobuilder (on jenkins-debian1) <jenkins@jenkins-debian1.internal.softwareheritage.org>  Fri, 11 Jan 2019 11:02:07 +0000

swh-storage (0.0.118-1~swh1) unstable-swh; urgency=medium

  * New upstream release 0.0.118     - (tagged by Antoine Lambert
    <antoine.lambert@inria.fr> on 2019-01-09 16:59:15 +0100)
  * Upstream changes:     - version 0.0.118

 -- Software Heritage autobuilder (on jenkins-debian1) <jenkins@jenkins-debian1.internal.softwareheritage.org>  Wed, 09 Jan 2019 18:51:34 +0000

swh-storage (0.0.117-1~swh1) unstable-swh; urgency=medium

  * v0.0.117
  * listener: Adapt decoding behavior depending on the object type

 -- Antoine R. Dumont (@ardumont) <antoine.romain.dumont@gmail.com>  Thu, 20 Dec 2018 14:48:44 +0100

swh-storage (0.0.116-1~swh1) unstable-swh; urgency=medium

  * v0.0.116
  * Update requirements to latest swh.core

 -- Antoine R. Dumont (@ardumont) <antoine.romain.dumont@gmail.com>  Fri, 14 Dec 2018 15:57:04 +0100

swh-storage (0.0.115-1~swh1) unstable-swh; urgency=medium

  * version 0.0.115

 -- Antoine Lambert <antoine.lambert@inria.fr>  Fri, 14 Dec 2018 15:47:52 +0100

swh-storage (0.0.114-1~swh1) unstable-swh; urgency=medium

  * version 0.0.114

 -- Antoine Lambert <antoine.lambert@inria.fr>  Wed, 05 Dec 2018 10:59:49 +0100

swh-storage (0.0.113-1~swh1) unstable-swh; urgency=medium

  * v0.0.113
  * in-memory storage: Add recursive argument to directory_ls endpoint

 -- Antoine R. Dumont (@ardumont) <antoine.romain.dumont@gmail.com>  Fri, 30 Nov 2018 11:56:44 +0100

swh-storage (0.0.112-1~swh1) unstable-swh; urgency=medium

  * v0.0.112
  * in-memory storage: Align with existing storage
  * docstring: Improvments and adapt according to api
  * doc: update index to match new swh-doc format
  * Increase test coverage for stat_counters + fix its bugs.

 -- Antoine R. Dumont (@ardumont) <antoine.romain.dumont@gmail.com>  Fri, 30 Nov 2018 10:28:02 +0100

swh-storage (0.0.111-1~swh1) unstable-swh; urgency=medium

  * v0.0.111
  * Move generative tests in their own module
  * Open in-memory storage implementation

 -- Antoine R. Dumont (@ardumont) <antoine.romain.dumont@gmail.com>  Wed, 21 Nov 2018 08:55:14 +0100

swh-storage (0.0.110-1~swh1) unstable-swh; urgency=medium

  * v0.0.110
  * storage: Open content_get_range endpoint
  * tests: Start using hypothesis for tests generation
  * Improvments: Remove SQLisms from the tests and API
  * docs: Document metadata providers

 -- Antoine R. Dumont (@ardumont) <antoine.romain.dumont@gmail.com>  Fri, 16 Nov 2018 11:53:14 +0100

swh-storage (0.0.109-1~swh1) unstable-swh; urgency=medium

  * version 0.0.109

 -- Antoine Lambert <antoine.lambert@inria.fr>  Mon, 12 Nov 2018 14:11:09 +0100

swh-storage (0.0.108-1~swh1) unstable-swh; urgency=medium

  * Release swh.storage v0.0.108
  * Add a function to get a full snapshot from the paginated view

 -- Nicolas Dandrimont <nicolas@dandrimont.eu>  Thu, 18 Oct 2018 18:32:10 +0200

swh-storage (0.0.107-1~swh1) unstable-swh; urgency=medium

  * Release swh.storage v0.0.107
  * Enable pagination of snapshot branches
  * Drop occurrence-related tables
  * Drop entity-related tables

 -- Nicolas Dandrimont <nicolas@dandrimont.eu>  Wed, 17 Oct 2018 15:06:07 +0200

swh-storage (0.0.106-1~swh1) unstable-swh; urgency=medium

  * Release swh.storage v0.0.106
  * Fix origin_visit_get_latest_snapshot logic
  * Improve directory iterator
  * Drop backwards compatibility between snapshots and occurrences
  * Drop the occurrence table

 -- Nicolas Dandrimont <nicolas@dandrimont.eu>  Mon, 08 Oct 2018 17:03:54 +0200

swh-storage (0.0.105-1~swh1) unstable-swh; urgency=medium

  * v0.0.105
  * Increase directory_ls endpoint to 20 seconds
  * Add snapshot to the stats endpoint
  * Improve documentation

 -- Antoine R. Dumont (@ardumont) <antoine.romain.dumont@gmail.com>  Mon, 10 Sep 2018 11:36:27 +0200

swh-storage (0.0.104-1~swh1) unstable-swh; urgency=medium

  * version 0.0.104

 -- Antoine Lambert <antoine.lambert@inria.fr>  Wed, 29 Aug 2018 15:55:37 +0200

swh-storage (0.0.103-1~swh1) unstable-swh; urgency=medium

  * v0.0.103
  * swh.storage.storage: origin_add returns updated list of dict with id

 -- Antoine R. Dumont (@ardumont) <antoine.romain.dumont@gmail.com>  Mon, 30 Jul 2018 11:47:53 +0200

swh-storage (0.0.102-1~swh1) unstable-swh; urgency=medium

  * Release swh-storage v0.0.102
  * Stop using temporary tables for read-only queries
  * Add timeouts for some read-only queries

 -- Nicolas Dandrimont <nicolas@dandrimont.eu>  Tue, 05 Jun 2018 14:06:54 +0200

swh-storage (0.0.101-1~swh1) unstable-swh; urgency=medium

  * v0.0.101
  * swh.storage.api.client: Permit to specify the query timeout option

 -- Antoine R. Dumont (@ardumont) <antoine.romain.dumont@gmail.com>  Thu, 24 May 2018 12:13:51 +0200

swh-storage (0.0.100-1~swh1) unstable-swh; urgency=medium

  * Release swh.storage v0.0.100
  * remote api: only instantiate storage once per import
  * add thread-awareness to the storage implementation
  * properly cleanup after tests
  * parallelize objstorage and storage additions

 -- Nicolas Dandrimont <nicolas@dandrimont.eu>  Sat, 12 May 2018 18:12:40 +0200

swh-storage (0.0.99-1~swh1) unstable-swh; urgency=medium

  * v0.0.99
  * storage: Add methods to compute directories/revisions diff
  * Add a new table for "bucketed" object counts
  * doc: update table clusters in SQL diagram
  * swh.storage.content_missing: Improve docstring

 -- Antoine R. Dumont (@ardumont) <antoine.romain.dumont@gmail.com>  Tue, 20 Feb 2018 13:32:25 +0100

swh-storage (0.0.98-1~swh1) unstable-swh; urgency=medium

  * Release swh.storage v0.0.98
  * Switch backwards compatibility for snapshots off

 -- Nicolas Dandrimont <nicolas@dandrimont.eu>  Tue, 06 Feb 2018 15:27:15 +0100

swh-storage (0.0.97-1~swh1) unstable-swh; urgency=medium

  * Release swh.storage v0.0.97
  * refactor database initialization
  * use a separate thread instead of a temporary file for COPY
    operations
  * add more snapshot-related endpoints

 -- Nicolas Dandrimont <nicolas@dandrimont.eu>  Tue, 06 Feb 2018 14:07:07 +0100

swh-storage (0.0.96-1~swh1) unstable-swh; urgency=medium

  * Release swh.storage v0.0.96
  * Add snapshot models
  * Add support for hg revision type

 -- Nicolas Dandrimont <nicolas@dandrimont.eu>  Tue, 19 Dec 2017 16:25:57 +0100

swh-storage (0.0.95-1~swh1) unstable-swh; urgency=medium

  * v0.0.95
  * swh.storage: Rename indexer_configuration to tool
  * swh.storage: Migrate indexer model to its own model

 -- Antoine R. Dumont (@ardumont) <antoine.romain.dumont@gmail.com>  Thu, 07 Dec 2017 09:56:31 +0100

swh-storage (0.0.94-1~swh1) unstable-swh; urgency=medium

  * v0.0.94
  * Open searching origins methods to storage

 -- Antoine R. Dumont (@ardumont) <antoine.romain.dumont@gmail.com>  Tue, 05 Dec 2017 12:32:57 +0100

swh-storage (0.0.93-1~swh1) unstable-swh; urgency=medium

  * v0.0.93
  * swh.storage: Open indexer_configuration_add endpoint
  * swh-data: Update content mimetype indexer configuration
  * origin_visit_get: make order repeatable
  * db: Make unique indices actually unique and vice versa
  * Add origin_metadata endpoints (add, get, etc...)
  * cleanup: Remove unused content provenance cache tables

 -- Antoine R. Dumont (@ardumont) <antoine.romain.dumont@gmail.com>  Fri, 24 Nov 2017 11:14:11 +0100

swh-storage (0.0.92-1~swh1) unstable-swh; urgency=medium

  * Release swh.storage v0.0.92
  * make swh.storage.schemata work on SQLAlchemy 1.0

 -- Nicolas Dandrimont <nicolas@dandrimont.eu>  Thu, 12 Oct 2017 19:51:24 +0200

swh-storage (0.0.91-1~swh1) unstable-swh; urgency=medium

  * Release swh.storage version 0.0.91
  * Update packaging runes

 -- Nicolas Dandrimont <nicolas@dandrimont.eu>  Thu, 12 Oct 2017 18:41:46 +0200

swh-storage (0.0.90-1~swh1) unstable-swh; urgency=medium

  * Release swh.storage v0.0.90
  * Remove leaky dependency on python3-kafka

 -- Nicolas Dandrimont <nicolas@dandrimont.eu>  Wed, 11 Oct 2017 18:53:22 +0200

swh-storage (0.0.89-1~swh1) unstable-swh; urgency=medium

  * Release swh.storage v0.0.89
  * Add new package for ancillary schemata
  * Add new metadata-related entry points
  * Update for new swh.model

 -- Nicolas Dandrimont <nicolas@dandrimont.eu>  Wed, 11 Oct 2017 17:39:29 +0200

swh-storage (0.0.88-1~swh1) unstable-swh; urgency=medium

  * Release swh.storage v0.0.88
  * Move the archiver to its own module
  * Prepare building for stretch

 -- Nicolas Dandrimont <nicolas@dandrimont.eu>  Fri, 30 Jun 2017 14:52:12 +0200

swh-storage (0.0.87-1~swh1) unstable-swh; urgency=medium

  * Release swh.storage v0.0.87
  * update tasks to new swh.scheduler api

 -- Nicolas Dandrimont <nicolas@dandrimont.eu>  Mon, 12 Jun 2017 17:54:11 +0200

swh-storage (0.0.86-1~swh1) unstable-swh; urgency=medium

  * Release swh.storage v0.0.86
  * archiver updates

 -- Nicolas Dandrimont <nicolas@dandrimont.eu>  Tue, 06 Jun 2017 18:43:43 +0200

swh-storage (0.0.85-1~swh1) unstable-swh; urgency=medium

  * v0.0.85
  * Improve license endpoint's unknown license policy

 -- Antoine R. Dumont (@ardumont) <antoine.romain.dumont@gmail.com>  Tue, 06 Jun 2017 17:55:40 +0200

swh-storage (0.0.84-1~swh1) unstable-swh; urgency=medium

  * v0.0.84
  * Update indexer endpoints to use indexer configuration id
  * Add indexer configuration endpoint

 -- Antoine R. Dumont (@ardumont) <antoine.romain.dumont@gmail.com>  Fri, 02 Jun 2017 16:16:47 +0200

swh-storage (0.0.83-1~swh1) unstable-swh; urgency=medium

  * v0.0.83
  * Add blake2s256 new hash computation on content

 -- Antoine R. Dumont (@ardumont) <antoine.romain.dumont@gmail.com>  Fri, 31 Mar 2017 12:27:09 +0200

swh-storage (0.0.82-1~swh1) unstable-swh; urgency=medium

  * v0.0.82
  * swh.storage.listener: Subscribe to new origin notifications
  * sql/swh-func: improve equality check on the three columns for
    swh_content_missing
  * swh.storage: add length to directory listing primitives
  * refactoring: Migrate from swh.core.hashutil to swh.model.hashutil
  * swh.storage.archiver.updater: Create a content updater journal
    client
  * vault: add a git fast-import cooker
  * vault: generic cache to allow multiple cooker types and formats

 -- Antoine R. Dumont (@ardumont) <antoine.romain.dumont@gmail.com>  Tue, 21 Mar 2017 14:50:16 +0100

swh-storage (0.0.81-1~swh1) unstable-swh; urgency=medium

  * Release swh.storage v0.0.81
  * archiver improvements for mass injection in azure

 -- Nicolas Dandrimont <nicolas@dandrimont.eu>  Thu, 09 Mar 2017 11:15:28 +0100

swh-storage (0.0.80-1~swh1) unstable-swh; urgency=medium

  * Release swh.storage v0.0.80
  * archiver improvements related to the mass injection of contents in
    azure
  * updates to the vault cooker

 -- Nicolas Dandrimont <nicolas@dandrimont.eu>  Tue, 07 Mar 2017 15:12:35 +0100

swh-storage (0.0.79-1~swh1) unstable-swh; urgency=medium

  * Release swh.storage v0.0.79
  * archiver: keep counts of objects in each archive
  * converters: normalize timestamps using swh.model

 -- Nicolas Dandrimont <nicolas@dandrimont.eu>  Tue, 14 Feb 2017 19:37:36 +0100

swh-storage (0.0.78-1~swh1) unstable-swh; urgency=medium

  * v0.0.78
  * Refactoring some common code into swh.core + adaptation api calls in
  * swh.objstorage and swh.storage (storage and vault)

 -- Antoine R. Dumont (@ardumont) <antoine.romain.dumont@gmail.com>  Thu, 26 Jan 2017 15:08:03 +0100

swh-storage (0.0.77-1~swh1) unstable-swh; urgency=medium

  * v0.0.77
  * Paginate results for origin_visits endpoint

 -- Antoine R. Dumont (@ardumont) <antoine.romain.dumont@gmail.com>  Thu, 19 Jan 2017 14:41:49 +0100

swh-storage (0.0.76-1~swh1) unstable-swh; urgency=medium

  * v0.0.76
  * Unify storage and objstorage configuration and instantiation
    functions

 -- Antoine R. Dumont (@ardumont) <antoine.romain.dumont@gmail.com>  Thu, 15 Dec 2016 18:25:58 +0100

swh-storage (0.0.75-1~swh1) unstable-swh; urgency=medium

  * v0.0.75
  * Add information on indexer tools (T610)

 -- Antoine R. Dumont (@ardumont) <antoine.romain.dumont@gmail.com>  Fri, 02 Dec 2016 18:21:36 +0100

swh-storage (0.0.74-1~swh1) unstable-swh; urgency=medium

  * v0.0.74
  * Use strict equality for content ctags' symbols search

 -- Antoine R. Dumont (@ardumont) <antoine.romain.dumont@gmail.com>  Tue, 29 Nov 2016 17:25:29 +0100

swh-storage (0.0.73-1~swh1) unstable-swh; urgency=medium

  * v0.0.73
  * Improve ctags search query for edge cases

 -- Antoine R. Dumont (@ardumont) <antoine.romain.dumont@gmail.com>  Mon, 28 Nov 2016 16:34:55 +0100

swh-storage (0.0.72-1~swh1) unstable-swh; urgency=medium

  * v0.0.72
  * Permit pagination on content_ctags_search api endpoint

 -- Antoine R. Dumont (@ardumont) <antoine.romain.dumont@gmail.com>  Thu, 24 Nov 2016 14:19:29 +0100

swh-storage (0.0.71-1~swh1) unstable-swh; urgency=medium

  * v0.0.71
  * Open full-text search endpoint on ctags

 -- Antoine R. Dumont (@ardumont) <antoine.romain.dumont@gmail.com>  Wed, 23 Nov 2016 17:33:51 +0100

swh-storage (0.0.70-1~swh1) unstable-swh; urgency=medium

  * v0.0.70
  * Add new license endpoints (add/get)
  * Update ctags endpoints to align update conflict policy

 -- Antoine R. Dumont (@ardumont) <antoine.romain.dumont@gmail.com>  Thu, 10 Nov 2016 17:27:49 +0100

swh-storage (0.0.69-1~swh1) unstable-swh; urgency=medium

  * v0.0.69
  * storage: Open ctags entry points (missing, add, get)
  * storage: allow adding several origins at once

 -- Antoine R. Dumont (@ardumont) <antoine.romain.dumont@gmail.com>  Thu, 20 Oct 2016 16:07:07 +0200

swh-storage (0.0.68-1~swh1) unstable-swh; urgency=medium

  * v0.0.68
  * indexer: Open mimetype/language get endpoints
  * indexer: Add the mimetype/language add function with conflict_update
    flag
  * archiver: Extend worker-to-backend to transmit messages to another
  * queue (once done)

 -- Antoine R. Dumont (@ardumont) <antoine.romain.dumont@gmail.com>  Thu, 13 Oct 2016 15:30:21 +0200

swh-storage (0.0.67-1~swh1) unstable-swh; urgency=medium

  * v0.0.67
  * Fix provenance storage init function

 -- Antoine R. Dumont (@ardumont) <antoine.romain.dumont@gmail.com>  Wed, 12 Oct 2016 02:24:12 +0200

swh-storage (0.0.66-1~swh1) unstable-swh; urgency=medium

  * v0.0.66
  * Improve provenance configuration format

 -- Antoine R. Dumont (@ardumont) <antoine.romain.dumont@gmail.com>  Wed, 12 Oct 2016 01:39:26 +0200

swh-storage (0.0.65-1~swh1) unstable-swh; urgency=medium

  * v0.0.65
  * Open api entry points for swh.indexer about content mimetype and
  * language
  * Update schema graph to latest version

 -- Antoine R. Dumont (@ardumont) <antoine.romain.dumont@gmail.com>  Sat, 08 Oct 2016 10:00:30 +0200

swh-storage (0.0.64-1~swh1) unstable-swh; urgency=medium

  * v0.0.64
  * Fix: Missing incremented version 5 for archiver.dbversion
  * Retrieve information on a content cached
  * sql/swh-func: content cache populates lines in deterministic order

 -- Antoine R. Dumont (@ardumont) <antoine.romain.dumont@gmail.com>  Thu, 29 Sep 2016 21:50:59 +0200

swh-storage (0.0.63-1~swh1) unstable-swh; urgency=medium

  * v0.0.63
  * Make the 'worker to backend' destination agnostic (message
    parameter)
  * Improve 'unknown sha1' policy (archiver db can lag behind swh db)
  * Improve 'force copy' policy

 -- Antoine R. Dumont (@ardumont) <antoine.romain.dumont@gmail.com>  Fri, 23 Sep 2016 12:29:50 +0200

swh-storage (0.0.62-1~swh1) unstable-swh; urgency=medium

  * Release swh.storage v0.0.62
  * Updates to the provenance cache to reduce churn on the main tables

 -- Nicolas Dandrimont <nicolas@dandrimont.eu>  Thu, 22 Sep 2016 18:54:52 +0200

swh-storage (0.0.61-1~swh1) unstable-swh; urgency=medium

  * v0.0.61
  * Handle copies of unregistered sha1 in archiver db
  * Fix copy to only the targeted destination
  * Update to latest python3-swh.core dependency

 -- Antoine R. Dumont (@ardumont) <antoine.romain.dumont@gmail.com>  Thu, 22 Sep 2016 13:44:05 +0200

swh-storage (0.0.60-1~swh1) unstable-swh; urgency=medium

  * v0.0.60
  * Update archiver dependencies

 -- Antoine R. Dumont (@ardumont) <antoine.romain.dumont@gmail.com>  Tue, 20 Sep 2016 16:46:48 +0200

swh-storage (0.0.59-1~swh1) unstable-swh; urgency=medium

  * v0.0.59
  * Unify configuration property between director/worker
  * Deal with potential missing contents in the archiver db
  * Improve get_contents_error implementation
  * Remove dead code in swh.storage.db about archiver

 -- Antoine R. Dumont (@ardumont) <antoine.romain.dumont@gmail.com>  Sat, 17 Sep 2016 12:50:14 +0200

swh-storage (0.0.58-1~swh1) unstable-swh; urgency=medium

  * v0.0.58
  * ArchiverDirectorToBackend reads sha1 from stdin and sends chunks of
    sha1
  * for archival.

 -- Antoine R. Dumont (@ardumont) <antoine.romain.dumont@gmail.com>  Fri, 16 Sep 2016 22:17:14 +0200

swh-storage (0.0.57-1~swh1) unstable-swh; urgency=medium

  * v0.0.57
  * Update swh.storage.archiver

 -- Antoine R. Dumont (@ardumont) <antoine.romain.dumont@gmail.com>  Thu, 15 Sep 2016 16:30:11 +0200

swh-storage (0.0.56-1~swh1) unstable-swh; urgency=medium

  * v0.0.56
  * Vault: Add vault implementation (directory cooker & cache
  * implementation + its api)
  * Archiver: Add another archiver implementation (direct to backend)

 -- Antoine R. Dumont (@ardumont) <antoine.romain.dumont@gmail.com>  Thu, 15 Sep 2016 10:56:35 +0200

swh-storage (0.0.55-1~swh1) unstable-swh; urgency=medium

  * v0.0.55
  * Fix origin_visit endpoint

 -- Antoine R. Dumont (@ardumont) <antoine.romain.dumont@gmail.com>  Thu, 08 Sep 2016 15:21:28 +0200

swh-storage (0.0.54-1~swh1) unstable-swh; urgency=medium

  * v0.0.54
  * Open origin_visit_get_by entry point

 -- Antoine R. Dumont (@ardumont) <antoine.romain.dumont@gmail.com>  Mon, 05 Sep 2016 12:36:34 +0200

swh-storage (0.0.53-1~swh1) unstable-swh; urgency=medium

  * v0.0.53
  * Add cache about content provenance
  * debian: fix python3-swh.storage.archiver runtime dependency
  * debian: create new package python3-swh.storage.provenance

 -- Antoine R. Dumont (@ardumont) <antoine.romain.dumont@gmail.com>  Fri, 02 Sep 2016 11:14:09 +0200

swh-storage (0.0.52-1~swh1) unstable-swh; urgency=medium

  * v0.0.52
  * Package python3-swh.storage.archiver

 -- Antoine R. Dumont (@ardumont) <antoine.romain.dumont@gmail.com>  Thu, 25 Aug 2016 14:55:23 +0200

swh-storage (0.0.51-1~swh1) unstable-swh; urgency=medium

  * Release swh.storage v0.0.51
  * Add new metadata column to origin_visit
  * Update swh-add-directory script for updated API

 -- Nicolas Dandrimont <nicolas@dandrimont.eu>  Wed, 24 Aug 2016 14:36:03 +0200

swh-storage (0.0.50-1~swh1) unstable-swh; urgency=medium

  * v0.0.50
  * Add a function to pull (only) metadata for a list of contents
  * Update occurrence_add api entry point to properly deal with
    origin_visit
  * Add origin_visit api entry points to create/update origin_visit

 -- Antoine R. Dumont (@ardumont) <antoine.romain.dumont@gmail.com>  Tue, 23 Aug 2016 16:29:26 +0200

swh-storage (0.0.49-1~swh1) unstable-swh; urgency=medium

  * Release swh.storage v0.0.49
  * Proper dependency on python3-kafka

 -- Nicolas Dandrimont <nicolas@dandrimont.eu>  Fri, 19 Aug 2016 13:45:52 +0200

swh-storage (0.0.48-1~swh1) unstable-swh; urgency=medium

  * Release swh.storage v0.0.48
  * Updates to the archiver
  * Notification support for new object creations

 -- Nicolas Dandrimont <nicolas@dandrimont.eu>  Fri, 19 Aug 2016 12:13:50 +0200

swh-storage (0.0.47-1~swh1) unstable-swh; urgency=medium

  * Release swh.storage v0.0.47
  * Update storage archiver to new schemaless schema

 -- Nicolas Dandrimont <nicolas@dandrimont.eu>  Fri, 22 Jul 2016 16:59:19 +0200

swh-storage (0.0.46-1~swh1) unstable-swh; urgency=medium

  * v0.0.46
  * Update archiver bootstrap

 -- Antoine R. Dumont (@ardumont) <antoine.romain.dumont@gmail.com>  Wed, 20 Jul 2016 19:04:42 +0200

swh-storage (0.0.45-1~swh1) unstable-swh; urgency=medium

  * v0.0.45
  * Separate swh.storage.archiver's db from swh.storage.storage

 -- Antoine R. Dumont (@ardumont) <antoine.romain.dumont@gmail.com>  Tue, 19 Jul 2016 15:05:36 +0200

swh-storage (0.0.44-1~swh1) unstable-swh; urgency=medium

  * v0.0.44
  * Open listing visits per origin api

 -- Quentin Campos <qcampos@etud.u-pem.fr>  Fri, 08 Jul 2016 11:27:10 +0200

swh-storage (0.0.43-1~swh1) unstable-swh; urgency=medium

  * v0.0.43
  * Extract objstorage to its own package swh.objstorage

 -- Quentin Campos <qcampos@etud.u-pem.fr>  Mon, 27 Jun 2016 14:57:12 +0200

swh-storage (0.0.42-1~swh1) unstable-swh; urgency=medium

  * Add an object storage multiplexer to allow transition between
    multiple versions of objet storages.

 -- Quentin Campos <qcampos@etud.u-pem.fr>  Tue, 21 Jun 2016 15:03:52 +0200

swh-storage (0.0.41-1~swh1) unstable-swh; urgency=medium

  * Refactoring of the object storage in order to allow multiple
    versions of it, as well as a multiplexer for version transition.

 -- Quentin Campos <qcampos@etud.u-pem.fr>  Thu, 16 Jun 2016 15:54:16 +0200

swh-storage (0.0.40-1~swh1) unstable-swh; urgency=medium

  * Release swh.storage v0.0.40:
  * Refactor objstorage to allow for different implementations
  * Updates to the checker functionality
  * Bump swh.core dependency to v0.0.20

 -- Nicolas Dandrimont <nicolas@dandrimont.eu>  Tue, 14 Jun 2016 17:25:42 +0200

swh-storage (0.0.39-1~swh1) unstable-swh; urgency=medium

  * v0.0.39
  * Add run_from_webserver function for objstorage api server
  * Add unique identifier message on default api server route endpoints

 -- Antoine R. Dumont (@ardumont) <antoine.romain.dumont@gmail.com>  Fri, 20 May 2016 15:27:34 +0200

swh-storage (0.0.38-1~swh1) unstable-swh; urgency=medium

  * v0.0.38
  * Add an http api for object storage
  * Implement an archiver to perform backup copies

 -- Quentin Campos <qcampos@etud.u-pem.fr>  Fri, 20 May 2016 14:40:14 +0200

swh-storage (0.0.37-1~swh1) unstable-swh; urgency=medium

  * Release swh.storage v0.0.37
  * Add fullname to person table
  * Add svn as a revision type

 -- Nicolas Dandrimont <nicolas@dandrimont.eu>  Fri, 08 Apr 2016 16:44:24 +0200

swh-storage (0.0.36-1~swh1) unstable-swh; urgency=medium

  * Release swh.storage v0.0.36
  * Add json-schema documentation for the jsonb fields
  * Overhaul entity handling

 -- Nicolas Dandrimont <nicolas@dandrimont.eu>  Wed, 16 Mar 2016 17:27:17 +0100

swh-storage (0.0.35-1~swh1) unstable-swh; urgency=medium

  * Release swh-storage v0.0.35
  * Factor in temporary tables with only an id (db v059)
  * Allow generic object search by sha1_git (db v060)

 -- Nicolas Dandrimont <nicolas@dandrimont.eu>  Thu, 25 Feb 2016 16:21:01 +0100

swh-storage (0.0.34-1~swh1) unstable-swh; urgency=medium

  * Release swh.storage version 0.0.34
  * occurrence improvements
  * commit metadata improvements

 -- Nicolas Dandrimont <nicolas@dandrimont.eu>  Fri, 19 Feb 2016 18:20:07 +0100

swh-storage (0.0.33-1~swh1) unstable-swh; urgency=medium

  * Bump swh.storage to version 0.0.33

 -- Nicolas Dandrimont <nicolas@dandrimont.eu>  Fri, 05 Feb 2016 11:17:00 +0100

swh-storage (0.0.32-1~swh1) unstable-swh; urgency=medium

  * v0.0.32
  * Let the person's id flow
  * sql/upgrades/051: 050->051 schema change
  * sql/upgrades/050: 049->050 schema change - Clean up obsolete
    functions
  * sql/upgrades/049: Final take for 048->049 schema change.
  * sql: Use a new schema for occurrences

 -- Antoine R. Dumont (@ardumont) <antoine.romain.dumont@gmail.com>  Fri, 29 Jan 2016 17:44:27 +0100

swh-storage (0.0.31-1~swh1) unstable-swh; urgency=medium

  * v0.0.31
  * Deal with occurrence_history.branch, occurrence.branch, release.name
    as bytes

 -- Antoine R. Dumont (@ardumont) <antoine.romain.dumont@gmail.com>  Wed, 27 Jan 2016 15:45:53 +0100

swh-storage (0.0.30-1~swh1) unstable-swh; urgency=medium

  * Prepare swh.storage v0.0.30 release
  * type-agnostic occurrences and revisions

 -- Nicolas Dandrimont <nicolas@dandrimont.eu>  Tue, 26 Jan 2016 07:36:43 +0100

swh-storage (0.0.29-1~swh1) unstable-swh; urgency=medium

  * v0.0.29
  * New:
  * Upgrade sql schema to 041→043
  * Deal with communication downtime between clients and storage
  * Open occurrence_get(origin_id) to retrieve latest occurrences per
    origin
  * Open release_get_by to retrieve a release by origin
  * Open directory_get to retrieve information on directory by id
  * Open entity_get to retrieve information on entity + hierarchy from
    its uuid
  * Open directory_get that retrieve information on directory per id
  * Update:
  * directory_get/directory_ls: Rename to directory_ls
  * revision_log: update to retrieve logs from multiple root revisions
  * revision_get_by: branch name filtering is now optional

 -- Antoine R. Dumont (@ardumont) <antoine.romain.dumont@gmail.com>  Wed, 20 Jan 2016 16:15:50 +0100

swh-storage (0.0.28-1~swh1) unstable-swh; urgency=medium

  * v0.0.28
  * Open entity_get api

 -- Antoine R. Dumont (@ardumont) <antoine.romain.dumont@gmail.com>  Fri, 15 Jan 2016 16:37:27 +0100

swh-storage (0.0.27-1~swh1) unstable-swh; urgency=medium

  * v0.0.27
  * Open directory_entry_get_by_path api
  * Improve get_revision_by api performance
  * sql/swh-schema: add index on origin(type, url) --> improve origin
    lookup api
  * Bump to 039 db version

 -- Antoine R. Dumont (@ardumont) <antoine.romain.dumont@gmail.com>  Fri, 15 Jan 2016 12:42:47 +0100

swh-storage (0.0.26-1~swh1) unstable-swh; urgency=medium

  * v0.0.26
  * Open revision_get_by to retrieve a revision by occurrence criterion
    filtering
  * sql/upgrades/036: add 035→036 upgrade script

 -- Antoine R. Dumont (@ardumont) <antoine.romain.dumont@gmail.com>  Wed, 13 Jan 2016 12:46:44 +0100

swh-storage (0.0.25-1~swh1) unstable-swh; urgency=medium

  * v0.0.25
  * Limit results in swh_revision_list*
  * Create the package to align the current db production version on
    https://archive.softwareheritage.org/

 -- Antoine R. Dumont (@ardumont) <antoine.romain.dumont@gmail.com>  Fri, 08 Jan 2016 11:33:08 +0100

swh-storage (0.0.24-1~swh1) unstable-swh; urgency=medium

  * Prepare swh.storage release v0.0.24
  * Add a limit argument to revision_log

 -- Nicolas Dandrimont <nicolas@dandrimont.eu>  Wed, 06 Jan 2016 15:12:53 +0100

swh-storage (0.0.23-1~swh1) unstable-swh; urgency=medium

  * v0.0.23
  * Protect against overflow, wrapped in ValueError for client
  * Fix relative path import for remote storage.
  * api to retrieve revision_log is now 'parents' aware

 -- Antoine R. Dumont (@ardumont) <antoine.romain.dumont@gmail.com>  Wed, 06 Jan 2016 11:30:58 +0100

swh-storage (0.0.22-1~swh1) unstable-swh; urgency=medium

  * Release v0.0.22
  * Fix relative import for remote storage

 -- Nicolas Dandrimont <nicolas@dandrimont.eu>  Wed, 16 Dec 2015 16:04:48 +0100

swh-storage (0.0.21-1~swh1) unstable-swh; urgency=medium

  * Prepare release v0.0.21
  * Protect the storage api client from overflows
  * Add a get_storage function mapping to local or remote storage

 -- Nicolas Dandrimont <nicolas@dandrimont.eu>  Wed, 16 Dec 2015 13:34:46 +0100

swh-storage (0.0.20-1~swh1) unstable-swh; urgency=medium

  * v0.0.20
  * allow numeric timestamps with offset
  * Open revision_log api
  * start migration to swh.model

 -- Antoine R. Dumont (@ardumont) <antoine.romain.dumont@gmail.com>  Mon, 07 Dec 2015 15:20:36 +0100

swh-storage (0.0.19-1~swh1) unstable-swh; urgency=medium

  * v0.0.19
  * Improve directory listing with content data
  * Open person_get
  * Open release_get data reading
  * Improve origin_get api
  * Effort to unify api output on dict (for read)
  * Migrate backend to 032

 -- Antoine R. Dumont (@ardumont) <antoine.romain.dumont@gmail.com>  Fri, 27 Nov 2015 13:33:34 +0100

swh-storage (0.0.18-1~swh1) unstable-swh; urgency=medium

  * v0.0.18
  * Improve origin_get to permit retrieval per id
  * Update directory_get implementation (add join from
  * directory_entry_file to content)
  * Open release_get : [sha1] -> [Release]

 -- Antoine R. Dumont (@ardumont) <antoine.romain.dumont@gmail.com>  Thu, 19 Nov 2015 11:18:35 +0100

swh-storage (0.0.17-1~swh1) unstable-swh; urgency=medium

  * Prepare deployment of swh.storage v0.0.17
  * Add some entity related entry points

 -- Nicolas Dandrimont <nicolas@dandrimont.eu>  Tue, 03 Nov 2015 16:40:59 +0100

swh-storage (0.0.16-1~swh1) unstable-swh; urgency=medium

  * v0.0.16
  * Add metadata column in revision (db version 29)
  * cache http connection for remote storage client

 -- Antoine R. Dumont (@ardumont) <antoine.romain.dumont@gmail.com>  Thu, 29 Oct 2015 10:29:00 +0100

swh-storage (0.0.15-1~swh1) unstable-swh; urgency=medium

  * Prepare deployment of swh.storage v0.0.15
  * Allow population of fetch_history
  * Update organizations / projects as entities
  * Use schema v028 for directory addition

 -- Nicolas Dandrimont <nicolas@dandrimont.eu>  Tue, 27 Oct 2015 11:43:39 +0100

swh-storage (0.0.14-1~swh1) unstable-swh; urgency=medium

  * Prepare swh.storage v0.0.14 deployment

 -- Nicolas Dandrimont <nicolas@dandrimont.eu>  Fri, 16 Oct 2015 15:34:08 +0200

swh-storage (0.0.13-1~swh1) unstable-swh; urgency=medium

  * Prepare deploying swh.storage v0.0.13

 -- Nicolas Dandrimont <nicolas@dandrimont.eu>  Fri, 16 Oct 2015 14:51:44 +0200

swh-storage (0.0.12-1~swh1) unstable-swh; urgency=medium

  * Prepare deploying swh.storage v0.0.12

 -- Nicolas Dandrimont <nicolas@dandrimont.eu>  Tue, 13 Oct 2015 12:39:18 +0200

swh-storage (0.0.11-1~swh1) unstable-swh; urgency=medium

  * Preparing deployment of swh.storage v0.0.11

 -- Nicolas Dandrimont <nicolas@dandrimont.eu>  Fri, 09 Oct 2015 17:44:51 +0200

swh-storage (0.0.10-1~swh1) unstable-swh; urgency=medium

  * Prepare deployment of swh.storage v0.0.10

 -- Nicolas Dandrimont <nicolas@dandrimont.eu>  Tue, 06 Oct 2015 17:37:00 +0200

swh-storage (0.0.9-1~swh1) unstable-swh; urgency=medium

  * Prepare deployment of swh.storage v0.0.9

 -- Nicolas Dandrimont <nicolas@dandrimont.eu>  Thu, 01 Oct 2015 19:03:00 +0200

swh-storage (0.0.8-1~swh1) unstable-swh; urgency=medium

  * Prepare deployment of swh.storage v0.0.8

 -- Nicolas Dandrimont <nicolas@dandrimont.eu>  Thu, 01 Oct 2015 11:32:46 +0200

swh-storage (0.0.7-1~swh1) unstable-swh; urgency=medium

  * Prepare deployment of swh.storage v0.0.7

 -- Nicolas Dandrimont <nicolas@dandrimont.eu>  Tue, 29 Sep 2015 16:52:54 +0200

swh-storage (0.0.6-1~swh1) unstable-swh; urgency=medium

  * Prepare deployment of swh.storage v0.0.6

 -- Nicolas Dandrimont <nicolas@dandrimont.eu>  Tue, 29 Sep 2015 16:43:24 +0200

swh-storage (0.0.5-1~swh1) unstable-swh; urgency=medium

  * Prepare deploying swh.storage v0.0.5

 -- Nicolas Dandrimont <nicolas@dandrimont.eu>  Tue, 29 Sep 2015 16:27:00 +0200

swh-storage (0.0.1-1~swh1) unstable-swh; urgency=medium

  * Initial release
  * swh.storage.api: Properly escape arbitrary byte sequences in
    arguments

 -- Nicolas Dandrimont <nicolas@dandrimont.eu>  Tue, 22 Sep 2015 17:02:34 +0200<|MERGE_RESOLUTION|>--- conflicted
+++ resolved
@@ -1,10 +1,3 @@
-<<<<<<< HEAD
-swh-storage (0.0.120-1~swh1~bpo9+1) stretch-swh; urgency=medium
-
-  * Rebuild for stretch-swh
-
- -- Software Heritage autobuilder (on jenkins-debian1) <jenkins@jenkins-debian1.internal.softwareheritage.org>  Thu, 17 Jan 2019 11:14:18 +0000
-=======
 swh-storage (0.0.122-1~swh1) unstable-swh; urgency=medium
 
   * New upstream release 0.0.122     - (tagged by Antoine Lambert
@@ -20,7 +13,6 @@
   * Upstream changes:     - version 0.0.121
 
  -- Software Heritage autobuilder (on jenkins-debian1) <jenkins@jenkins-debian1.internal.softwareheritage.org>  Mon, 28 Jan 2019 10:36:40 +0000
->>>>>>> b3ae4ab8
 
 swh-storage (0.0.120-1~swh1) unstable-swh; urgency=medium
 
