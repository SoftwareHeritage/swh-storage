<<<<<<< HEAD
swh-storage (0.0.42-1~swh1~bpo9+1) stretch-swh; urgency=medium

  * Rebuild for stretch-backports.

 -- Quentin Campos <qcampos@etud.u-pem.fr>  Tue, 21 Jun 2016 15:03:52 +0200
=======
swh-storage (0.0.43-1~swh1) unstable-swh; urgency=medium

  * v0.0.43
  * Extract objstorage to its own package swh.objstorage

 -- Quentin Campos <qcampos@etud.u-pem.fr>  Mon, 27 Jun 2016 14:57:12 +0200
>>>>>>> 96963304

swh-storage (0.0.42-1~swh1) unstable-swh; urgency=medium

  * Add an object storage multiplexer to allow transition between
    multiple versions of objet storages.

 -- Quentin Campos <qcampos@etud.u-pem.fr>  Tue, 21 Jun 2016 15:03:52 +0200

swh-storage (0.0.41-1~swh1) unstable-swh; urgency=medium

  * Refactoring of the object storage in order to allow multiple
    versions of it, as well as a multiplexer for version transition.

 -- Quentin Campos <qcampos@etud.u-pem.fr>  Thu, 16 Jun 2016 15:54:16 +0200

swh-storage (0.0.40-1~swh1) unstable-swh; urgency=medium

  * Release swh.storage v0.0.40:
  * Refactor objstorage to allow for different implementations
  * Updates to the checker functionality
  * Bump swh.core dependency to v0.0.20

 -- Nicolas Dandrimont <nicolas@dandrimont.eu>  Tue, 14 Jun 2016 17:25:42 +0200

swh-storage (0.0.39-1~swh1) unstable-swh; urgency=medium

  * v0.0.39
  * Add run_from_webserver function for objstorage api server
  * Add unique identifier message on default api server route endpoints

 -- Antoine R. Dumont (@ardumont) <antoine.romain.dumont@gmail.com>  Fri, 20 May 2016 15:27:34 +0200

swh-storage (0.0.38-1~swh1) unstable-swh; urgency=medium

  * v0.0.38
  * Add an http api for object storage
  * Implement an archiver to perform backup copies

 -- Quentin Campos <qcampos@etud.u-pem.fr>  Fri, 20 May 2016 14:40:14 +0200

swh-storage (0.0.37-1~swh1) unstable-swh; urgency=medium

  * Release swh.storage v0.0.37
  * Add fullname to person table
  * Add svn as a revision type

 -- Nicolas Dandrimont <nicolas@dandrimont.eu>  Fri, 08 Apr 2016 16:44:24 +0200

swh-storage (0.0.36-1~swh1) unstable-swh; urgency=medium

  * Release swh.storage v0.0.36
  * Add json-schema documentation for the jsonb fields
  * Overhaul entity handling

 -- Nicolas Dandrimont <nicolas@dandrimont.eu>  Wed, 16 Mar 2016 17:27:17 +0100

swh-storage (0.0.35-1~swh1) unstable-swh; urgency=medium

  * Release swh-storage v0.0.35
  * Factor in temporary tables with only an id (db v059)
  * Allow generic object search by sha1_git (db v060)

 -- Nicolas Dandrimont <nicolas@dandrimont.eu>  Thu, 25 Feb 2016 16:21:01 +0100

swh-storage (0.0.34-1~swh1) unstable-swh; urgency=medium

  * Release swh.storage version 0.0.34
  * occurrence improvements
  * commit metadata improvements

 -- Nicolas Dandrimont <nicolas@dandrimont.eu>  Fri, 19 Feb 2016 18:20:07 +0100

swh-storage (0.0.33-1~swh1) unstable-swh; urgency=medium

  * Bump swh.storage to version 0.0.33

 -- Nicolas Dandrimont <nicolas@dandrimont.eu>  Fri, 05 Feb 2016 11:17:00 +0100

swh-storage (0.0.32-1~swh1) unstable-swh; urgency=medium

  * v0.0.32
  * Let the person's id flow
  * sql/upgrades/051: 050->051 schema change
  * sql/upgrades/050: 049->050 schema change - Clean up obsolete
    functions
  * sql/upgrades/049: Final take for 048->049 schema change.
  * sql: Use a new schema for occurrences

 -- Antoine R. Dumont (@ardumont) <antoine.romain.dumont@gmail.com>  Fri, 29 Jan 2016 17:44:27 +0100

swh-storage (0.0.31-1~swh1) unstable-swh; urgency=medium

  * v0.0.31
  * Deal with occurrence_history.branch, occurrence.branch, release.name
    as bytes

 -- Antoine R. Dumont (@ardumont) <antoine.romain.dumont@gmail.com>  Wed, 27 Jan 2016 15:45:53 +0100

swh-storage (0.0.30-1~swh1) unstable-swh; urgency=medium

  * Prepare swh.storage v0.0.30 release
  * type-agnostic occurrences and revisions

 -- Nicolas Dandrimont <nicolas@dandrimont.eu>  Tue, 26 Jan 2016 07:36:43 +0100

swh-storage (0.0.29-1~swh1) unstable-swh; urgency=medium

  * v0.0.29
  * New:
  * Upgrade sql schema to 041→043
  * Deal with communication downtime between clients and storage
  * Open occurrence_get(origin_id) to retrieve latest occurrences per
    origin
  * Open release_get_by to retrieve a release by origin
  * Open directory_get to retrieve information on directory by id
  * Open entity_get to retrieve information on entity + hierarchy from
    its uuid
  * Open directory_get that retrieve information on directory per id
  * Update:
  * directory_get/directory_ls: Rename to directory_ls
  * revision_log: update to retrieve logs from multiple root revisions
  * revision_get_by: branch name filtering is now optional

 -- Antoine R. Dumont (@ardumont) <antoine.romain.dumont@gmail.com>  Wed, 20 Jan 2016 16:15:50 +0100

swh-storage (0.0.28-1~swh1) unstable-swh; urgency=medium

  * v0.0.28
  * Open entity_get api

 -- Antoine R. Dumont (@ardumont) <antoine.romain.dumont@gmail.com>  Fri, 15 Jan 2016 16:37:27 +0100

swh-storage (0.0.27-1~swh1) unstable-swh; urgency=medium

  * v0.0.27
  * Open directory_entry_get_by_path api
  * Improve get_revision_by api performance
  * sql/swh-schema: add index on origin(type, url) --> improve origin
    lookup api
  * Bump to 039 db version

 -- Antoine R. Dumont (@ardumont) <antoine.romain.dumont@gmail.com>  Fri, 15 Jan 2016 12:42:47 +0100

swh-storage (0.0.26-1~swh1) unstable-swh; urgency=medium

  * v0.0.26
  * Open revision_get_by to retrieve a revision by occurrence criterion
    filtering
  * sql/upgrades/036: add 035→036 upgrade script

 -- Antoine R. Dumont (@ardumont) <antoine.romain.dumont@gmail.com>  Wed, 13 Jan 2016 12:46:44 +0100

swh-storage (0.0.25-1~swh1) unstable-swh; urgency=medium

  * v0.0.25
  * Limit results in swh_revision_list*
  * Create the package to align the current db production version on
    https://archive.softwareheritage.org/

 -- Antoine R. Dumont (@ardumont) <antoine.romain.dumont@gmail.com>  Fri, 08 Jan 2016 11:33:08 +0100

swh-storage (0.0.24-1~swh1) unstable-swh; urgency=medium

  * Prepare swh.storage release v0.0.24
  * Add a limit argument to revision_log

 -- Nicolas Dandrimont <nicolas@dandrimont.eu>  Wed, 06 Jan 2016 15:12:53 +0100

swh-storage (0.0.23-1~swh1) unstable-swh; urgency=medium

  * v0.0.23
  * Protect against overflow, wrapped in ValueError for client
  * Fix relative path import for remote storage.
  * api to retrieve revision_log is now 'parents' aware

 -- Antoine R. Dumont (@ardumont) <antoine.romain.dumont@gmail.com>  Wed, 06 Jan 2016 11:30:58 +0100

swh-storage (0.0.22-1~swh1) unstable-swh; urgency=medium

  * Release v0.0.22
  * Fix relative import for remote storage

 -- Nicolas Dandrimont <nicolas@dandrimont.eu>  Wed, 16 Dec 2015 16:04:48 +0100

swh-storage (0.0.21-1~swh1) unstable-swh; urgency=medium

  * Prepare release v0.0.21
  * Protect the storage api client from overflows
  * Add a get_storage function mapping to local or remote storage

 -- Nicolas Dandrimont <nicolas@dandrimont.eu>  Wed, 16 Dec 2015 13:34:46 +0100

swh-storage (0.0.20-1~swh1) unstable-swh; urgency=medium

  * v0.0.20
  * allow numeric timestamps with offset
  * Open revision_log api
  * start migration to swh.model

 -- Antoine R. Dumont (@ardumont) <antoine.romain.dumont@gmail.com>  Mon, 07 Dec 2015 15:20:36 +0100

swh-storage (0.0.19-1~swh1) unstable-swh; urgency=medium

  * v0.0.19
  * Improve directory listing with content data
  * Open person_get
  * Open release_get data reading
  * Improve origin_get api
  * Effort to unify api output on dict (for read)
  * Migrate backend to 032

 -- Antoine R. Dumont (@ardumont) <antoine.romain.dumont@gmail.com>  Fri, 27 Nov 2015 13:33:34 +0100

swh-storage (0.0.18-1~swh1) unstable-swh; urgency=medium

  * v0.0.18
  * Improve origin_get to permit retrieval per id
  * Update directory_get implementation (add join from
  * directory_entry_file to content)
  * Open release_get : [sha1] -> [Release]

 -- Antoine R. Dumont (@ardumont) <antoine.romain.dumont@gmail.com>  Thu, 19 Nov 2015 11:18:35 +0100

swh-storage (0.0.17-1~swh1) unstable-swh; urgency=medium

  * Prepare deployment of swh.storage v0.0.17
  * Add some entity related entry points

 -- Nicolas Dandrimont <nicolas@dandrimont.eu>  Tue, 03 Nov 2015 16:40:59 +0100

swh-storage (0.0.16-1~swh1) unstable-swh; urgency=medium

  * v0.0.16
  * Add metadata column in revision (db version 29)
  * cache http connection for remote storage client

 -- Antoine R. Dumont (@ardumont) <antoine.romain.dumont@gmail.com>  Thu, 29 Oct 2015 10:29:00 +0100

swh-storage (0.0.15-1~swh1) unstable-swh; urgency=medium

  * Prepare deployment of swh.storage v0.0.15
  * Allow population of fetch_history
  * Update organizations / projects as entities
  * Use schema v028 for directory addition

 -- Nicolas Dandrimont <nicolas@dandrimont.eu>  Tue, 27 Oct 2015 11:43:39 +0100

swh-storage (0.0.14-1~swh1) unstable-swh; urgency=medium

  * Prepare swh.storage v0.0.14 deployment

 -- Nicolas Dandrimont <nicolas@dandrimont.eu>  Fri, 16 Oct 2015 15:34:08 +0200

swh-storage (0.0.13-1~swh1) unstable-swh; urgency=medium

  * Prepare deploying swh.storage v0.0.13

 -- Nicolas Dandrimont <nicolas@dandrimont.eu>  Fri, 16 Oct 2015 14:51:44 +0200

swh-storage (0.0.12-1~swh1) unstable-swh; urgency=medium

  * Prepare deploying swh.storage v0.0.12

 -- Nicolas Dandrimont <nicolas@dandrimont.eu>  Tue, 13 Oct 2015 12:39:18 +0200

swh-storage (0.0.11-1~swh1) unstable-swh; urgency=medium

  * Preparing deployment of swh.storage v0.0.11

 -- Nicolas Dandrimont <nicolas@dandrimont.eu>  Fri, 09 Oct 2015 17:44:51 +0200

swh-storage (0.0.10-1~swh1) unstable-swh; urgency=medium

  * Prepare deployment of swh.storage v0.0.10

 -- Nicolas Dandrimont <nicolas@dandrimont.eu>  Tue, 06 Oct 2015 17:37:00 +0200

swh-storage (0.0.9-1~swh1) unstable-swh; urgency=medium

  * Prepare deployment of swh.storage v0.0.9

 -- Nicolas Dandrimont <nicolas@dandrimont.eu>  Thu, 01 Oct 2015 19:03:00 +0200

swh-storage (0.0.8-1~swh1) unstable-swh; urgency=medium

  * Prepare deployment of swh.storage v0.0.8

 -- Nicolas Dandrimont <nicolas@dandrimont.eu>  Thu, 01 Oct 2015 11:32:46 +0200

swh-storage (0.0.7-1~swh1) unstable-swh; urgency=medium

  * Prepare deployment of swh.storage v0.0.7

 -- Nicolas Dandrimont <nicolas@dandrimont.eu>  Tue, 29 Sep 2015 16:52:54 +0200

swh-storage (0.0.6-1~swh1) unstable-swh; urgency=medium

  * Prepare deployment of swh.storage v0.0.6

 -- Nicolas Dandrimont <nicolas@dandrimont.eu>  Tue, 29 Sep 2015 16:43:24 +0200

swh-storage (0.0.5-1~swh1) unstable-swh; urgency=medium

  * Prepare deploying swh.storage v0.0.5

 -- Nicolas Dandrimont <nicolas@dandrimont.eu>  Tue, 29 Sep 2015 16:27:00 +0200

swh-storage (0.0.1-1~swh1) unstable-swh; urgency=medium

  * Initial release
  * swh.storage.api: Properly escape arbitrary byte sequences in
    arguments

 -- Nicolas Dandrimont <nicolas@dandrimont.eu>  Tue, 22 Sep 2015 17:02:34 +0200<|MERGE_RESOLUTION|>--- conflicted
+++ resolved
@@ -1,17 +1,9 @@
-<<<<<<< HEAD
-swh-storage (0.0.42-1~swh1~bpo9+1) stretch-swh; urgency=medium
-
-  * Rebuild for stretch-backports.
-
- -- Quentin Campos <qcampos@etud.u-pem.fr>  Tue, 21 Jun 2016 15:03:52 +0200
-=======
 swh-storage (0.0.43-1~swh1) unstable-swh; urgency=medium
 
   * v0.0.43
   * Extract objstorage to its own package swh.objstorage
 
  -- Quentin Campos <qcampos@etud.u-pem.fr>  Mon, 27 Jun 2016 14:57:12 +0200
->>>>>>> 96963304
 
 swh-storage (0.0.42-1~swh1) unstable-swh; urgency=medium
 
