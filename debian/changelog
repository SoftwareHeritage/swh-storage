<<<<<<< HEAD
swh-storage (0.0.68-1~swh1~bpo9+1) stretch-swh; urgency=medium

  * Rebuild for stretch-backports.

 -- Antoine R. Dumont (@ardumont) <antoine.romain.dumont@gmail.com>  Thu, 13 Oct 2016 15:30:20 +0200
=======
swh-storage (0.0.69-1~swh1) unstable-swh; urgency=medium

  * v0.0.69
  * storage: Open ctags entry points (missing, add, get)
  * storage: allow adding several origins at once

 -- Antoine R. Dumont (@ardumont) <antoine.romain.dumont@gmail.com>  Thu, 20 Oct 2016 16:07:07 +0200
>>>>>>> f4feb137

swh-storage (0.0.68-1~swh1) unstable-swh; urgency=medium

  * v0.0.68
  * indexer: Open mimetype/language get endpoints
  * indexer: Add the mimetype/language add function with conflict_update
    flag
  * archiver: Extend worker-to-backend to transmit messages to another
  * queue (once done)

 -- Antoine R. Dumont (@ardumont) <antoine.romain.dumont@gmail.com>  Thu, 13 Oct 2016 15:30:21 +0200

swh-storage (0.0.67-1~swh1) unstable-swh; urgency=medium

  * v0.0.67
  * Fix provenance storage init function

 -- Antoine R. Dumont (@ardumont) <antoine.romain.dumont@gmail.com>  Wed, 12 Oct 2016 02:24:12 +0200

swh-storage (0.0.66-1~swh1) unstable-swh; urgency=medium

  * v0.0.66
  * Improve provenance configuration format

 -- Antoine R. Dumont (@ardumont) <antoine.romain.dumont@gmail.com>  Wed, 12 Oct 2016 01:39:26 +0200

swh-storage (0.0.65-1~swh1) unstable-swh; urgency=medium

  * v0.0.65
  * Open api entry points for swh.indexer about content mimetype and
  * language
  * Update schema graph to latest version

 -- Antoine R. Dumont (@ardumont) <antoine.romain.dumont@gmail.com>  Sat, 08 Oct 2016 10:00:30 +0200

swh-storage (0.0.64-1~swh1) unstable-swh; urgency=medium

  * v0.0.64
  * Fix: Missing incremented version 5 for archiver.dbversion
  * Retrieve information on a content cached
  * sql/swh-func: content cache populates lines in deterministic order

 -- Antoine R. Dumont (@ardumont) <antoine.romain.dumont@gmail.com>  Thu, 29 Sep 2016 21:50:59 +0200

swh-storage (0.0.63-1~swh1) unstable-swh; urgency=medium

  * v0.0.63
  * Make the 'worker to backend' destination agnostic (message
    parameter)
  * Improve 'unknown sha1' policy (archiver db can lag behind swh db)
  * Improve 'force copy' policy

 -- Antoine R. Dumont (@ardumont) <antoine.romain.dumont@gmail.com>  Fri, 23 Sep 2016 12:29:50 +0200

swh-storage (0.0.62-1~swh1) unstable-swh; urgency=medium

  * Release swh.storage v0.0.62
  * Updates to the provenance cache to reduce churn on the main tables

 -- Nicolas Dandrimont <nicolas@dandrimont.eu>  Thu, 22 Sep 2016 18:54:52 +0200

swh-storage (0.0.61-1~swh1) unstable-swh; urgency=medium

  * v0.0.61
  * Handle copies of unregistered sha1 in archiver db
  * Fix copy to only the targeted destination
  * Update to latest python3-swh.core dependency

 -- Antoine R. Dumont (@ardumont) <antoine.romain.dumont@gmail.com>  Thu, 22 Sep 2016 13:44:05 +0200

swh-storage (0.0.60-1~swh1) unstable-swh; urgency=medium

  * v0.0.60
  * Update archiver dependencies

 -- Antoine R. Dumont (@ardumont) <antoine.romain.dumont@gmail.com>  Tue, 20 Sep 2016 16:46:48 +0200

swh-storage (0.0.59-1~swh1) unstable-swh; urgency=medium

  * v0.0.59
  * Unify configuration property between director/worker
  * Deal with potential missing contents in the archiver db
  * Improve get_contents_error implementation
  * Remove dead code in swh.storage.db about archiver

 -- Antoine R. Dumont (@ardumont) <antoine.romain.dumont@gmail.com>  Sat, 17 Sep 2016 12:50:14 +0200

swh-storage (0.0.58-1~swh1) unstable-swh; urgency=medium

  * v0.0.58
  * ArchiverDirectorToBackend reads sha1 from stdin and sends chunks of
    sha1
  * for archival.

 -- Antoine R. Dumont (@ardumont) <antoine.romain.dumont@gmail.com>  Fri, 16 Sep 2016 22:17:14 +0200

swh-storage (0.0.57-1~swh1) unstable-swh; urgency=medium

  * v0.0.57
  * Update swh.storage.archiver

 -- Antoine R. Dumont (@ardumont) <antoine.romain.dumont@gmail.com>  Thu, 15 Sep 2016 16:30:11 +0200

swh-storage (0.0.56-1~swh1) unstable-swh; urgency=medium

  * v0.0.56
  * Vault: Add vault implementation (directory cooker & cache
  * implementation + its api)
  * Archiver: Add another archiver implementation (direct to backend)

 -- Antoine R. Dumont (@ardumont) <antoine.romain.dumont@gmail.com>  Thu, 15 Sep 2016 10:56:35 +0200

swh-storage (0.0.55-1~swh1) unstable-swh; urgency=medium

  * v0.0.55
  * Fix origin_visit endpoint

 -- Antoine R. Dumont (@ardumont) <antoine.romain.dumont@gmail.com>  Thu, 08 Sep 2016 15:21:28 +0200

swh-storage (0.0.54-1~swh1) unstable-swh; urgency=medium

  * v0.0.54
  * Open origin_visit_get_by entry point

 -- Antoine R. Dumont (@ardumont) <antoine.romain.dumont@gmail.com>  Mon, 05 Sep 2016 12:36:34 +0200

swh-storage (0.0.53-1~swh1) unstable-swh; urgency=medium

  * v0.0.53
  * Add cache about content provenance
  * debian: fix python3-swh.storage.archiver runtime dependency
  * debian: create new package python3-swh.storage.provenance

 -- Antoine R. Dumont (@ardumont) <antoine.romain.dumont@gmail.com>  Fri, 02 Sep 2016 11:14:09 +0200

swh-storage (0.0.52-1~swh1) unstable-swh; urgency=medium

  * v0.0.52
  * Package python3-swh.storage.archiver

 -- Antoine R. Dumont (@ardumont) <antoine.romain.dumont@gmail.com>  Thu, 25 Aug 2016 14:55:23 +0200

swh-storage (0.0.51-1~swh1) unstable-swh; urgency=medium

  * Release swh.storage v0.0.51
  * Add new metadata column to origin_visit
  * Update swh-add-directory script for updated API

 -- Nicolas Dandrimont <nicolas@dandrimont.eu>  Wed, 24 Aug 2016 14:36:03 +0200

swh-storage (0.0.50-1~swh1) unstable-swh; urgency=medium

  * v0.0.50
  * Add a function to pull (only) metadata for a list of contents
  * Update occurrence_add api entry point to properly deal with
    origin_visit
  * Add origin_visit api entry points to create/update origin_visit

 -- Antoine R. Dumont (@ardumont) <antoine.romain.dumont@gmail.com>  Tue, 23 Aug 2016 16:29:26 +0200

swh-storage (0.0.49-1~swh1) unstable-swh; urgency=medium

  * Release swh.storage v0.0.49
  * Proper dependency on python3-kafka

 -- Nicolas Dandrimont <nicolas@dandrimont.eu>  Fri, 19 Aug 2016 13:45:52 +0200

swh-storage (0.0.48-1~swh1) unstable-swh; urgency=medium

  * Release swh.storage v0.0.48
  * Updates to the archiver
  * Notification support for new object creations

 -- Nicolas Dandrimont <nicolas@dandrimont.eu>  Fri, 19 Aug 2016 12:13:50 +0200

swh-storage (0.0.47-1~swh1) unstable-swh; urgency=medium

  * Release swh.storage v0.0.47
  * Update storage archiver to new schemaless schema

 -- Nicolas Dandrimont <nicolas@dandrimont.eu>  Fri, 22 Jul 2016 16:59:19 +0200

swh-storage (0.0.46-1~swh1) unstable-swh; urgency=medium

  * v0.0.46
  * Update archiver bootstrap

 -- Antoine R. Dumont (@ardumont) <antoine.romain.dumont@gmail.com>  Wed, 20 Jul 2016 19:04:42 +0200

swh-storage (0.0.45-1~swh1) unstable-swh; urgency=medium

  * v0.0.45
  * Separate swh.storage.archiver's db from swh.storage.storage

 -- Antoine R. Dumont (@ardumont) <antoine.romain.dumont@gmail.com>  Tue, 19 Jul 2016 15:05:36 +0200

swh-storage (0.0.44-1~swh1) unstable-swh; urgency=medium

  * v0.0.44
  * Open listing visits per origin api

 -- Quentin Campos <qcampos@etud.u-pem.fr>  Fri, 08 Jul 2016 11:27:10 +0200

swh-storage (0.0.43-1~swh1) unstable-swh; urgency=medium

  * v0.0.43
  * Extract objstorage to its own package swh.objstorage

 -- Quentin Campos <qcampos@etud.u-pem.fr>  Mon, 27 Jun 2016 14:57:12 +0200

swh-storage (0.0.42-1~swh1) unstable-swh; urgency=medium

  * Add an object storage multiplexer to allow transition between
    multiple versions of objet storages.

 -- Quentin Campos <qcampos@etud.u-pem.fr>  Tue, 21 Jun 2016 15:03:52 +0200

swh-storage (0.0.41-1~swh1) unstable-swh; urgency=medium

  * Refactoring of the object storage in order to allow multiple
    versions of it, as well as a multiplexer for version transition.

 -- Quentin Campos <qcampos@etud.u-pem.fr>  Thu, 16 Jun 2016 15:54:16 +0200

swh-storage (0.0.40-1~swh1) unstable-swh; urgency=medium

  * Release swh.storage v0.0.40:
  * Refactor objstorage to allow for different implementations
  * Updates to the checker functionality
  * Bump swh.core dependency to v0.0.20

 -- Nicolas Dandrimont <nicolas@dandrimont.eu>  Tue, 14 Jun 2016 17:25:42 +0200

swh-storage (0.0.39-1~swh1) unstable-swh; urgency=medium

  * v0.0.39
  * Add run_from_webserver function for objstorage api server
  * Add unique identifier message on default api server route endpoints

 -- Antoine R. Dumont (@ardumont) <antoine.romain.dumont@gmail.com>  Fri, 20 May 2016 15:27:34 +0200

swh-storage (0.0.38-1~swh1) unstable-swh; urgency=medium

  * v0.0.38
  * Add an http api for object storage
  * Implement an archiver to perform backup copies

 -- Quentin Campos <qcampos@etud.u-pem.fr>  Fri, 20 May 2016 14:40:14 +0200

swh-storage (0.0.37-1~swh1) unstable-swh; urgency=medium

  * Release swh.storage v0.0.37
  * Add fullname to person table
  * Add svn as a revision type

 -- Nicolas Dandrimont <nicolas@dandrimont.eu>  Fri, 08 Apr 2016 16:44:24 +0200

swh-storage (0.0.36-1~swh1) unstable-swh; urgency=medium

  * Release swh.storage v0.0.36
  * Add json-schema documentation for the jsonb fields
  * Overhaul entity handling

 -- Nicolas Dandrimont <nicolas@dandrimont.eu>  Wed, 16 Mar 2016 17:27:17 +0100

swh-storage (0.0.35-1~swh1) unstable-swh; urgency=medium

  * Release swh-storage v0.0.35
  * Factor in temporary tables with only an id (db v059)
  * Allow generic object search by sha1_git (db v060)

 -- Nicolas Dandrimont <nicolas@dandrimont.eu>  Thu, 25 Feb 2016 16:21:01 +0100

swh-storage (0.0.34-1~swh1) unstable-swh; urgency=medium

  * Release swh.storage version 0.0.34
  * occurrence improvements
  * commit metadata improvements

 -- Nicolas Dandrimont <nicolas@dandrimont.eu>  Fri, 19 Feb 2016 18:20:07 +0100

swh-storage (0.0.33-1~swh1) unstable-swh; urgency=medium

  * Bump swh.storage to version 0.0.33

 -- Nicolas Dandrimont <nicolas@dandrimont.eu>  Fri, 05 Feb 2016 11:17:00 +0100

swh-storage (0.0.32-1~swh1) unstable-swh; urgency=medium

  * v0.0.32
  * Let the person's id flow
  * sql/upgrades/051: 050->051 schema change
  * sql/upgrades/050: 049->050 schema change - Clean up obsolete
    functions
  * sql/upgrades/049: Final take for 048->049 schema change.
  * sql: Use a new schema for occurrences

 -- Antoine R. Dumont (@ardumont) <antoine.romain.dumont@gmail.com>  Fri, 29 Jan 2016 17:44:27 +0100

swh-storage (0.0.31-1~swh1) unstable-swh; urgency=medium

  * v0.0.31
  * Deal with occurrence_history.branch, occurrence.branch, release.name
    as bytes

 -- Antoine R. Dumont (@ardumont) <antoine.romain.dumont@gmail.com>  Wed, 27 Jan 2016 15:45:53 +0100

swh-storage (0.0.30-1~swh1) unstable-swh; urgency=medium

  * Prepare swh.storage v0.0.30 release
  * type-agnostic occurrences and revisions

 -- Nicolas Dandrimont <nicolas@dandrimont.eu>  Tue, 26 Jan 2016 07:36:43 +0100

swh-storage (0.0.29-1~swh1) unstable-swh; urgency=medium

  * v0.0.29
  * New:
  * Upgrade sql schema to 041→043
  * Deal with communication downtime between clients and storage
  * Open occurrence_get(origin_id) to retrieve latest occurrences per
    origin
  * Open release_get_by to retrieve a release by origin
  * Open directory_get to retrieve information on directory by id
  * Open entity_get to retrieve information on entity + hierarchy from
    its uuid
  * Open directory_get that retrieve information on directory per id
  * Update:
  * directory_get/directory_ls: Rename to directory_ls
  * revision_log: update to retrieve logs from multiple root revisions
  * revision_get_by: branch name filtering is now optional

 -- Antoine R. Dumont (@ardumont) <antoine.romain.dumont@gmail.com>  Wed, 20 Jan 2016 16:15:50 +0100

swh-storage (0.0.28-1~swh1) unstable-swh; urgency=medium

  * v0.0.28
  * Open entity_get api

 -- Antoine R. Dumont (@ardumont) <antoine.romain.dumont@gmail.com>  Fri, 15 Jan 2016 16:37:27 +0100

swh-storage (0.0.27-1~swh1) unstable-swh; urgency=medium

  * v0.0.27
  * Open directory_entry_get_by_path api
  * Improve get_revision_by api performance
  * sql/swh-schema: add index on origin(type, url) --> improve origin
    lookup api
  * Bump to 039 db version

 -- Antoine R. Dumont (@ardumont) <antoine.romain.dumont@gmail.com>  Fri, 15 Jan 2016 12:42:47 +0100

swh-storage (0.0.26-1~swh1) unstable-swh; urgency=medium

  * v0.0.26
  * Open revision_get_by to retrieve a revision by occurrence criterion
    filtering
  * sql/upgrades/036: add 035→036 upgrade script

 -- Antoine R. Dumont (@ardumont) <antoine.romain.dumont@gmail.com>  Wed, 13 Jan 2016 12:46:44 +0100

swh-storage (0.0.25-1~swh1) unstable-swh; urgency=medium

  * v0.0.25
  * Limit results in swh_revision_list*
  * Create the package to align the current db production version on
    https://archive.softwareheritage.org/

 -- Antoine R. Dumont (@ardumont) <antoine.romain.dumont@gmail.com>  Fri, 08 Jan 2016 11:33:08 +0100

swh-storage (0.0.24-1~swh1) unstable-swh; urgency=medium

  * Prepare swh.storage release v0.0.24
  * Add a limit argument to revision_log

 -- Nicolas Dandrimont <nicolas@dandrimont.eu>  Wed, 06 Jan 2016 15:12:53 +0100

swh-storage (0.0.23-1~swh1) unstable-swh; urgency=medium

  * v0.0.23
  * Protect against overflow, wrapped in ValueError for client
  * Fix relative path import for remote storage.
  * api to retrieve revision_log is now 'parents' aware

 -- Antoine R. Dumont (@ardumont) <antoine.romain.dumont@gmail.com>  Wed, 06 Jan 2016 11:30:58 +0100

swh-storage (0.0.22-1~swh1) unstable-swh; urgency=medium

  * Release v0.0.22
  * Fix relative import for remote storage

 -- Nicolas Dandrimont <nicolas@dandrimont.eu>  Wed, 16 Dec 2015 16:04:48 +0100

swh-storage (0.0.21-1~swh1) unstable-swh; urgency=medium

  * Prepare release v0.0.21
  * Protect the storage api client from overflows
  * Add a get_storage function mapping to local or remote storage

 -- Nicolas Dandrimont <nicolas@dandrimont.eu>  Wed, 16 Dec 2015 13:34:46 +0100

swh-storage (0.0.20-1~swh1) unstable-swh; urgency=medium

  * v0.0.20
  * allow numeric timestamps with offset
  * Open revision_log api
  * start migration to swh.model

 -- Antoine R. Dumont (@ardumont) <antoine.romain.dumont@gmail.com>  Mon, 07 Dec 2015 15:20:36 +0100

swh-storage (0.0.19-1~swh1) unstable-swh; urgency=medium

  * v0.0.19
  * Improve directory listing with content data
  * Open person_get
  * Open release_get data reading
  * Improve origin_get api
  * Effort to unify api output on dict (for read)
  * Migrate backend to 032

 -- Antoine R. Dumont (@ardumont) <antoine.romain.dumont@gmail.com>  Fri, 27 Nov 2015 13:33:34 +0100

swh-storage (0.0.18-1~swh1) unstable-swh; urgency=medium

  * v0.0.18
  * Improve origin_get to permit retrieval per id
  * Update directory_get implementation (add join from
  * directory_entry_file to content)
  * Open release_get : [sha1] -> [Release]

 -- Antoine R. Dumont (@ardumont) <antoine.romain.dumont@gmail.com>  Thu, 19 Nov 2015 11:18:35 +0100

swh-storage (0.0.17-1~swh1) unstable-swh; urgency=medium

  * Prepare deployment of swh.storage v0.0.17
  * Add some entity related entry points

 -- Nicolas Dandrimont <nicolas@dandrimont.eu>  Tue, 03 Nov 2015 16:40:59 +0100

swh-storage (0.0.16-1~swh1) unstable-swh; urgency=medium

  * v0.0.16
  * Add metadata column in revision (db version 29)
  * cache http connection for remote storage client

 -- Antoine R. Dumont (@ardumont) <antoine.romain.dumont@gmail.com>  Thu, 29 Oct 2015 10:29:00 +0100

swh-storage (0.0.15-1~swh1) unstable-swh; urgency=medium

  * Prepare deployment of swh.storage v0.0.15
  * Allow population of fetch_history
  * Update organizations / projects as entities
  * Use schema v028 for directory addition

 -- Nicolas Dandrimont <nicolas@dandrimont.eu>  Tue, 27 Oct 2015 11:43:39 +0100

swh-storage (0.0.14-1~swh1) unstable-swh; urgency=medium

  * Prepare swh.storage v0.0.14 deployment

 -- Nicolas Dandrimont <nicolas@dandrimont.eu>  Fri, 16 Oct 2015 15:34:08 +0200

swh-storage (0.0.13-1~swh1) unstable-swh; urgency=medium

  * Prepare deploying swh.storage v0.0.13

 -- Nicolas Dandrimont <nicolas@dandrimont.eu>  Fri, 16 Oct 2015 14:51:44 +0200

swh-storage (0.0.12-1~swh1) unstable-swh; urgency=medium

  * Prepare deploying swh.storage v0.0.12

 -- Nicolas Dandrimont <nicolas@dandrimont.eu>  Tue, 13 Oct 2015 12:39:18 +0200

swh-storage (0.0.11-1~swh1) unstable-swh; urgency=medium

  * Preparing deployment of swh.storage v0.0.11

 -- Nicolas Dandrimont <nicolas@dandrimont.eu>  Fri, 09 Oct 2015 17:44:51 +0200

swh-storage (0.0.10-1~swh1) unstable-swh; urgency=medium

  * Prepare deployment of swh.storage v0.0.10

 -- Nicolas Dandrimont <nicolas@dandrimont.eu>  Tue, 06 Oct 2015 17:37:00 +0200

swh-storage (0.0.9-1~swh1) unstable-swh; urgency=medium

  * Prepare deployment of swh.storage v0.0.9

 -- Nicolas Dandrimont <nicolas@dandrimont.eu>  Thu, 01 Oct 2015 19:03:00 +0200

swh-storage (0.0.8-1~swh1) unstable-swh; urgency=medium

  * Prepare deployment of swh.storage v0.0.8

 -- Nicolas Dandrimont <nicolas@dandrimont.eu>  Thu, 01 Oct 2015 11:32:46 +0200

swh-storage (0.0.7-1~swh1) unstable-swh; urgency=medium

  * Prepare deployment of swh.storage v0.0.7

 -- Nicolas Dandrimont <nicolas@dandrimont.eu>  Tue, 29 Sep 2015 16:52:54 +0200

swh-storage (0.0.6-1~swh1) unstable-swh; urgency=medium

  * Prepare deployment of swh.storage v0.0.6

 -- Nicolas Dandrimont <nicolas@dandrimont.eu>  Tue, 29 Sep 2015 16:43:24 +0200

swh-storage (0.0.5-1~swh1) unstable-swh; urgency=medium

  * Prepare deploying swh.storage v0.0.5

 -- Nicolas Dandrimont <nicolas@dandrimont.eu>  Tue, 29 Sep 2015 16:27:00 +0200

swh-storage (0.0.1-1~swh1) unstable-swh; urgency=medium

  * Initial release
  * swh.storage.api: Properly escape arbitrary byte sequences in
    arguments

 -- Nicolas Dandrimont <nicolas@dandrimont.eu>  Tue, 22 Sep 2015 17:02:34 +0200<|MERGE_RESOLUTION|>--- conflicted
+++ resolved
@@ -1,10 +1,3 @@
-<<<<<<< HEAD
-swh-storage (0.0.68-1~swh1~bpo9+1) stretch-swh; urgency=medium
-
-  * Rebuild for stretch-backports.
-
- -- Antoine R. Dumont (@ardumont) <antoine.romain.dumont@gmail.com>  Thu, 13 Oct 2016 15:30:20 +0200
-=======
 swh-storage (0.0.69-1~swh1) unstable-swh; urgency=medium
 
   * v0.0.69
@@ -12,7 +5,6 @@
   * storage: allow adding several origins at once
 
  -- Antoine R. Dumont (@ardumont) <antoine.romain.dumont@gmail.com>  Thu, 20 Oct 2016 16:07:07 +0200
->>>>>>> f4feb137
 
 swh-storage (0.0.68-1~swh1) unstable-swh; urgency=medium
 
