<<<<<<< HEAD
swh-storage (0.0.90-1~swh1~bpo9+1) stretch-swh; urgency=medium

  * Rebuild for stretch-backports.

 -- Nicolas Dandrimont <nicolas@dandrimont.eu>  Wed, 11 Oct 2017 18:53:22 +0200
=======
swh-storage (0.0.91-1~swh1) unstable-swh; urgency=medium

  * Release swh.storage version 0.0.91
  * Update packaging runes

 -- Nicolas Dandrimont <nicolas@dandrimont.eu>  Thu, 12 Oct 2017 18:41:46 +0200
>>>>>>> a8086cad

swh-storage (0.0.90-1~swh1) unstable-swh; urgency=medium

  * Release swh.storage v0.0.90
  * Remove leaky dependency on python3-kafka

 -- Nicolas Dandrimont <nicolas@dandrimont.eu>  Wed, 11 Oct 2017 18:53:22 +0200

swh-storage (0.0.89-1~swh1) unstable-swh; urgency=medium

  * Release swh.storage v0.0.89
  * Add new package for ancillary schemata
  * Add new metadata-related entry points
  * Update for new swh.model

 -- Nicolas Dandrimont <nicolas@dandrimont.eu>  Wed, 11 Oct 2017 17:39:29 +0200

swh-storage (0.0.88-1~swh1) unstable-swh; urgency=medium

  * Release swh.storage v0.0.88
  * Move the archiver to its own module
  * Prepare building for stretch

 -- Nicolas Dandrimont <nicolas@dandrimont.eu>  Fri, 30 Jun 2017 14:52:12 +0200

swh-storage (0.0.87-1~swh1) unstable-swh; urgency=medium

  * Release swh.storage v0.0.87
  * update tasks to new swh.scheduler api

 -- Nicolas Dandrimont <nicolas@dandrimont.eu>  Mon, 12 Jun 2017 17:54:11 +0200

swh-storage (0.0.86-1~swh1) unstable-swh; urgency=medium

  * Release swh.storage v0.0.86
  * archiver updates

 -- Nicolas Dandrimont <nicolas@dandrimont.eu>  Tue, 06 Jun 2017 18:43:43 +0200

swh-storage (0.0.85-1~swh1) unstable-swh; urgency=medium

  * v0.0.85
  * Improve license endpoint's unknown license policy

 -- Antoine R. Dumont (@ardumont) <antoine.romain.dumont@gmail.com>  Tue, 06 Jun 2017 17:55:40 +0200

swh-storage (0.0.84-1~swh1) unstable-swh; urgency=medium

  * v0.0.84
  * Update indexer endpoints to use indexer configuration id
  * Add indexer configuration endpoint

 -- Antoine R. Dumont (@ardumont) <antoine.romain.dumont@gmail.com>  Fri, 02 Jun 2017 16:16:47 +0200

swh-storage (0.0.83-1~swh1) unstable-swh; urgency=medium

  * v0.0.83
  * Add blake2s256 new hash computation on content

 -- Antoine R. Dumont (@ardumont) <antoine.romain.dumont@gmail.com>  Fri, 31 Mar 2017 12:27:09 +0200

swh-storage (0.0.82-1~swh1) unstable-swh; urgency=medium

  * v0.0.82
  * swh.storage.listener: Subscribe to new origin notifications
  * sql/swh-func: improve equality check on the three columns for
    swh_content_missing
  * swh.storage: add length to directory listing primitives
  * refactoring: Migrate from swh.core.hashutil to swh.model.hashutil
  * swh.storage.archiver.updater: Create a content updater journal
    client
  * vault: add a git fast-import cooker
  * vault: generic cache to allow multiple cooker types and formats

 -- Antoine R. Dumont (@ardumont) <antoine.romain.dumont@gmail.com>  Tue, 21 Mar 2017 14:50:16 +0100

swh-storage (0.0.81-1~swh1) unstable-swh; urgency=medium

  * Release swh.storage v0.0.81
  * archiver improvements for mass injection in azure

 -- Nicolas Dandrimont <nicolas@dandrimont.eu>  Thu, 09 Mar 2017 11:15:28 +0100

swh-storage (0.0.80-1~swh1) unstable-swh; urgency=medium

  * Release swh.storage v0.0.80
  * archiver improvements related to the mass injection of contents in
    azure
  * updates to the vault cooker

 -- Nicolas Dandrimont <nicolas@dandrimont.eu>  Tue, 07 Mar 2017 15:12:35 +0100

swh-storage (0.0.79-1~swh1) unstable-swh; urgency=medium

  * Release swh.storage v0.0.79
  * archiver: keep counts of objects in each archive
  * converters: normalize timestamps using swh.model

 -- Nicolas Dandrimont <nicolas@dandrimont.eu>  Tue, 14 Feb 2017 19:37:36 +0100

swh-storage (0.0.78-1~swh1) unstable-swh; urgency=medium

  * v0.0.78
  * Refactoring some common code into swh.core + adaptation api calls in
  * swh.objstorage and swh.storage (storage and vault)

 -- Antoine R. Dumont (@ardumont) <antoine.romain.dumont@gmail.com>  Thu, 26 Jan 2017 15:08:03 +0100

swh-storage (0.0.77-1~swh1) unstable-swh; urgency=medium

  * v0.0.77
  * Paginate results for origin_visits endpoint

 -- Antoine R. Dumont (@ardumont) <antoine.romain.dumont@gmail.com>  Thu, 19 Jan 2017 14:41:49 +0100

swh-storage (0.0.76-1~swh1) unstable-swh; urgency=medium

  * v0.0.76
  * Unify storage and objstorage configuration and instantiation
    functions

 -- Antoine R. Dumont (@ardumont) <antoine.romain.dumont@gmail.com>  Thu, 15 Dec 2016 18:25:58 +0100

swh-storage (0.0.75-1~swh1) unstable-swh; urgency=medium

  * v0.0.75
  * Add information on indexer tools (T610)

 -- Antoine R. Dumont (@ardumont) <antoine.romain.dumont@gmail.com>  Fri, 02 Dec 2016 18:21:36 +0100

swh-storage (0.0.74-1~swh1) unstable-swh; urgency=medium

  * v0.0.74
  * Use strict equality for content ctags' symbols search

 -- Antoine R. Dumont (@ardumont) <antoine.romain.dumont@gmail.com>  Tue, 29 Nov 2016 17:25:29 +0100

swh-storage (0.0.73-1~swh1) unstable-swh; urgency=medium

  * v0.0.73
  * Improve ctags search query for edge cases

 -- Antoine R. Dumont (@ardumont) <antoine.romain.dumont@gmail.com>  Mon, 28 Nov 2016 16:34:55 +0100

swh-storage (0.0.72-1~swh1) unstable-swh; urgency=medium

  * v0.0.72
  * Permit pagination on content_ctags_search api endpoint

 -- Antoine R. Dumont (@ardumont) <antoine.romain.dumont@gmail.com>  Thu, 24 Nov 2016 14:19:29 +0100

swh-storage (0.0.71-1~swh1) unstable-swh; urgency=medium

  * v0.0.71
  * Open full-text search endpoint on ctags

 -- Antoine R. Dumont (@ardumont) <antoine.romain.dumont@gmail.com>  Wed, 23 Nov 2016 17:33:51 +0100

swh-storage (0.0.70-1~swh1) unstable-swh; urgency=medium

  * v0.0.70
  * Add new license endpoints (add/get)
  * Update ctags endpoints to align update conflict policy

 -- Antoine R. Dumont (@ardumont) <antoine.romain.dumont@gmail.com>  Thu, 10 Nov 2016 17:27:49 +0100

swh-storage (0.0.69-1~swh1) unstable-swh; urgency=medium

  * v0.0.69
  * storage: Open ctags entry points (missing, add, get)
  * storage: allow adding several origins at once

 -- Antoine R. Dumont (@ardumont) <antoine.romain.dumont@gmail.com>  Thu, 20 Oct 2016 16:07:07 +0200

swh-storage (0.0.68-1~swh1) unstable-swh; urgency=medium

  * v0.0.68
  * indexer: Open mimetype/language get endpoints
  * indexer: Add the mimetype/language add function with conflict_update
    flag
  * archiver: Extend worker-to-backend to transmit messages to another
  * queue (once done)

 -- Antoine R. Dumont (@ardumont) <antoine.romain.dumont@gmail.com>  Thu, 13 Oct 2016 15:30:21 +0200

swh-storage (0.0.67-1~swh1) unstable-swh; urgency=medium

  * v0.0.67
  * Fix provenance storage init function

 -- Antoine R. Dumont (@ardumont) <antoine.romain.dumont@gmail.com>  Wed, 12 Oct 2016 02:24:12 +0200

swh-storage (0.0.66-1~swh1) unstable-swh; urgency=medium

  * v0.0.66
  * Improve provenance configuration format

 -- Antoine R. Dumont (@ardumont) <antoine.romain.dumont@gmail.com>  Wed, 12 Oct 2016 01:39:26 +0200

swh-storage (0.0.65-1~swh1) unstable-swh; urgency=medium

  * v0.0.65
  * Open api entry points for swh.indexer about content mimetype and
  * language
  * Update schema graph to latest version

 -- Antoine R. Dumont (@ardumont) <antoine.romain.dumont@gmail.com>  Sat, 08 Oct 2016 10:00:30 +0200

swh-storage (0.0.64-1~swh1) unstable-swh; urgency=medium

  * v0.0.64
  * Fix: Missing incremented version 5 for archiver.dbversion
  * Retrieve information on a content cached
  * sql/swh-func: content cache populates lines in deterministic order

 -- Antoine R. Dumont (@ardumont) <antoine.romain.dumont@gmail.com>  Thu, 29 Sep 2016 21:50:59 +0200

swh-storage (0.0.63-1~swh1) unstable-swh; urgency=medium

  * v0.0.63
  * Make the 'worker to backend' destination agnostic (message
    parameter)
  * Improve 'unknown sha1' policy (archiver db can lag behind swh db)
  * Improve 'force copy' policy

 -- Antoine R. Dumont (@ardumont) <antoine.romain.dumont@gmail.com>  Fri, 23 Sep 2016 12:29:50 +0200

swh-storage (0.0.62-1~swh1) unstable-swh; urgency=medium

  * Release swh.storage v0.0.62
  * Updates to the provenance cache to reduce churn on the main tables

 -- Nicolas Dandrimont <nicolas@dandrimont.eu>  Thu, 22 Sep 2016 18:54:52 +0200

swh-storage (0.0.61-1~swh1) unstable-swh; urgency=medium

  * v0.0.61
  * Handle copies of unregistered sha1 in archiver db
  * Fix copy to only the targeted destination
  * Update to latest python3-swh.core dependency

 -- Antoine R. Dumont (@ardumont) <antoine.romain.dumont@gmail.com>  Thu, 22 Sep 2016 13:44:05 +0200

swh-storage (0.0.60-1~swh1) unstable-swh; urgency=medium

  * v0.0.60
  * Update archiver dependencies

 -- Antoine R. Dumont (@ardumont) <antoine.romain.dumont@gmail.com>  Tue, 20 Sep 2016 16:46:48 +0200

swh-storage (0.0.59-1~swh1) unstable-swh; urgency=medium

  * v0.0.59
  * Unify configuration property between director/worker
  * Deal with potential missing contents in the archiver db
  * Improve get_contents_error implementation
  * Remove dead code in swh.storage.db about archiver

 -- Antoine R. Dumont (@ardumont) <antoine.romain.dumont@gmail.com>  Sat, 17 Sep 2016 12:50:14 +0200

swh-storage (0.0.58-1~swh1) unstable-swh; urgency=medium

  * v0.0.58
  * ArchiverDirectorToBackend reads sha1 from stdin and sends chunks of
    sha1
  * for archival.

 -- Antoine R. Dumont (@ardumont) <antoine.romain.dumont@gmail.com>  Fri, 16 Sep 2016 22:17:14 +0200

swh-storage (0.0.57-1~swh1) unstable-swh; urgency=medium

  * v0.0.57
  * Update swh.storage.archiver

 -- Antoine R. Dumont (@ardumont) <antoine.romain.dumont@gmail.com>  Thu, 15 Sep 2016 16:30:11 +0200

swh-storage (0.0.56-1~swh1) unstable-swh; urgency=medium

  * v0.0.56
  * Vault: Add vault implementation (directory cooker & cache
  * implementation + its api)
  * Archiver: Add another archiver implementation (direct to backend)

 -- Antoine R. Dumont (@ardumont) <antoine.romain.dumont@gmail.com>  Thu, 15 Sep 2016 10:56:35 +0200

swh-storage (0.0.55-1~swh1) unstable-swh; urgency=medium

  * v0.0.55
  * Fix origin_visit endpoint

 -- Antoine R. Dumont (@ardumont) <antoine.romain.dumont@gmail.com>  Thu, 08 Sep 2016 15:21:28 +0200

swh-storage (0.0.54-1~swh1) unstable-swh; urgency=medium

  * v0.0.54
  * Open origin_visit_get_by entry point

 -- Antoine R. Dumont (@ardumont) <antoine.romain.dumont@gmail.com>  Mon, 05 Sep 2016 12:36:34 +0200

swh-storage (0.0.53-1~swh1) unstable-swh; urgency=medium

  * v0.0.53
  * Add cache about content provenance
  * debian: fix python3-swh.storage.archiver runtime dependency
  * debian: create new package python3-swh.storage.provenance

 -- Antoine R. Dumont (@ardumont) <antoine.romain.dumont@gmail.com>  Fri, 02 Sep 2016 11:14:09 +0200

swh-storage (0.0.52-1~swh1) unstable-swh; urgency=medium

  * v0.0.52
  * Package python3-swh.storage.archiver

 -- Antoine R. Dumont (@ardumont) <antoine.romain.dumont@gmail.com>  Thu, 25 Aug 2016 14:55:23 +0200

swh-storage (0.0.51-1~swh1) unstable-swh; urgency=medium

  * Release swh.storage v0.0.51
  * Add new metadata column to origin_visit
  * Update swh-add-directory script for updated API

 -- Nicolas Dandrimont <nicolas@dandrimont.eu>  Wed, 24 Aug 2016 14:36:03 +0200

swh-storage (0.0.50-1~swh1) unstable-swh; urgency=medium

  * v0.0.50
  * Add a function to pull (only) metadata for a list of contents
  * Update occurrence_add api entry point to properly deal with
    origin_visit
  * Add origin_visit api entry points to create/update origin_visit

 -- Antoine R. Dumont (@ardumont) <antoine.romain.dumont@gmail.com>  Tue, 23 Aug 2016 16:29:26 +0200

swh-storage (0.0.49-1~swh1) unstable-swh; urgency=medium

  * Release swh.storage v0.0.49
  * Proper dependency on python3-kafka

 -- Nicolas Dandrimont <nicolas@dandrimont.eu>  Fri, 19 Aug 2016 13:45:52 +0200

swh-storage (0.0.48-1~swh1) unstable-swh; urgency=medium

  * Release swh.storage v0.0.48
  * Updates to the archiver
  * Notification support for new object creations

 -- Nicolas Dandrimont <nicolas@dandrimont.eu>  Fri, 19 Aug 2016 12:13:50 +0200

swh-storage (0.0.47-1~swh1) unstable-swh; urgency=medium

  * Release swh.storage v0.0.47
  * Update storage archiver to new schemaless schema

 -- Nicolas Dandrimont <nicolas@dandrimont.eu>  Fri, 22 Jul 2016 16:59:19 +0200

swh-storage (0.0.46-1~swh1) unstable-swh; urgency=medium

  * v0.0.46
  * Update archiver bootstrap

 -- Antoine R. Dumont (@ardumont) <antoine.romain.dumont@gmail.com>  Wed, 20 Jul 2016 19:04:42 +0200

swh-storage (0.0.45-1~swh1) unstable-swh; urgency=medium

  * v0.0.45
  * Separate swh.storage.archiver's db from swh.storage.storage

 -- Antoine R. Dumont (@ardumont) <antoine.romain.dumont@gmail.com>  Tue, 19 Jul 2016 15:05:36 +0200

swh-storage (0.0.44-1~swh1) unstable-swh; urgency=medium

  * v0.0.44
  * Open listing visits per origin api

 -- Quentin Campos <qcampos@etud.u-pem.fr>  Fri, 08 Jul 2016 11:27:10 +0200

swh-storage (0.0.43-1~swh1) unstable-swh; urgency=medium

  * v0.0.43
  * Extract objstorage to its own package swh.objstorage

 -- Quentin Campos <qcampos@etud.u-pem.fr>  Mon, 27 Jun 2016 14:57:12 +0200

swh-storage (0.0.42-1~swh1) unstable-swh; urgency=medium

  * Add an object storage multiplexer to allow transition between
    multiple versions of objet storages.

 -- Quentin Campos <qcampos@etud.u-pem.fr>  Tue, 21 Jun 2016 15:03:52 +0200

swh-storage (0.0.41-1~swh1) unstable-swh; urgency=medium

  * Refactoring of the object storage in order to allow multiple
    versions of it, as well as a multiplexer for version transition.

 -- Quentin Campos <qcampos@etud.u-pem.fr>  Thu, 16 Jun 2016 15:54:16 +0200

swh-storage (0.0.40-1~swh1) unstable-swh; urgency=medium

  * Release swh.storage v0.0.40:
  * Refactor objstorage to allow for different implementations
  * Updates to the checker functionality
  * Bump swh.core dependency to v0.0.20

 -- Nicolas Dandrimont <nicolas@dandrimont.eu>  Tue, 14 Jun 2016 17:25:42 +0200

swh-storage (0.0.39-1~swh1) unstable-swh; urgency=medium

  * v0.0.39
  * Add run_from_webserver function for objstorage api server
  * Add unique identifier message on default api server route endpoints

 -- Antoine R. Dumont (@ardumont) <antoine.romain.dumont@gmail.com>  Fri, 20 May 2016 15:27:34 +0200

swh-storage (0.0.38-1~swh1) unstable-swh; urgency=medium

  * v0.0.38
  * Add an http api for object storage
  * Implement an archiver to perform backup copies

 -- Quentin Campos <qcampos@etud.u-pem.fr>  Fri, 20 May 2016 14:40:14 +0200

swh-storage (0.0.37-1~swh1) unstable-swh; urgency=medium

  * Release swh.storage v0.0.37
  * Add fullname to person table
  * Add svn as a revision type

 -- Nicolas Dandrimont <nicolas@dandrimont.eu>  Fri, 08 Apr 2016 16:44:24 +0200

swh-storage (0.0.36-1~swh1) unstable-swh; urgency=medium

  * Release swh.storage v0.0.36
  * Add json-schema documentation for the jsonb fields
  * Overhaul entity handling

 -- Nicolas Dandrimont <nicolas@dandrimont.eu>  Wed, 16 Mar 2016 17:27:17 +0100

swh-storage (0.0.35-1~swh1) unstable-swh; urgency=medium

  * Release swh-storage v0.0.35
  * Factor in temporary tables with only an id (db v059)
  * Allow generic object search by sha1_git (db v060)

 -- Nicolas Dandrimont <nicolas@dandrimont.eu>  Thu, 25 Feb 2016 16:21:01 +0100

swh-storage (0.0.34-1~swh1) unstable-swh; urgency=medium

  * Release swh.storage version 0.0.34
  * occurrence improvements
  * commit metadata improvements

 -- Nicolas Dandrimont <nicolas@dandrimont.eu>  Fri, 19 Feb 2016 18:20:07 +0100

swh-storage (0.0.33-1~swh1) unstable-swh; urgency=medium

  * Bump swh.storage to version 0.0.33

 -- Nicolas Dandrimont <nicolas@dandrimont.eu>  Fri, 05 Feb 2016 11:17:00 +0100

swh-storage (0.0.32-1~swh1) unstable-swh; urgency=medium

  * v0.0.32
  * Let the person's id flow
  * sql/upgrades/051: 050->051 schema change
  * sql/upgrades/050: 049->050 schema change - Clean up obsolete
    functions
  * sql/upgrades/049: Final take for 048->049 schema change.
  * sql: Use a new schema for occurrences

 -- Antoine R. Dumont (@ardumont) <antoine.romain.dumont@gmail.com>  Fri, 29 Jan 2016 17:44:27 +0100

swh-storage (0.0.31-1~swh1) unstable-swh; urgency=medium

  * v0.0.31
  * Deal with occurrence_history.branch, occurrence.branch, release.name
    as bytes

 -- Antoine R. Dumont (@ardumont) <antoine.romain.dumont@gmail.com>  Wed, 27 Jan 2016 15:45:53 +0100

swh-storage (0.0.30-1~swh1) unstable-swh; urgency=medium

  * Prepare swh.storage v0.0.30 release
  * type-agnostic occurrences and revisions

 -- Nicolas Dandrimont <nicolas@dandrimont.eu>  Tue, 26 Jan 2016 07:36:43 +0100

swh-storage (0.0.29-1~swh1) unstable-swh; urgency=medium

  * v0.0.29
  * New:
  * Upgrade sql schema to 041→043
  * Deal with communication downtime between clients and storage
  * Open occurrence_get(origin_id) to retrieve latest occurrences per
    origin
  * Open release_get_by to retrieve a release by origin
  * Open directory_get to retrieve information on directory by id
  * Open entity_get to retrieve information on entity + hierarchy from
    its uuid
  * Open directory_get that retrieve information on directory per id
  * Update:
  * directory_get/directory_ls: Rename to directory_ls
  * revision_log: update to retrieve logs from multiple root revisions
  * revision_get_by: branch name filtering is now optional

 -- Antoine R. Dumont (@ardumont) <antoine.romain.dumont@gmail.com>  Wed, 20 Jan 2016 16:15:50 +0100

swh-storage (0.0.28-1~swh1) unstable-swh; urgency=medium

  * v0.0.28
  * Open entity_get api

 -- Antoine R. Dumont (@ardumont) <antoine.romain.dumont@gmail.com>  Fri, 15 Jan 2016 16:37:27 +0100

swh-storage (0.0.27-1~swh1) unstable-swh; urgency=medium

  * v0.0.27
  * Open directory_entry_get_by_path api
  * Improve get_revision_by api performance
  * sql/swh-schema: add index on origin(type, url) --> improve origin
    lookup api
  * Bump to 039 db version

 -- Antoine R. Dumont (@ardumont) <antoine.romain.dumont@gmail.com>  Fri, 15 Jan 2016 12:42:47 +0100

swh-storage (0.0.26-1~swh1) unstable-swh; urgency=medium

  * v0.0.26
  * Open revision_get_by to retrieve a revision by occurrence criterion
    filtering
  * sql/upgrades/036: add 035→036 upgrade script

 -- Antoine R. Dumont (@ardumont) <antoine.romain.dumont@gmail.com>  Wed, 13 Jan 2016 12:46:44 +0100

swh-storage (0.0.25-1~swh1) unstable-swh; urgency=medium

  * v0.0.25
  * Limit results in swh_revision_list*
  * Create the package to align the current db production version on
    https://archive.softwareheritage.org/

 -- Antoine R. Dumont (@ardumont) <antoine.romain.dumont@gmail.com>  Fri, 08 Jan 2016 11:33:08 +0100

swh-storage (0.0.24-1~swh1) unstable-swh; urgency=medium

  * Prepare swh.storage release v0.0.24
  * Add a limit argument to revision_log

 -- Nicolas Dandrimont <nicolas@dandrimont.eu>  Wed, 06 Jan 2016 15:12:53 +0100

swh-storage (0.0.23-1~swh1) unstable-swh; urgency=medium

  * v0.0.23
  * Protect against overflow, wrapped in ValueError for client
  * Fix relative path import for remote storage.
  * api to retrieve revision_log is now 'parents' aware

 -- Antoine R. Dumont (@ardumont) <antoine.romain.dumont@gmail.com>  Wed, 06 Jan 2016 11:30:58 +0100

swh-storage (0.0.22-1~swh1) unstable-swh; urgency=medium

  * Release v0.0.22
  * Fix relative import for remote storage

 -- Nicolas Dandrimont <nicolas@dandrimont.eu>  Wed, 16 Dec 2015 16:04:48 +0100

swh-storage (0.0.21-1~swh1) unstable-swh; urgency=medium

  * Prepare release v0.0.21
  * Protect the storage api client from overflows
  * Add a get_storage function mapping to local or remote storage

 -- Nicolas Dandrimont <nicolas@dandrimont.eu>  Wed, 16 Dec 2015 13:34:46 +0100

swh-storage (0.0.20-1~swh1) unstable-swh; urgency=medium

  * v0.0.20
  * allow numeric timestamps with offset
  * Open revision_log api
  * start migration to swh.model

 -- Antoine R. Dumont (@ardumont) <antoine.romain.dumont@gmail.com>  Mon, 07 Dec 2015 15:20:36 +0100

swh-storage (0.0.19-1~swh1) unstable-swh; urgency=medium

  * v0.0.19
  * Improve directory listing with content data
  * Open person_get
  * Open release_get data reading
  * Improve origin_get api
  * Effort to unify api output on dict (for read)
  * Migrate backend to 032

 -- Antoine R. Dumont (@ardumont) <antoine.romain.dumont@gmail.com>  Fri, 27 Nov 2015 13:33:34 +0100

swh-storage (0.0.18-1~swh1) unstable-swh; urgency=medium

  * v0.0.18
  * Improve origin_get to permit retrieval per id
  * Update directory_get implementation (add join from
  * directory_entry_file to content)
  * Open release_get : [sha1] -> [Release]

 -- Antoine R. Dumont (@ardumont) <antoine.romain.dumont@gmail.com>  Thu, 19 Nov 2015 11:18:35 +0100

swh-storage (0.0.17-1~swh1) unstable-swh; urgency=medium

  * Prepare deployment of swh.storage v0.0.17
  * Add some entity related entry points

 -- Nicolas Dandrimont <nicolas@dandrimont.eu>  Tue, 03 Nov 2015 16:40:59 +0100

swh-storage (0.0.16-1~swh1) unstable-swh; urgency=medium

  * v0.0.16
  * Add metadata column in revision (db version 29)
  * cache http connection for remote storage client

 -- Antoine R. Dumont (@ardumont) <antoine.romain.dumont@gmail.com>  Thu, 29 Oct 2015 10:29:00 +0100

swh-storage (0.0.15-1~swh1) unstable-swh; urgency=medium

  * Prepare deployment of swh.storage v0.0.15
  * Allow population of fetch_history
  * Update organizations / projects as entities
  * Use schema v028 for directory addition

 -- Nicolas Dandrimont <nicolas@dandrimont.eu>  Tue, 27 Oct 2015 11:43:39 +0100

swh-storage (0.0.14-1~swh1) unstable-swh; urgency=medium

  * Prepare swh.storage v0.0.14 deployment

 -- Nicolas Dandrimont <nicolas@dandrimont.eu>  Fri, 16 Oct 2015 15:34:08 +0200

swh-storage (0.0.13-1~swh1) unstable-swh; urgency=medium

  * Prepare deploying swh.storage v0.0.13

 -- Nicolas Dandrimont <nicolas@dandrimont.eu>  Fri, 16 Oct 2015 14:51:44 +0200

swh-storage (0.0.12-1~swh1) unstable-swh; urgency=medium

  * Prepare deploying swh.storage v0.0.12

 -- Nicolas Dandrimont <nicolas@dandrimont.eu>  Tue, 13 Oct 2015 12:39:18 +0200

swh-storage (0.0.11-1~swh1) unstable-swh; urgency=medium

  * Preparing deployment of swh.storage v0.0.11

 -- Nicolas Dandrimont <nicolas@dandrimont.eu>  Fri, 09 Oct 2015 17:44:51 +0200

swh-storage (0.0.10-1~swh1) unstable-swh; urgency=medium

  * Prepare deployment of swh.storage v0.0.10

 -- Nicolas Dandrimont <nicolas@dandrimont.eu>  Tue, 06 Oct 2015 17:37:00 +0200

swh-storage (0.0.9-1~swh1) unstable-swh; urgency=medium

  * Prepare deployment of swh.storage v0.0.9

 -- Nicolas Dandrimont <nicolas@dandrimont.eu>  Thu, 01 Oct 2015 19:03:00 +0200

swh-storage (0.0.8-1~swh1) unstable-swh; urgency=medium

  * Prepare deployment of swh.storage v0.0.8

 -- Nicolas Dandrimont <nicolas@dandrimont.eu>  Thu, 01 Oct 2015 11:32:46 +0200

swh-storage (0.0.7-1~swh1) unstable-swh; urgency=medium

  * Prepare deployment of swh.storage v0.0.7

 -- Nicolas Dandrimont <nicolas@dandrimont.eu>  Tue, 29 Sep 2015 16:52:54 +0200

swh-storage (0.0.6-1~swh1) unstable-swh; urgency=medium

  * Prepare deployment of swh.storage v0.0.6

 -- Nicolas Dandrimont <nicolas@dandrimont.eu>  Tue, 29 Sep 2015 16:43:24 +0200

swh-storage (0.0.5-1~swh1) unstable-swh; urgency=medium

  * Prepare deploying swh.storage v0.0.5

 -- Nicolas Dandrimont <nicolas@dandrimont.eu>  Tue, 29 Sep 2015 16:27:00 +0200

swh-storage (0.0.1-1~swh1) unstable-swh; urgency=medium

  * Initial release
  * swh.storage.api: Properly escape arbitrary byte sequences in
    arguments

 -- Nicolas Dandrimont <nicolas@dandrimont.eu>  Tue, 22 Sep 2015 17:02:34 +0200<|MERGE_RESOLUTION|>--- conflicted
+++ resolved
@@ -1,17 +1,9 @@
-<<<<<<< HEAD
-swh-storage (0.0.90-1~swh1~bpo9+1) stretch-swh; urgency=medium
-
-  * Rebuild for stretch-backports.
-
- -- Nicolas Dandrimont <nicolas@dandrimont.eu>  Wed, 11 Oct 2017 18:53:22 +0200
-=======
 swh-storage (0.0.91-1~swh1) unstable-swh; urgency=medium
 
   * Release swh.storage version 0.0.91
   * Update packaging runes
 
  -- Nicolas Dandrimont <nicolas@dandrimont.eu>  Thu, 12 Oct 2017 18:41:46 +0200
->>>>>>> a8086cad
 
 swh-storage (0.0.90-1~swh1) unstable-swh; urgency=medium
 
