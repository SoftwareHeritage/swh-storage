<<<<<<< HEAD
swh-storage (0.0.48-1~swh1~bpo9+1) stretch-swh; urgency=medium

  * Rebuild for stretch-backports.

 -- Nicolas Dandrimont <nicolas@dandrimont.eu>  Fri, 19 Aug 2016 12:13:50 +0200
=======
swh-storage (0.0.49-1~swh1) unstable-swh; urgency=medium

  * Release swh.storage v0.0.49
  * Proper dependency on python3-kafka

 -- Nicolas Dandrimont <nicolas@dandrimont.eu>  Fri, 19 Aug 2016 13:45:52 +0200
>>>>>>> 1d1dba21

swh-storage (0.0.48-1~swh1) unstable-swh; urgency=medium

  * Release swh.storage v0.0.48
  * Updates to the archiver
  * Notification support for new object creations

 -- Nicolas Dandrimont <nicolas@dandrimont.eu>  Fri, 19 Aug 2016 12:13:50 +0200

swh-storage (0.0.47-1~swh1) unstable-swh; urgency=medium

  * Release swh.storage v0.0.47
  * Update storage archiver to new schemaless schema

 -- Nicolas Dandrimont <nicolas@dandrimont.eu>  Fri, 22 Jul 2016 16:59:19 +0200

swh-storage (0.0.46-1~swh1) unstable-swh; urgency=medium

  * v0.0.46
  * Update archiver bootstrap

 -- Antoine R. Dumont (@ardumont) <antoine.romain.dumont@gmail.com>  Wed, 20 Jul 2016 19:04:42 +0200

swh-storage (0.0.45-1~swh1) unstable-swh; urgency=medium

  * v0.0.45
  * Separate swh.storage.archiver's db from swh.storage.storage

 -- Antoine R. Dumont (@ardumont) <antoine.romain.dumont@gmail.com>  Tue, 19 Jul 2016 15:05:36 +0200

swh-storage (0.0.44-1~swh1) unstable-swh; urgency=medium

  * v0.0.44
  * Open listing visits per origin api

 -- Quentin Campos <qcampos@etud.u-pem.fr>  Fri, 08 Jul 2016 11:27:10 +0200

swh-storage (0.0.43-1~swh1) unstable-swh; urgency=medium

  * v0.0.43
  * Extract objstorage to its own package swh.objstorage

 -- Quentin Campos <qcampos@etud.u-pem.fr>  Mon, 27 Jun 2016 14:57:12 +0200

swh-storage (0.0.42-1~swh1) unstable-swh; urgency=medium

  * Add an object storage multiplexer to allow transition between
    multiple versions of objet storages.

 -- Quentin Campos <qcampos@etud.u-pem.fr>  Tue, 21 Jun 2016 15:03:52 +0200

swh-storage (0.0.41-1~swh1) unstable-swh; urgency=medium

  * Refactoring of the object storage in order to allow multiple
    versions of it, as well as a multiplexer for version transition.

 -- Quentin Campos <qcampos@etud.u-pem.fr>  Thu, 16 Jun 2016 15:54:16 +0200

swh-storage (0.0.40-1~swh1) unstable-swh; urgency=medium

  * Release swh.storage v0.0.40:
  * Refactor objstorage to allow for different implementations
  * Updates to the checker functionality
  * Bump swh.core dependency to v0.0.20

 -- Nicolas Dandrimont <nicolas@dandrimont.eu>  Tue, 14 Jun 2016 17:25:42 +0200

swh-storage (0.0.39-1~swh1) unstable-swh; urgency=medium

  * v0.0.39
  * Add run_from_webserver function for objstorage api server
  * Add unique identifier message on default api server route endpoints

 -- Antoine R. Dumont (@ardumont) <antoine.romain.dumont@gmail.com>  Fri, 20 May 2016 15:27:34 +0200

swh-storage (0.0.38-1~swh1) unstable-swh; urgency=medium

  * v0.0.38
  * Add an http api for object storage
  * Implement an archiver to perform backup copies

 -- Quentin Campos <qcampos@etud.u-pem.fr>  Fri, 20 May 2016 14:40:14 +0200

swh-storage (0.0.37-1~swh1) unstable-swh; urgency=medium

  * Release swh.storage v0.0.37
  * Add fullname to person table
  * Add svn as a revision type

 -- Nicolas Dandrimont <nicolas@dandrimont.eu>  Fri, 08 Apr 2016 16:44:24 +0200

swh-storage (0.0.36-1~swh1) unstable-swh; urgency=medium

  * Release swh.storage v0.0.36
  * Add json-schema documentation for the jsonb fields
  * Overhaul entity handling

 -- Nicolas Dandrimont <nicolas@dandrimont.eu>  Wed, 16 Mar 2016 17:27:17 +0100

swh-storage (0.0.35-1~swh1) unstable-swh; urgency=medium

  * Release swh-storage v0.0.35
  * Factor in temporary tables with only an id (db v059)
  * Allow generic object search by sha1_git (db v060)

 -- Nicolas Dandrimont <nicolas@dandrimont.eu>  Thu, 25 Feb 2016 16:21:01 +0100

swh-storage (0.0.34-1~swh1) unstable-swh; urgency=medium

  * Release swh.storage version 0.0.34
  * occurrence improvements
  * commit metadata improvements

 -- Nicolas Dandrimont <nicolas@dandrimont.eu>  Fri, 19 Feb 2016 18:20:07 +0100

swh-storage (0.0.33-1~swh1) unstable-swh; urgency=medium

  * Bump swh.storage to version 0.0.33

 -- Nicolas Dandrimont <nicolas@dandrimont.eu>  Fri, 05 Feb 2016 11:17:00 +0100

swh-storage (0.0.32-1~swh1) unstable-swh; urgency=medium

  * v0.0.32
  * Let the person's id flow
  * sql/upgrades/051: 050->051 schema change
  * sql/upgrades/050: 049->050 schema change - Clean up obsolete
    functions
  * sql/upgrades/049: Final take for 048->049 schema change.
  * sql: Use a new schema for occurrences

 -- Antoine R. Dumont (@ardumont) <antoine.romain.dumont@gmail.com>  Fri, 29 Jan 2016 17:44:27 +0100

swh-storage (0.0.31-1~swh1) unstable-swh; urgency=medium

  * v0.0.31
  * Deal with occurrence_history.branch, occurrence.branch, release.name
    as bytes

 -- Antoine R. Dumont (@ardumont) <antoine.romain.dumont@gmail.com>  Wed, 27 Jan 2016 15:45:53 +0100

swh-storage (0.0.30-1~swh1) unstable-swh; urgency=medium

  * Prepare swh.storage v0.0.30 release
  * type-agnostic occurrences and revisions

 -- Nicolas Dandrimont <nicolas@dandrimont.eu>  Tue, 26 Jan 2016 07:36:43 +0100

swh-storage (0.0.29-1~swh1) unstable-swh; urgency=medium

  * v0.0.29
  * New:
  * Upgrade sql schema to 041→043
  * Deal with communication downtime between clients and storage
  * Open occurrence_get(origin_id) to retrieve latest occurrences per
    origin
  * Open release_get_by to retrieve a release by origin
  * Open directory_get to retrieve information on directory by id
  * Open entity_get to retrieve information on entity + hierarchy from
    its uuid
  * Open directory_get that retrieve information on directory per id
  * Update:
  * directory_get/directory_ls: Rename to directory_ls
  * revision_log: update to retrieve logs from multiple root revisions
  * revision_get_by: branch name filtering is now optional

 -- Antoine R. Dumont (@ardumont) <antoine.romain.dumont@gmail.com>  Wed, 20 Jan 2016 16:15:50 +0100

swh-storage (0.0.28-1~swh1) unstable-swh; urgency=medium

  * v0.0.28
  * Open entity_get api

 -- Antoine R. Dumont (@ardumont) <antoine.romain.dumont@gmail.com>  Fri, 15 Jan 2016 16:37:27 +0100

swh-storage (0.0.27-1~swh1) unstable-swh; urgency=medium

  * v0.0.27
  * Open directory_entry_get_by_path api
  * Improve get_revision_by api performance
  * sql/swh-schema: add index on origin(type, url) --> improve origin
    lookup api
  * Bump to 039 db version

 -- Antoine R. Dumont (@ardumont) <antoine.romain.dumont@gmail.com>  Fri, 15 Jan 2016 12:42:47 +0100

swh-storage (0.0.26-1~swh1) unstable-swh; urgency=medium

  * v0.0.26
  * Open revision_get_by to retrieve a revision by occurrence criterion
    filtering
  * sql/upgrades/036: add 035→036 upgrade script

 -- Antoine R. Dumont (@ardumont) <antoine.romain.dumont@gmail.com>  Wed, 13 Jan 2016 12:46:44 +0100

swh-storage (0.0.25-1~swh1) unstable-swh; urgency=medium

  * v0.0.25
  * Limit results in swh_revision_list*
  * Create the package to align the current db production version on
    https://archive.softwareheritage.org/

 -- Antoine R. Dumont (@ardumont) <antoine.romain.dumont@gmail.com>  Fri, 08 Jan 2016 11:33:08 +0100

swh-storage (0.0.24-1~swh1) unstable-swh; urgency=medium

  * Prepare swh.storage release v0.0.24
  * Add a limit argument to revision_log

 -- Nicolas Dandrimont <nicolas@dandrimont.eu>  Wed, 06 Jan 2016 15:12:53 +0100

swh-storage (0.0.23-1~swh1) unstable-swh; urgency=medium

  * v0.0.23
  * Protect against overflow, wrapped in ValueError for client
  * Fix relative path import for remote storage.
  * api to retrieve revision_log is now 'parents' aware

 -- Antoine R. Dumont (@ardumont) <antoine.romain.dumont@gmail.com>  Wed, 06 Jan 2016 11:30:58 +0100

swh-storage (0.0.22-1~swh1) unstable-swh; urgency=medium

  * Release v0.0.22
  * Fix relative import for remote storage

 -- Nicolas Dandrimont <nicolas@dandrimont.eu>  Wed, 16 Dec 2015 16:04:48 +0100

swh-storage (0.0.21-1~swh1) unstable-swh; urgency=medium

  * Prepare release v0.0.21
  * Protect the storage api client from overflows
  * Add a get_storage function mapping to local or remote storage

 -- Nicolas Dandrimont <nicolas@dandrimont.eu>  Wed, 16 Dec 2015 13:34:46 +0100

swh-storage (0.0.20-1~swh1) unstable-swh; urgency=medium

  * v0.0.20
  * allow numeric timestamps with offset
  * Open revision_log api
  * start migration to swh.model

 -- Antoine R. Dumont (@ardumont) <antoine.romain.dumont@gmail.com>  Mon, 07 Dec 2015 15:20:36 +0100

swh-storage (0.0.19-1~swh1) unstable-swh; urgency=medium

  * v0.0.19
  * Improve directory listing with content data
  * Open person_get
  * Open release_get data reading
  * Improve origin_get api
  * Effort to unify api output on dict (for read)
  * Migrate backend to 032

 -- Antoine R. Dumont (@ardumont) <antoine.romain.dumont@gmail.com>  Fri, 27 Nov 2015 13:33:34 +0100

swh-storage (0.0.18-1~swh1) unstable-swh; urgency=medium

  * v0.0.18
  * Improve origin_get to permit retrieval per id
  * Update directory_get implementation (add join from
  * directory_entry_file to content)
  * Open release_get : [sha1] -> [Release]

 -- Antoine R. Dumont (@ardumont) <antoine.romain.dumont@gmail.com>  Thu, 19 Nov 2015 11:18:35 +0100

swh-storage (0.0.17-1~swh1) unstable-swh; urgency=medium

  * Prepare deployment of swh.storage v0.0.17
  * Add some entity related entry points

 -- Nicolas Dandrimont <nicolas@dandrimont.eu>  Tue, 03 Nov 2015 16:40:59 +0100

swh-storage (0.0.16-1~swh1) unstable-swh; urgency=medium

  * v0.0.16
  * Add metadata column in revision (db version 29)
  * cache http connection for remote storage client

 -- Antoine R. Dumont (@ardumont) <antoine.romain.dumont@gmail.com>  Thu, 29 Oct 2015 10:29:00 +0100

swh-storage (0.0.15-1~swh1) unstable-swh; urgency=medium

  * Prepare deployment of swh.storage v0.0.15
  * Allow population of fetch_history
  * Update organizations / projects as entities
  * Use schema v028 for directory addition

 -- Nicolas Dandrimont <nicolas@dandrimont.eu>  Tue, 27 Oct 2015 11:43:39 +0100

swh-storage (0.0.14-1~swh1) unstable-swh; urgency=medium

  * Prepare swh.storage v0.0.14 deployment

 -- Nicolas Dandrimont <nicolas@dandrimont.eu>  Fri, 16 Oct 2015 15:34:08 +0200

swh-storage (0.0.13-1~swh1) unstable-swh; urgency=medium

  * Prepare deploying swh.storage v0.0.13

 -- Nicolas Dandrimont <nicolas@dandrimont.eu>  Fri, 16 Oct 2015 14:51:44 +0200

swh-storage (0.0.12-1~swh1) unstable-swh; urgency=medium

  * Prepare deploying swh.storage v0.0.12

 -- Nicolas Dandrimont <nicolas@dandrimont.eu>  Tue, 13 Oct 2015 12:39:18 +0200

swh-storage (0.0.11-1~swh1) unstable-swh; urgency=medium

  * Preparing deployment of swh.storage v0.0.11

 -- Nicolas Dandrimont <nicolas@dandrimont.eu>  Fri, 09 Oct 2015 17:44:51 +0200

swh-storage (0.0.10-1~swh1) unstable-swh; urgency=medium

  * Prepare deployment of swh.storage v0.0.10

 -- Nicolas Dandrimont <nicolas@dandrimont.eu>  Tue, 06 Oct 2015 17:37:00 +0200

swh-storage (0.0.9-1~swh1) unstable-swh; urgency=medium

  * Prepare deployment of swh.storage v0.0.9

 -- Nicolas Dandrimont <nicolas@dandrimont.eu>  Thu, 01 Oct 2015 19:03:00 +0200

swh-storage (0.0.8-1~swh1) unstable-swh; urgency=medium

  * Prepare deployment of swh.storage v0.0.8

 -- Nicolas Dandrimont <nicolas@dandrimont.eu>  Thu, 01 Oct 2015 11:32:46 +0200

swh-storage (0.0.7-1~swh1) unstable-swh; urgency=medium

  * Prepare deployment of swh.storage v0.0.7

 -- Nicolas Dandrimont <nicolas@dandrimont.eu>  Tue, 29 Sep 2015 16:52:54 +0200

swh-storage (0.0.6-1~swh1) unstable-swh; urgency=medium

  * Prepare deployment of swh.storage v0.0.6

 -- Nicolas Dandrimont <nicolas@dandrimont.eu>  Tue, 29 Sep 2015 16:43:24 +0200

swh-storage (0.0.5-1~swh1) unstable-swh; urgency=medium

  * Prepare deploying swh.storage v0.0.5

 -- Nicolas Dandrimont <nicolas@dandrimont.eu>  Tue, 29 Sep 2015 16:27:00 +0200

swh-storage (0.0.1-1~swh1) unstable-swh; urgency=medium

  * Initial release
  * swh.storage.api: Properly escape arbitrary byte sequences in
    arguments

 -- Nicolas Dandrimont <nicolas@dandrimont.eu>  Tue, 22 Sep 2015 17:02:34 +0200<|MERGE_RESOLUTION|>--- conflicted
+++ resolved
@@ -1,17 +1,9 @@
-<<<<<<< HEAD
-swh-storage (0.0.48-1~swh1~bpo9+1) stretch-swh; urgency=medium
-
-  * Rebuild for stretch-backports.
-
- -- Nicolas Dandrimont <nicolas@dandrimont.eu>  Fri, 19 Aug 2016 12:13:50 +0200
-=======
 swh-storage (0.0.49-1~swh1) unstable-swh; urgency=medium
 
   * Release swh.storage v0.0.49
   * Proper dependency on python3-kafka
 
  -- Nicolas Dandrimont <nicolas@dandrimont.eu>  Fri, 19 Aug 2016 13:45:52 +0200
->>>>>>> 1d1dba21
 
 swh-storage (0.0.48-1~swh1) unstable-swh; urgency=medium
 
