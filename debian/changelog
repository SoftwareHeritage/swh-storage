<<<<<<< HEAD
swh-storage (0.0.82-1~swh1~bpo9+1) stretch-swh; urgency=medium

  * Rebuild for stretch-backports.

 -- Antoine R. Dumont (@ardumont) <antoine.romain.dumont@gmail.com>  Tue, 21 Mar 2017 14:50:16 +0100
=======
swh-storage (0.0.83-1~swh1) unstable-swh; urgency=medium

  * v0.0.83
  * Add blake2s256 new hash computation on content

 -- Antoine R. Dumont (@ardumont) <antoine.romain.dumont@gmail.com>  Fri, 31 Mar 2017 12:27:09 +0200
>>>>>>> 07f00fb9

swh-storage (0.0.82-1~swh1) unstable-swh; urgency=medium

  * v0.0.82
  * swh.storage.listener: Subscribe to new origin notifications
  * sql/swh-func: improve equality check on the three columns for
    swh_content_missing
  * swh.storage: add length to directory listing primitives
  * refactoring: Migrate from swh.core.hashutil to swh.model.hashutil
  * swh.storage.archiver.updater: Create a content updater journal
    client
  * vault: add a git fast-import cooker
  * vault: generic cache to allow multiple cooker types and formats

 -- Antoine R. Dumont (@ardumont) <antoine.romain.dumont@gmail.com>  Tue, 21 Mar 2017 14:50:16 +0100

swh-storage (0.0.81-1~swh1) unstable-swh; urgency=medium

  * Release swh.storage v0.0.81
  * archiver improvements for mass injection in azure

 -- Nicolas Dandrimont <nicolas@dandrimont.eu>  Thu, 09 Mar 2017 11:15:28 +0100

swh-storage (0.0.80-1~swh1) unstable-swh; urgency=medium

  * Release swh.storage v0.0.80
  * archiver improvements related to the mass injection of contents in
    azure
  * updates to the vault cooker

 -- Nicolas Dandrimont <nicolas@dandrimont.eu>  Tue, 07 Mar 2017 15:12:35 +0100

swh-storage (0.0.79-1~swh1) unstable-swh; urgency=medium

  * Release swh.storage v0.0.79
  * archiver: keep counts of objects in each archive
  * converters: normalize timestamps using swh.model

 -- Nicolas Dandrimont <nicolas@dandrimont.eu>  Tue, 14 Feb 2017 19:37:36 +0100

swh-storage (0.0.78-1~swh1) unstable-swh; urgency=medium

  * v0.0.78
  * Refactoring some common code into swh.core + adaptation api calls in
  * swh.objstorage and swh.storage (storage and vault)

 -- Antoine R. Dumont (@ardumont) <antoine.romain.dumont@gmail.com>  Thu, 26 Jan 2017 15:08:03 +0100

swh-storage (0.0.77-1~swh1) unstable-swh; urgency=medium

  * v0.0.77
  * Paginate results for origin_visits endpoint

 -- Antoine R. Dumont (@ardumont) <antoine.romain.dumont@gmail.com>  Thu, 19 Jan 2017 14:41:49 +0100

swh-storage (0.0.76-1~swh1) unstable-swh; urgency=medium

  * v0.0.76
  * Unify storage and objstorage configuration and instantiation
    functions

 -- Antoine R. Dumont (@ardumont) <antoine.romain.dumont@gmail.com>  Thu, 15 Dec 2016 18:25:58 +0100

swh-storage (0.0.75-1~swh1) unstable-swh; urgency=medium

  * v0.0.75
  * Add information on indexer tools (T610)

 -- Antoine R. Dumont (@ardumont) <antoine.romain.dumont@gmail.com>  Fri, 02 Dec 2016 18:21:36 +0100

swh-storage (0.0.74-1~swh1) unstable-swh; urgency=medium

  * v0.0.74
  * Use strict equality for content ctags' symbols search

 -- Antoine R. Dumont (@ardumont) <antoine.romain.dumont@gmail.com>  Tue, 29 Nov 2016 17:25:29 +0100

swh-storage (0.0.73-1~swh1) unstable-swh; urgency=medium

  * v0.0.73
  * Improve ctags search query for edge cases

 -- Antoine R. Dumont (@ardumont) <antoine.romain.dumont@gmail.com>  Mon, 28 Nov 2016 16:34:55 +0100

swh-storage (0.0.72-1~swh1) unstable-swh; urgency=medium

  * v0.0.72
  * Permit pagination on content_ctags_search api endpoint

 -- Antoine R. Dumont (@ardumont) <antoine.romain.dumont@gmail.com>  Thu, 24 Nov 2016 14:19:29 +0100

swh-storage (0.0.71-1~swh1) unstable-swh; urgency=medium

  * v0.0.71
  * Open full-text search endpoint on ctags

 -- Antoine R. Dumont (@ardumont) <antoine.romain.dumont@gmail.com>  Wed, 23 Nov 2016 17:33:51 +0100

swh-storage (0.0.70-1~swh1) unstable-swh; urgency=medium

  * v0.0.70
  * Add new license endpoints (add/get)
  * Update ctags endpoints to align update conflict policy

 -- Antoine R. Dumont (@ardumont) <antoine.romain.dumont@gmail.com>  Thu, 10 Nov 2016 17:27:49 +0100

swh-storage (0.0.69-1~swh1) unstable-swh; urgency=medium

  * v0.0.69
  * storage: Open ctags entry points (missing, add, get)
  * storage: allow adding several origins at once

 -- Antoine R. Dumont (@ardumont) <antoine.romain.dumont@gmail.com>  Thu, 20 Oct 2016 16:07:07 +0200

swh-storage (0.0.68-1~swh1) unstable-swh; urgency=medium

  * v0.0.68
  * indexer: Open mimetype/language get endpoints
  * indexer: Add the mimetype/language add function with conflict_update
    flag
  * archiver: Extend worker-to-backend to transmit messages to another
  * queue (once done)

 -- Antoine R. Dumont (@ardumont) <antoine.romain.dumont@gmail.com>  Thu, 13 Oct 2016 15:30:21 +0200

swh-storage (0.0.67-1~swh1) unstable-swh; urgency=medium

  * v0.0.67
  * Fix provenance storage init function

 -- Antoine R. Dumont (@ardumont) <antoine.romain.dumont@gmail.com>  Wed, 12 Oct 2016 02:24:12 +0200

swh-storage (0.0.66-1~swh1) unstable-swh; urgency=medium

  * v0.0.66
  * Improve provenance configuration format

 -- Antoine R. Dumont (@ardumont) <antoine.romain.dumont@gmail.com>  Wed, 12 Oct 2016 01:39:26 +0200

swh-storage (0.0.65-1~swh1) unstable-swh; urgency=medium

  * v0.0.65
  * Open api entry points for swh.indexer about content mimetype and
  * language
  * Update schema graph to latest version

 -- Antoine R. Dumont (@ardumont) <antoine.romain.dumont@gmail.com>  Sat, 08 Oct 2016 10:00:30 +0200

swh-storage (0.0.64-1~swh1) unstable-swh; urgency=medium

  * v0.0.64
  * Fix: Missing incremented version 5 for archiver.dbversion
  * Retrieve information on a content cached
  * sql/swh-func: content cache populates lines in deterministic order

 -- Antoine R. Dumont (@ardumont) <antoine.romain.dumont@gmail.com>  Thu, 29 Sep 2016 21:50:59 +0200

swh-storage (0.0.63-1~swh1) unstable-swh; urgency=medium

  * v0.0.63
  * Make the 'worker to backend' destination agnostic (message
    parameter)
  * Improve 'unknown sha1' policy (archiver db can lag behind swh db)
  * Improve 'force copy' policy

 -- Antoine R. Dumont (@ardumont) <antoine.romain.dumont@gmail.com>  Fri, 23 Sep 2016 12:29:50 +0200

swh-storage (0.0.62-1~swh1) unstable-swh; urgency=medium

  * Release swh.storage v0.0.62
  * Updates to the provenance cache to reduce churn on the main tables

 -- Nicolas Dandrimont <nicolas@dandrimont.eu>  Thu, 22 Sep 2016 18:54:52 +0200

swh-storage (0.0.61-1~swh1) unstable-swh; urgency=medium

  * v0.0.61
  * Handle copies of unregistered sha1 in archiver db
  * Fix copy to only the targeted destination
  * Update to latest python3-swh.core dependency

 -- Antoine R. Dumont (@ardumont) <antoine.romain.dumont@gmail.com>  Thu, 22 Sep 2016 13:44:05 +0200

swh-storage (0.0.60-1~swh1) unstable-swh; urgency=medium

  * v0.0.60
  * Update archiver dependencies

 -- Antoine R. Dumont (@ardumont) <antoine.romain.dumont@gmail.com>  Tue, 20 Sep 2016 16:46:48 +0200

swh-storage (0.0.59-1~swh1) unstable-swh; urgency=medium

  * v0.0.59
  * Unify configuration property between director/worker
  * Deal with potential missing contents in the archiver db
  * Improve get_contents_error implementation
  * Remove dead code in swh.storage.db about archiver

 -- Antoine R. Dumont (@ardumont) <antoine.romain.dumont@gmail.com>  Sat, 17 Sep 2016 12:50:14 +0200

swh-storage (0.0.58-1~swh1) unstable-swh; urgency=medium

  * v0.0.58
  * ArchiverDirectorToBackend reads sha1 from stdin and sends chunks of
    sha1
  * for archival.

 -- Antoine R. Dumont (@ardumont) <antoine.romain.dumont@gmail.com>  Fri, 16 Sep 2016 22:17:14 +0200

swh-storage (0.0.57-1~swh1) unstable-swh; urgency=medium

  * v0.0.57
  * Update swh.storage.archiver

 -- Antoine R. Dumont (@ardumont) <antoine.romain.dumont@gmail.com>  Thu, 15 Sep 2016 16:30:11 +0200

swh-storage (0.0.56-1~swh1) unstable-swh; urgency=medium

  * v0.0.56
  * Vault: Add vault implementation (directory cooker & cache
  * implementation + its api)
  * Archiver: Add another archiver implementation (direct to backend)

 -- Antoine R. Dumont (@ardumont) <antoine.romain.dumont@gmail.com>  Thu, 15 Sep 2016 10:56:35 +0200

swh-storage (0.0.55-1~swh1) unstable-swh; urgency=medium

  * v0.0.55
  * Fix origin_visit endpoint

 -- Antoine R. Dumont (@ardumont) <antoine.romain.dumont@gmail.com>  Thu, 08 Sep 2016 15:21:28 +0200

swh-storage (0.0.54-1~swh1) unstable-swh; urgency=medium

  * v0.0.54
  * Open origin_visit_get_by entry point

 -- Antoine R. Dumont (@ardumont) <antoine.romain.dumont@gmail.com>  Mon, 05 Sep 2016 12:36:34 +0200

swh-storage (0.0.53-1~swh1) unstable-swh; urgency=medium

  * v0.0.53
  * Add cache about content provenance
  * debian: fix python3-swh.storage.archiver runtime dependency
  * debian: create new package python3-swh.storage.provenance

 -- Antoine R. Dumont (@ardumont) <antoine.romain.dumont@gmail.com>  Fri, 02 Sep 2016 11:14:09 +0200

swh-storage (0.0.52-1~swh1) unstable-swh; urgency=medium

  * v0.0.52
  * Package python3-swh.storage.archiver

 -- Antoine R. Dumont (@ardumont) <antoine.romain.dumont@gmail.com>  Thu, 25 Aug 2016 14:55:23 +0200

swh-storage (0.0.51-1~swh1) unstable-swh; urgency=medium

  * Release swh.storage v0.0.51
  * Add new metadata column to origin_visit
  * Update swh-add-directory script for updated API

 -- Nicolas Dandrimont <nicolas@dandrimont.eu>  Wed, 24 Aug 2016 14:36:03 +0200

swh-storage (0.0.50-1~swh1) unstable-swh; urgency=medium

  * v0.0.50
  * Add a function to pull (only) metadata for a list of contents
  * Update occurrence_add api entry point to properly deal with
    origin_visit
  * Add origin_visit api entry points to create/update origin_visit

 -- Antoine R. Dumont (@ardumont) <antoine.romain.dumont@gmail.com>  Tue, 23 Aug 2016 16:29:26 +0200

swh-storage (0.0.49-1~swh1) unstable-swh; urgency=medium

  * Release swh.storage v0.0.49
  * Proper dependency on python3-kafka

 -- Nicolas Dandrimont <nicolas@dandrimont.eu>  Fri, 19 Aug 2016 13:45:52 +0200

swh-storage (0.0.48-1~swh1) unstable-swh; urgency=medium

  * Release swh.storage v0.0.48
  * Updates to the archiver
  * Notification support for new object creations

 -- Nicolas Dandrimont <nicolas@dandrimont.eu>  Fri, 19 Aug 2016 12:13:50 +0200

swh-storage (0.0.47-1~swh1) unstable-swh; urgency=medium

  * Release swh.storage v0.0.47
  * Update storage archiver to new schemaless schema

 -- Nicolas Dandrimont <nicolas@dandrimont.eu>  Fri, 22 Jul 2016 16:59:19 +0200

swh-storage (0.0.46-1~swh1) unstable-swh; urgency=medium

  * v0.0.46
  * Update archiver bootstrap

 -- Antoine R. Dumont (@ardumont) <antoine.romain.dumont@gmail.com>  Wed, 20 Jul 2016 19:04:42 +0200

swh-storage (0.0.45-1~swh1) unstable-swh; urgency=medium

  * v0.0.45
  * Separate swh.storage.archiver's db from swh.storage.storage

 -- Antoine R. Dumont (@ardumont) <antoine.romain.dumont@gmail.com>  Tue, 19 Jul 2016 15:05:36 +0200

swh-storage (0.0.44-1~swh1) unstable-swh; urgency=medium

  * v0.0.44
  * Open listing visits per origin api

 -- Quentin Campos <qcampos@etud.u-pem.fr>  Fri, 08 Jul 2016 11:27:10 +0200

swh-storage (0.0.43-1~swh1) unstable-swh; urgency=medium

  * v0.0.43
  * Extract objstorage to its own package swh.objstorage

 -- Quentin Campos <qcampos@etud.u-pem.fr>  Mon, 27 Jun 2016 14:57:12 +0200

swh-storage (0.0.42-1~swh1) unstable-swh; urgency=medium

  * Add an object storage multiplexer to allow transition between
    multiple versions of objet storages.

 -- Quentin Campos <qcampos@etud.u-pem.fr>  Tue, 21 Jun 2016 15:03:52 +0200

swh-storage (0.0.41-1~swh1) unstable-swh; urgency=medium

  * Refactoring of the object storage in order to allow multiple
    versions of it, as well as a multiplexer for version transition.

 -- Quentin Campos <qcampos@etud.u-pem.fr>  Thu, 16 Jun 2016 15:54:16 +0200

swh-storage (0.0.40-1~swh1) unstable-swh; urgency=medium

  * Release swh.storage v0.0.40:
  * Refactor objstorage to allow for different implementations
  * Updates to the checker functionality
  * Bump swh.core dependency to v0.0.20

 -- Nicolas Dandrimont <nicolas@dandrimont.eu>  Tue, 14 Jun 2016 17:25:42 +0200

swh-storage (0.0.39-1~swh1) unstable-swh; urgency=medium

  * v0.0.39
  * Add run_from_webserver function for objstorage api server
  * Add unique identifier message on default api server route endpoints

 -- Antoine R. Dumont (@ardumont) <antoine.romain.dumont@gmail.com>  Fri, 20 May 2016 15:27:34 +0200

swh-storage (0.0.38-1~swh1) unstable-swh; urgency=medium

  * v0.0.38
  * Add an http api for object storage
  * Implement an archiver to perform backup copies

 -- Quentin Campos <qcampos@etud.u-pem.fr>  Fri, 20 May 2016 14:40:14 +0200

swh-storage (0.0.37-1~swh1) unstable-swh; urgency=medium

  * Release swh.storage v0.0.37
  * Add fullname to person table
  * Add svn as a revision type

 -- Nicolas Dandrimont <nicolas@dandrimont.eu>  Fri, 08 Apr 2016 16:44:24 +0200

swh-storage (0.0.36-1~swh1) unstable-swh; urgency=medium

  * Release swh.storage v0.0.36
  * Add json-schema documentation for the jsonb fields
  * Overhaul entity handling

 -- Nicolas Dandrimont <nicolas@dandrimont.eu>  Wed, 16 Mar 2016 17:27:17 +0100

swh-storage (0.0.35-1~swh1) unstable-swh; urgency=medium

  * Release swh-storage v0.0.35
  * Factor in temporary tables with only an id (db v059)
  * Allow generic object search by sha1_git (db v060)

 -- Nicolas Dandrimont <nicolas@dandrimont.eu>  Thu, 25 Feb 2016 16:21:01 +0100

swh-storage (0.0.34-1~swh1) unstable-swh; urgency=medium

  * Release swh.storage version 0.0.34
  * occurrence improvements
  * commit metadata improvements

 -- Nicolas Dandrimont <nicolas@dandrimont.eu>  Fri, 19 Feb 2016 18:20:07 +0100

swh-storage (0.0.33-1~swh1) unstable-swh; urgency=medium

  * Bump swh.storage to version 0.0.33

 -- Nicolas Dandrimont <nicolas@dandrimont.eu>  Fri, 05 Feb 2016 11:17:00 +0100

swh-storage (0.0.32-1~swh1) unstable-swh; urgency=medium

  * v0.0.32
  * Let the person's id flow
  * sql/upgrades/051: 050->051 schema change
  * sql/upgrades/050: 049->050 schema change - Clean up obsolete
    functions
  * sql/upgrades/049: Final take for 048->049 schema change.
  * sql: Use a new schema for occurrences

 -- Antoine R. Dumont (@ardumont) <antoine.romain.dumont@gmail.com>  Fri, 29 Jan 2016 17:44:27 +0100

swh-storage (0.0.31-1~swh1) unstable-swh; urgency=medium

  * v0.0.31
  * Deal with occurrence_history.branch, occurrence.branch, release.name
    as bytes

 -- Antoine R. Dumont (@ardumont) <antoine.romain.dumont@gmail.com>  Wed, 27 Jan 2016 15:45:53 +0100

swh-storage (0.0.30-1~swh1) unstable-swh; urgency=medium

  * Prepare swh.storage v0.0.30 release
  * type-agnostic occurrences and revisions

 -- Nicolas Dandrimont <nicolas@dandrimont.eu>  Tue, 26 Jan 2016 07:36:43 +0100

swh-storage (0.0.29-1~swh1) unstable-swh; urgency=medium

  * v0.0.29
  * New:
  * Upgrade sql schema to 041→043
  * Deal with communication downtime between clients and storage
  * Open occurrence_get(origin_id) to retrieve latest occurrences per
    origin
  * Open release_get_by to retrieve a release by origin
  * Open directory_get to retrieve information on directory by id
  * Open entity_get to retrieve information on entity + hierarchy from
    its uuid
  * Open directory_get that retrieve information on directory per id
  * Update:
  * directory_get/directory_ls: Rename to directory_ls
  * revision_log: update to retrieve logs from multiple root revisions
  * revision_get_by: branch name filtering is now optional

 -- Antoine R. Dumont (@ardumont) <antoine.romain.dumont@gmail.com>  Wed, 20 Jan 2016 16:15:50 +0100

swh-storage (0.0.28-1~swh1) unstable-swh; urgency=medium

  * v0.0.28
  * Open entity_get api

 -- Antoine R. Dumont (@ardumont) <antoine.romain.dumont@gmail.com>  Fri, 15 Jan 2016 16:37:27 +0100

swh-storage (0.0.27-1~swh1) unstable-swh; urgency=medium

  * v0.0.27
  * Open directory_entry_get_by_path api
  * Improve get_revision_by api performance
  * sql/swh-schema: add index on origin(type, url) --> improve origin
    lookup api
  * Bump to 039 db version

 -- Antoine R. Dumont (@ardumont) <antoine.romain.dumont@gmail.com>  Fri, 15 Jan 2016 12:42:47 +0100

swh-storage (0.0.26-1~swh1) unstable-swh; urgency=medium

  * v0.0.26
  * Open revision_get_by to retrieve a revision by occurrence criterion
    filtering
  * sql/upgrades/036: add 035→036 upgrade script

 -- Antoine R. Dumont (@ardumont) <antoine.romain.dumont@gmail.com>  Wed, 13 Jan 2016 12:46:44 +0100

swh-storage (0.0.25-1~swh1) unstable-swh; urgency=medium

  * v0.0.25
  * Limit results in swh_revision_list*
  * Create the package to align the current db production version on
    https://archive.softwareheritage.org/

 -- Antoine R. Dumont (@ardumont) <antoine.romain.dumont@gmail.com>  Fri, 08 Jan 2016 11:33:08 +0100

swh-storage (0.0.24-1~swh1) unstable-swh; urgency=medium

  * Prepare swh.storage release v0.0.24
  * Add a limit argument to revision_log

 -- Nicolas Dandrimont <nicolas@dandrimont.eu>  Wed, 06 Jan 2016 15:12:53 +0100

swh-storage (0.0.23-1~swh1) unstable-swh; urgency=medium

  * v0.0.23
  * Protect against overflow, wrapped in ValueError for client
  * Fix relative path import for remote storage.
  * api to retrieve revision_log is now 'parents' aware

 -- Antoine R. Dumont (@ardumont) <antoine.romain.dumont@gmail.com>  Wed, 06 Jan 2016 11:30:58 +0100

swh-storage (0.0.22-1~swh1) unstable-swh; urgency=medium

  * Release v0.0.22
  * Fix relative import for remote storage

 -- Nicolas Dandrimont <nicolas@dandrimont.eu>  Wed, 16 Dec 2015 16:04:48 +0100

swh-storage (0.0.21-1~swh1) unstable-swh; urgency=medium

  * Prepare release v0.0.21
  * Protect the storage api client from overflows
  * Add a get_storage function mapping to local or remote storage

 -- Nicolas Dandrimont <nicolas@dandrimont.eu>  Wed, 16 Dec 2015 13:34:46 +0100

swh-storage (0.0.20-1~swh1) unstable-swh; urgency=medium

  * v0.0.20
  * allow numeric timestamps with offset
  * Open revision_log api
  * start migration to swh.model

 -- Antoine R. Dumont (@ardumont) <antoine.romain.dumont@gmail.com>  Mon, 07 Dec 2015 15:20:36 +0100

swh-storage (0.0.19-1~swh1) unstable-swh; urgency=medium

  * v0.0.19
  * Improve directory listing with content data
  * Open person_get
  * Open release_get data reading
  * Improve origin_get api
  * Effort to unify api output on dict (for read)
  * Migrate backend to 032

 -- Antoine R. Dumont (@ardumont) <antoine.romain.dumont@gmail.com>  Fri, 27 Nov 2015 13:33:34 +0100

swh-storage (0.0.18-1~swh1) unstable-swh; urgency=medium

  * v0.0.18
  * Improve origin_get to permit retrieval per id
  * Update directory_get implementation (add join from
  * directory_entry_file to content)
  * Open release_get : [sha1] -> [Release]

 -- Antoine R. Dumont (@ardumont) <antoine.romain.dumont@gmail.com>  Thu, 19 Nov 2015 11:18:35 +0100

swh-storage (0.0.17-1~swh1) unstable-swh; urgency=medium

  * Prepare deployment of swh.storage v0.0.17
  * Add some entity related entry points

 -- Nicolas Dandrimont <nicolas@dandrimont.eu>  Tue, 03 Nov 2015 16:40:59 +0100

swh-storage (0.0.16-1~swh1) unstable-swh; urgency=medium

  * v0.0.16
  * Add metadata column in revision (db version 29)
  * cache http connection for remote storage client

 -- Antoine R. Dumont (@ardumont) <antoine.romain.dumont@gmail.com>  Thu, 29 Oct 2015 10:29:00 +0100

swh-storage (0.0.15-1~swh1) unstable-swh; urgency=medium

  * Prepare deployment of swh.storage v0.0.15
  * Allow population of fetch_history
  * Update organizations / projects as entities
  * Use schema v028 for directory addition

 -- Nicolas Dandrimont <nicolas@dandrimont.eu>  Tue, 27 Oct 2015 11:43:39 +0100

swh-storage (0.0.14-1~swh1) unstable-swh; urgency=medium

  * Prepare swh.storage v0.0.14 deployment

 -- Nicolas Dandrimont <nicolas@dandrimont.eu>  Fri, 16 Oct 2015 15:34:08 +0200

swh-storage (0.0.13-1~swh1) unstable-swh; urgency=medium

  * Prepare deploying swh.storage v0.0.13

 -- Nicolas Dandrimont <nicolas@dandrimont.eu>  Fri, 16 Oct 2015 14:51:44 +0200

swh-storage (0.0.12-1~swh1) unstable-swh; urgency=medium

  * Prepare deploying swh.storage v0.0.12

 -- Nicolas Dandrimont <nicolas@dandrimont.eu>  Tue, 13 Oct 2015 12:39:18 +0200

swh-storage (0.0.11-1~swh1) unstable-swh; urgency=medium

  * Preparing deployment of swh.storage v0.0.11

 -- Nicolas Dandrimont <nicolas@dandrimont.eu>  Fri, 09 Oct 2015 17:44:51 +0200

swh-storage (0.0.10-1~swh1) unstable-swh; urgency=medium

  * Prepare deployment of swh.storage v0.0.10

 -- Nicolas Dandrimont <nicolas@dandrimont.eu>  Tue, 06 Oct 2015 17:37:00 +0200

swh-storage (0.0.9-1~swh1) unstable-swh; urgency=medium

  * Prepare deployment of swh.storage v0.0.9

 -- Nicolas Dandrimont <nicolas@dandrimont.eu>  Thu, 01 Oct 2015 19:03:00 +0200

swh-storage (0.0.8-1~swh1) unstable-swh; urgency=medium

  * Prepare deployment of swh.storage v0.0.8

 -- Nicolas Dandrimont <nicolas@dandrimont.eu>  Thu, 01 Oct 2015 11:32:46 +0200

swh-storage (0.0.7-1~swh1) unstable-swh; urgency=medium

  * Prepare deployment of swh.storage v0.0.7

 -- Nicolas Dandrimont <nicolas@dandrimont.eu>  Tue, 29 Sep 2015 16:52:54 +0200

swh-storage (0.0.6-1~swh1) unstable-swh; urgency=medium

  * Prepare deployment of swh.storage v0.0.6

 -- Nicolas Dandrimont <nicolas@dandrimont.eu>  Tue, 29 Sep 2015 16:43:24 +0200

swh-storage (0.0.5-1~swh1) unstable-swh; urgency=medium

  * Prepare deploying swh.storage v0.0.5

 -- Nicolas Dandrimont <nicolas@dandrimont.eu>  Tue, 29 Sep 2015 16:27:00 +0200

swh-storage (0.0.1-1~swh1) unstable-swh; urgency=medium

  * Initial release
  * swh.storage.api: Properly escape arbitrary byte sequences in
    arguments

 -- Nicolas Dandrimont <nicolas@dandrimont.eu>  Tue, 22 Sep 2015 17:02:34 +0200<|MERGE_RESOLUTION|>--- conflicted
+++ resolved
@@ -1,17 +1,9 @@
-<<<<<<< HEAD
-swh-storage (0.0.82-1~swh1~bpo9+1) stretch-swh; urgency=medium
-
-  * Rebuild for stretch-backports.
-
- -- Antoine R. Dumont (@ardumont) <antoine.romain.dumont@gmail.com>  Tue, 21 Mar 2017 14:50:16 +0100
-=======
 swh-storage (0.0.83-1~swh1) unstable-swh; urgency=medium
 
   * v0.0.83
   * Add blake2s256 new hash computation on content
 
  -- Antoine R. Dumont (@ardumont) <antoine.romain.dumont@gmail.com>  Fri, 31 Mar 2017 12:27:09 +0200
->>>>>>> 07f00fb9
 
 swh-storage (0.0.82-1~swh1) unstable-swh; urgency=medium
 
