<<<<<<< HEAD
swh-storage (0.0.91-1~swh1~bpo9+1) stretch-swh; urgency=medium

  * Rebuild for stretch-backports.

 -- Nicolas Dandrimont <nicolas@dandrimont.eu>  Thu, 12 Oct 2017 18:41:46 +0200
=======
swh-storage (0.0.92-1~swh1) unstable-swh; urgency=medium

  * Release swh.storage v0.0.92
  * make swh.storage.schemata work on SQLAlchemy 1.0

 -- Nicolas Dandrimont <nicolas@dandrimont.eu>  Thu, 12 Oct 2017 19:51:24 +0200
>>>>>>> 3069504f

swh-storage (0.0.91-1~swh1) unstable-swh; urgency=medium

  * Release swh.storage version 0.0.91
  * Update packaging runes

 -- Nicolas Dandrimont <nicolas@dandrimont.eu>  Thu, 12 Oct 2017 18:41:46 +0200

swh-storage (0.0.90-1~swh1) unstable-swh; urgency=medium

  * Release swh.storage v0.0.90
  * Remove leaky dependency on python3-kafka

 -- Nicolas Dandrimont <nicolas@dandrimont.eu>  Wed, 11 Oct 2017 18:53:22 +0200

swh-storage (0.0.89-1~swh1) unstable-swh; urgency=medium

  * Release swh.storage v0.0.89
  * Add new package for ancillary schemata
  * Add new metadata-related entry points
  * Update for new swh.model

 -- Nicolas Dandrimont <nicolas@dandrimont.eu>  Wed, 11 Oct 2017 17:39:29 +0200

swh-storage (0.0.88-1~swh1) unstable-swh; urgency=medium

  * Release swh.storage v0.0.88
  * Move the archiver to its own module
  * Prepare building for stretch

 -- Nicolas Dandrimont <nicolas@dandrimont.eu>  Fri, 30 Jun 2017 14:52:12 +0200

swh-storage (0.0.87-1~swh1) unstable-swh; urgency=medium

  * Release swh.storage v0.0.87
  * update tasks to new swh.scheduler api

 -- Nicolas Dandrimont <nicolas@dandrimont.eu>  Mon, 12 Jun 2017 17:54:11 +0200

swh-storage (0.0.86-1~swh1) unstable-swh; urgency=medium

  * Release swh.storage v0.0.86
  * archiver updates

 -- Nicolas Dandrimont <nicolas@dandrimont.eu>  Tue, 06 Jun 2017 18:43:43 +0200

swh-storage (0.0.85-1~swh1) unstable-swh; urgency=medium

  * v0.0.85
  * Improve license endpoint's unknown license policy

 -- Antoine R. Dumont (@ardumont) <antoine.romain.dumont@gmail.com>  Tue, 06 Jun 2017 17:55:40 +0200

swh-storage (0.0.84-1~swh1) unstable-swh; urgency=medium

  * v0.0.84
  * Update indexer endpoints to use indexer configuration id
  * Add indexer configuration endpoint

 -- Antoine R. Dumont (@ardumont) <antoine.romain.dumont@gmail.com>  Fri, 02 Jun 2017 16:16:47 +0200

swh-storage (0.0.83-1~swh1) unstable-swh; urgency=medium

  * v0.0.83
  * Add blake2s256 new hash computation on content

 -- Antoine R. Dumont (@ardumont) <antoine.romain.dumont@gmail.com>  Fri, 31 Mar 2017 12:27:09 +0200

swh-storage (0.0.82-1~swh1) unstable-swh; urgency=medium

  * v0.0.82
  * swh.storage.listener: Subscribe to new origin notifications
  * sql/swh-func: improve equality check on the three columns for
    swh_content_missing
  * swh.storage: add length to directory listing primitives
  * refactoring: Migrate from swh.core.hashutil to swh.model.hashutil
  * swh.storage.archiver.updater: Create a content updater journal
    client
  * vault: add a git fast-import cooker
  * vault: generic cache to allow multiple cooker types and formats

 -- Antoine R. Dumont (@ardumont) <antoine.romain.dumont@gmail.com>  Tue, 21 Mar 2017 14:50:16 +0100

swh-storage (0.0.81-1~swh1) unstable-swh; urgency=medium

  * Release swh.storage v0.0.81
  * archiver improvements for mass injection in azure

 -- Nicolas Dandrimont <nicolas@dandrimont.eu>  Thu, 09 Mar 2017 11:15:28 +0100

swh-storage (0.0.80-1~swh1) unstable-swh; urgency=medium

  * Release swh.storage v0.0.80
  * archiver improvements related to the mass injection of contents in
    azure
  * updates to the vault cooker

 -- Nicolas Dandrimont <nicolas@dandrimont.eu>  Tue, 07 Mar 2017 15:12:35 +0100

swh-storage (0.0.79-1~swh1) unstable-swh; urgency=medium

  * Release swh.storage v0.0.79
  * archiver: keep counts of objects in each archive
  * converters: normalize timestamps using swh.model

 -- Nicolas Dandrimont <nicolas@dandrimont.eu>  Tue, 14 Feb 2017 19:37:36 +0100

swh-storage (0.0.78-1~swh1) unstable-swh; urgency=medium

  * v0.0.78
  * Refactoring some common code into swh.core + adaptation api calls in
  * swh.objstorage and swh.storage (storage and vault)

 -- Antoine R. Dumont (@ardumont) <antoine.romain.dumont@gmail.com>  Thu, 26 Jan 2017 15:08:03 +0100

swh-storage (0.0.77-1~swh1) unstable-swh; urgency=medium

  * v0.0.77
  * Paginate results for origin_visits endpoint

 -- Antoine R. Dumont (@ardumont) <antoine.romain.dumont@gmail.com>  Thu, 19 Jan 2017 14:41:49 +0100

swh-storage (0.0.76-1~swh1) unstable-swh; urgency=medium

  * v0.0.76
  * Unify storage and objstorage configuration and instantiation
    functions

 -- Antoine R. Dumont (@ardumont) <antoine.romain.dumont@gmail.com>  Thu, 15 Dec 2016 18:25:58 +0100

swh-storage (0.0.75-1~swh1) unstable-swh; urgency=medium

  * v0.0.75
  * Add information on indexer tools (T610)

 -- Antoine R. Dumont (@ardumont) <antoine.romain.dumont@gmail.com>  Fri, 02 Dec 2016 18:21:36 +0100

swh-storage (0.0.74-1~swh1) unstable-swh; urgency=medium

  * v0.0.74
  * Use strict equality for content ctags' symbols search

 -- Antoine R. Dumont (@ardumont) <antoine.romain.dumont@gmail.com>  Tue, 29 Nov 2016 17:25:29 +0100

swh-storage (0.0.73-1~swh1) unstable-swh; urgency=medium

  * v0.0.73
  * Improve ctags search query for edge cases

 -- Antoine R. Dumont (@ardumont) <antoine.romain.dumont@gmail.com>  Mon, 28 Nov 2016 16:34:55 +0100

swh-storage (0.0.72-1~swh1) unstable-swh; urgency=medium

  * v0.0.72
  * Permit pagination on content_ctags_search api endpoint

 -- Antoine R. Dumont (@ardumont) <antoine.romain.dumont@gmail.com>  Thu, 24 Nov 2016 14:19:29 +0100

swh-storage (0.0.71-1~swh1) unstable-swh; urgency=medium

  * v0.0.71
  * Open full-text search endpoint on ctags

 -- Antoine R. Dumont (@ardumont) <antoine.romain.dumont@gmail.com>  Wed, 23 Nov 2016 17:33:51 +0100

swh-storage (0.0.70-1~swh1) unstable-swh; urgency=medium

  * v0.0.70
  * Add new license endpoints (add/get)
  * Update ctags endpoints to align update conflict policy

 -- Antoine R. Dumont (@ardumont) <antoine.romain.dumont@gmail.com>  Thu, 10 Nov 2016 17:27:49 +0100

swh-storage (0.0.69-1~swh1) unstable-swh; urgency=medium

  * v0.0.69
  * storage: Open ctags entry points (missing, add, get)
  * storage: allow adding several origins at once

 -- Antoine R. Dumont (@ardumont) <antoine.romain.dumont@gmail.com>  Thu, 20 Oct 2016 16:07:07 +0200

swh-storage (0.0.68-1~swh1) unstable-swh; urgency=medium

  * v0.0.68
  * indexer: Open mimetype/language get endpoints
  * indexer: Add the mimetype/language add function with conflict_update
    flag
  * archiver: Extend worker-to-backend to transmit messages to another
  * queue (once done)

 -- Antoine R. Dumont (@ardumont) <antoine.romain.dumont@gmail.com>  Thu, 13 Oct 2016 15:30:21 +0200

swh-storage (0.0.67-1~swh1) unstable-swh; urgency=medium

  * v0.0.67
  * Fix provenance storage init function

 -- Antoine R. Dumont (@ardumont) <antoine.romain.dumont@gmail.com>  Wed, 12 Oct 2016 02:24:12 +0200

swh-storage (0.0.66-1~swh1) unstable-swh; urgency=medium

  * v0.0.66
  * Improve provenance configuration format

 -- Antoine R. Dumont (@ardumont) <antoine.romain.dumont@gmail.com>  Wed, 12 Oct 2016 01:39:26 +0200

swh-storage (0.0.65-1~swh1) unstable-swh; urgency=medium

  * v0.0.65
  * Open api entry points for swh.indexer about content mimetype and
  * language
  * Update schema graph to latest version

 -- Antoine R. Dumont (@ardumont) <antoine.romain.dumont@gmail.com>  Sat, 08 Oct 2016 10:00:30 +0200

swh-storage (0.0.64-1~swh1) unstable-swh; urgency=medium

  * v0.0.64
  * Fix: Missing incremented version 5 for archiver.dbversion
  * Retrieve information on a content cached
  * sql/swh-func: content cache populates lines in deterministic order

 -- Antoine R. Dumont (@ardumont) <antoine.romain.dumont@gmail.com>  Thu, 29 Sep 2016 21:50:59 +0200

swh-storage (0.0.63-1~swh1) unstable-swh; urgency=medium

  * v0.0.63
  * Make the 'worker to backend' destination agnostic (message
    parameter)
  * Improve 'unknown sha1' policy (archiver db can lag behind swh db)
  * Improve 'force copy' policy

 -- Antoine R. Dumont (@ardumont) <antoine.romain.dumont@gmail.com>  Fri, 23 Sep 2016 12:29:50 +0200

swh-storage (0.0.62-1~swh1) unstable-swh; urgency=medium

  * Release swh.storage v0.0.62
  * Updates to the provenance cache to reduce churn on the main tables

 -- Nicolas Dandrimont <nicolas@dandrimont.eu>  Thu, 22 Sep 2016 18:54:52 +0200

swh-storage (0.0.61-1~swh1) unstable-swh; urgency=medium

  * v0.0.61
  * Handle copies of unregistered sha1 in archiver db
  * Fix copy to only the targeted destination
  * Update to latest python3-swh.core dependency

 -- Antoine R. Dumont (@ardumont) <antoine.romain.dumont@gmail.com>  Thu, 22 Sep 2016 13:44:05 +0200

swh-storage (0.0.60-1~swh1) unstable-swh; urgency=medium

  * v0.0.60
  * Update archiver dependencies

 -- Antoine R. Dumont (@ardumont) <antoine.romain.dumont@gmail.com>  Tue, 20 Sep 2016 16:46:48 +0200

swh-storage (0.0.59-1~swh1) unstable-swh; urgency=medium

  * v0.0.59
  * Unify configuration property between director/worker
  * Deal with potential missing contents in the archiver db
  * Improve get_contents_error implementation
  * Remove dead code in swh.storage.db about archiver

 -- Antoine R. Dumont (@ardumont) <antoine.romain.dumont@gmail.com>  Sat, 17 Sep 2016 12:50:14 +0200

swh-storage (0.0.58-1~swh1) unstable-swh; urgency=medium

  * v0.0.58
  * ArchiverDirectorToBackend reads sha1 from stdin and sends chunks of
    sha1
  * for archival.

 -- Antoine R. Dumont (@ardumont) <antoine.romain.dumont@gmail.com>  Fri, 16 Sep 2016 22:17:14 +0200

swh-storage (0.0.57-1~swh1) unstable-swh; urgency=medium

  * v0.0.57
  * Update swh.storage.archiver

 -- Antoine R. Dumont (@ardumont) <antoine.romain.dumont@gmail.com>  Thu, 15 Sep 2016 16:30:11 +0200

swh-storage (0.0.56-1~swh1) unstable-swh; urgency=medium

  * v0.0.56
  * Vault: Add vault implementation (directory cooker & cache
  * implementation + its api)
  * Archiver: Add another archiver implementation (direct to backend)

 -- Antoine R. Dumont (@ardumont) <antoine.romain.dumont@gmail.com>  Thu, 15 Sep 2016 10:56:35 +0200

swh-storage (0.0.55-1~swh1) unstable-swh; urgency=medium

  * v0.0.55
  * Fix origin_visit endpoint

 -- Antoine R. Dumont (@ardumont) <antoine.romain.dumont@gmail.com>  Thu, 08 Sep 2016 15:21:28 +0200

swh-storage (0.0.54-1~swh1) unstable-swh; urgency=medium

  * v0.0.54
  * Open origin_visit_get_by entry point

 -- Antoine R. Dumont (@ardumont) <antoine.romain.dumont@gmail.com>  Mon, 05 Sep 2016 12:36:34 +0200

swh-storage (0.0.53-1~swh1) unstable-swh; urgency=medium

  * v0.0.53
  * Add cache about content provenance
  * debian: fix python3-swh.storage.archiver runtime dependency
  * debian: create new package python3-swh.storage.provenance

 -- Antoine R. Dumont (@ardumont) <antoine.romain.dumont@gmail.com>  Fri, 02 Sep 2016 11:14:09 +0200

swh-storage (0.0.52-1~swh1) unstable-swh; urgency=medium

  * v0.0.52
  * Package python3-swh.storage.archiver

 -- Antoine R. Dumont (@ardumont) <antoine.romain.dumont@gmail.com>  Thu, 25 Aug 2016 14:55:23 +0200

swh-storage (0.0.51-1~swh1) unstable-swh; urgency=medium

  * Release swh.storage v0.0.51
  * Add new metadata column to origin_visit
  * Update swh-add-directory script for updated API

 -- Nicolas Dandrimont <nicolas@dandrimont.eu>  Wed, 24 Aug 2016 14:36:03 +0200

swh-storage (0.0.50-1~swh1) unstable-swh; urgency=medium

  * v0.0.50
  * Add a function to pull (only) metadata for a list of contents
  * Update occurrence_add api entry point to properly deal with
    origin_visit
  * Add origin_visit api entry points to create/update origin_visit

 -- Antoine R. Dumont (@ardumont) <antoine.romain.dumont@gmail.com>  Tue, 23 Aug 2016 16:29:26 +0200

swh-storage (0.0.49-1~swh1) unstable-swh; urgency=medium

  * Release swh.storage v0.0.49
  * Proper dependency on python3-kafka

 -- Nicolas Dandrimont <nicolas@dandrimont.eu>  Fri, 19 Aug 2016 13:45:52 +0200

swh-storage (0.0.48-1~swh1) unstable-swh; urgency=medium

  * Release swh.storage v0.0.48
  * Updates to the archiver
  * Notification support for new object creations

 -- Nicolas Dandrimont <nicolas@dandrimont.eu>  Fri, 19 Aug 2016 12:13:50 +0200

swh-storage (0.0.47-1~swh1) unstable-swh; urgency=medium

  * Release swh.storage v0.0.47
  * Update storage archiver to new schemaless schema

 -- Nicolas Dandrimont <nicolas@dandrimont.eu>  Fri, 22 Jul 2016 16:59:19 +0200

swh-storage (0.0.46-1~swh1) unstable-swh; urgency=medium

  * v0.0.46
  * Update archiver bootstrap

 -- Antoine R. Dumont (@ardumont) <antoine.romain.dumont@gmail.com>  Wed, 20 Jul 2016 19:04:42 +0200

swh-storage (0.0.45-1~swh1) unstable-swh; urgency=medium

  * v0.0.45
  * Separate swh.storage.archiver's db from swh.storage.storage

 -- Antoine R. Dumont (@ardumont) <antoine.romain.dumont@gmail.com>  Tue, 19 Jul 2016 15:05:36 +0200

swh-storage (0.0.44-1~swh1) unstable-swh; urgency=medium

  * v0.0.44
  * Open listing visits per origin api

 -- Quentin Campos <qcampos@etud.u-pem.fr>  Fri, 08 Jul 2016 11:27:10 +0200

swh-storage (0.0.43-1~swh1) unstable-swh; urgency=medium

  * v0.0.43
  * Extract objstorage to its own package swh.objstorage

 -- Quentin Campos <qcampos@etud.u-pem.fr>  Mon, 27 Jun 2016 14:57:12 +0200

swh-storage (0.0.42-1~swh1) unstable-swh; urgency=medium

  * Add an object storage multiplexer to allow transition between
    multiple versions of objet storages.

 -- Quentin Campos <qcampos@etud.u-pem.fr>  Tue, 21 Jun 2016 15:03:52 +0200

swh-storage (0.0.41-1~swh1) unstable-swh; urgency=medium

  * Refactoring of the object storage in order to allow multiple
    versions of it, as well as a multiplexer for version transition.

 -- Quentin Campos <qcampos@etud.u-pem.fr>  Thu, 16 Jun 2016 15:54:16 +0200

swh-storage (0.0.40-1~swh1) unstable-swh; urgency=medium

  * Release swh.storage v0.0.40:
  * Refactor objstorage to allow for different implementations
  * Updates to the checker functionality
  * Bump swh.core dependency to v0.0.20

 -- Nicolas Dandrimont <nicolas@dandrimont.eu>  Tue, 14 Jun 2016 17:25:42 +0200

swh-storage (0.0.39-1~swh1) unstable-swh; urgency=medium

  * v0.0.39
  * Add run_from_webserver function for objstorage api server
  * Add unique identifier message on default api server route endpoints

 -- Antoine R. Dumont (@ardumont) <antoine.romain.dumont@gmail.com>  Fri, 20 May 2016 15:27:34 +0200

swh-storage (0.0.38-1~swh1) unstable-swh; urgency=medium

  * v0.0.38
  * Add an http api for object storage
  * Implement an archiver to perform backup copies

 -- Quentin Campos <qcampos@etud.u-pem.fr>  Fri, 20 May 2016 14:40:14 +0200

swh-storage (0.0.37-1~swh1) unstable-swh; urgency=medium

  * Release swh.storage v0.0.37
  * Add fullname to person table
  * Add svn as a revision type

 -- Nicolas Dandrimont <nicolas@dandrimont.eu>  Fri, 08 Apr 2016 16:44:24 +0200

swh-storage (0.0.36-1~swh1) unstable-swh; urgency=medium

  * Release swh.storage v0.0.36
  * Add json-schema documentation for the jsonb fields
  * Overhaul entity handling

 -- Nicolas Dandrimont <nicolas@dandrimont.eu>  Wed, 16 Mar 2016 17:27:17 +0100

swh-storage (0.0.35-1~swh1) unstable-swh; urgency=medium

  * Release swh-storage v0.0.35
  * Factor in temporary tables with only an id (db v059)
  * Allow generic object search by sha1_git (db v060)

 -- Nicolas Dandrimont <nicolas@dandrimont.eu>  Thu, 25 Feb 2016 16:21:01 +0100

swh-storage (0.0.34-1~swh1) unstable-swh; urgency=medium

  * Release swh.storage version 0.0.34
  * occurrence improvements
  * commit metadata improvements

 -- Nicolas Dandrimont <nicolas@dandrimont.eu>  Fri, 19 Feb 2016 18:20:07 +0100

swh-storage (0.0.33-1~swh1) unstable-swh; urgency=medium

  * Bump swh.storage to version 0.0.33

 -- Nicolas Dandrimont <nicolas@dandrimont.eu>  Fri, 05 Feb 2016 11:17:00 +0100

swh-storage (0.0.32-1~swh1) unstable-swh; urgency=medium

  * v0.0.32
  * Let the person's id flow
  * sql/upgrades/051: 050->051 schema change
  * sql/upgrades/050: 049->050 schema change - Clean up obsolete
    functions
  * sql/upgrades/049: Final take for 048->049 schema change.
  * sql: Use a new schema for occurrences

 -- Antoine R. Dumont (@ardumont) <antoine.romain.dumont@gmail.com>  Fri, 29 Jan 2016 17:44:27 +0100

swh-storage (0.0.31-1~swh1) unstable-swh; urgency=medium

  * v0.0.31
  * Deal with occurrence_history.branch, occurrence.branch, release.name
    as bytes

 -- Antoine R. Dumont (@ardumont) <antoine.romain.dumont@gmail.com>  Wed, 27 Jan 2016 15:45:53 +0100

swh-storage (0.0.30-1~swh1) unstable-swh; urgency=medium

  * Prepare swh.storage v0.0.30 release
  * type-agnostic occurrences and revisions

 -- Nicolas Dandrimont <nicolas@dandrimont.eu>  Tue, 26 Jan 2016 07:36:43 +0100

swh-storage (0.0.29-1~swh1) unstable-swh; urgency=medium

  * v0.0.29
  * New:
  * Upgrade sql schema to 041→043
  * Deal with communication downtime between clients and storage
  * Open occurrence_get(origin_id) to retrieve latest occurrences per
    origin
  * Open release_get_by to retrieve a release by origin
  * Open directory_get to retrieve information on directory by id
  * Open entity_get to retrieve information on entity + hierarchy from
    its uuid
  * Open directory_get that retrieve information on directory per id
  * Update:
  * directory_get/directory_ls: Rename to directory_ls
  * revision_log: update to retrieve logs from multiple root revisions
  * revision_get_by: branch name filtering is now optional

 -- Antoine R. Dumont (@ardumont) <antoine.romain.dumont@gmail.com>  Wed, 20 Jan 2016 16:15:50 +0100

swh-storage (0.0.28-1~swh1) unstable-swh; urgency=medium

  * v0.0.28
  * Open entity_get api

 -- Antoine R. Dumont (@ardumont) <antoine.romain.dumont@gmail.com>  Fri, 15 Jan 2016 16:37:27 +0100

swh-storage (0.0.27-1~swh1) unstable-swh; urgency=medium

  * v0.0.27
  * Open directory_entry_get_by_path api
  * Improve get_revision_by api performance
  * sql/swh-schema: add index on origin(type, url) --> improve origin
    lookup api
  * Bump to 039 db version

 -- Antoine R. Dumont (@ardumont) <antoine.romain.dumont@gmail.com>  Fri, 15 Jan 2016 12:42:47 +0100

swh-storage (0.0.26-1~swh1) unstable-swh; urgency=medium

  * v0.0.26
  * Open revision_get_by to retrieve a revision by occurrence criterion
    filtering
  * sql/upgrades/036: add 035→036 upgrade script

 -- Antoine R. Dumont (@ardumont) <antoine.romain.dumont@gmail.com>  Wed, 13 Jan 2016 12:46:44 +0100

swh-storage (0.0.25-1~swh1) unstable-swh; urgency=medium

  * v0.0.25
  * Limit results in swh_revision_list*
  * Create the package to align the current db production version on
    https://archive.softwareheritage.org/

 -- Antoine R. Dumont (@ardumont) <antoine.romain.dumont@gmail.com>  Fri, 08 Jan 2016 11:33:08 +0100

swh-storage (0.0.24-1~swh1) unstable-swh; urgency=medium

  * Prepare swh.storage release v0.0.24
  * Add a limit argument to revision_log

 -- Nicolas Dandrimont <nicolas@dandrimont.eu>  Wed, 06 Jan 2016 15:12:53 +0100

swh-storage (0.0.23-1~swh1) unstable-swh; urgency=medium

  * v0.0.23
  * Protect against overflow, wrapped in ValueError for client
  * Fix relative path import for remote storage.
  * api to retrieve revision_log is now 'parents' aware

 -- Antoine R. Dumont (@ardumont) <antoine.romain.dumont@gmail.com>  Wed, 06 Jan 2016 11:30:58 +0100

swh-storage (0.0.22-1~swh1) unstable-swh; urgency=medium

  * Release v0.0.22
  * Fix relative import for remote storage

 -- Nicolas Dandrimont <nicolas@dandrimont.eu>  Wed, 16 Dec 2015 16:04:48 +0100

swh-storage (0.0.21-1~swh1) unstable-swh; urgency=medium

  * Prepare release v0.0.21
  * Protect the storage api client from overflows
  * Add a get_storage function mapping to local or remote storage

 -- Nicolas Dandrimont <nicolas@dandrimont.eu>  Wed, 16 Dec 2015 13:34:46 +0100

swh-storage (0.0.20-1~swh1) unstable-swh; urgency=medium

  * v0.0.20
  * allow numeric timestamps with offset
  * Open revision_log api
  * start migration to swh.model

 -- Antoine R. Dumont (@ardumont) <antoine.romain.dumont@gmail.com>  Mon, 07 Dec 2015 15:20:36 +0100

swh-storage (0.0.19-1~swh1) unstable-swh; urgency=medium

  * v0.0.19
  * Improve directory listing with content data
  * Open person_get
  * Open release_get data reading
  * Improve origin_get api
  * Effort to unify api output on dict (for read)
  * Migrate backend to 032

 -- Antoine R. Dumont (@ardumont) <antoine.romain.dumont@gmail.com>  Fri, 27 Nov 2015 13:33:34 +0100

swh-storage (0.0.18-1~swh1) unstable-swh; urgency=medium

  * v0.0.18
  * Improve origin_get to permit retrieval per id
  * Update directory_get implementation (add join from
  * directory_entry_file to content)
  * Open release_get : [sha1] -> [Release]

 -- Antoine R. Dumont (@ardumont) <antoine.romain.dumont@gmail.com>  Thu, 19 Nov 2015 11:18:35 +0100

swh-storage (0.0.17-1~swh1) unstable-swh; urgency=medium

  * Prepare deployment of swh.storage v0.0.17
  * Add some entity related entry points

 -- Nicolas Dandrimont <nicolas@dandrimont.eu>  Tue, 03 Nov 2015 16:40:59 +0100

swh-storage (0.0.16-1~swh1) unstable-swh; urgency=medium

  * v0.0.16
  * Add metadata column in revision (db version 29)
  * cache http connection for remote storage client

 -- Antoine R. Dumont (@ardumont) <antoine.romain.dumont@gmail.com>  Thu, 29 Oct 2015 10:29:00 +0100

swh-storage (0.0.15-1~swh1) unstable-swh; urgency=medium

  * Prepare deployment of swh.storage v0.0.15
  * Allow population of fetch_history
  * Update organizations / projects as entities
  * Use schema v028 for directory addition

 -- Nicolas Dandrimont <nicolas@dandrimont.eu>  Tue, 27 Oct 2015 11:43:39 +0100

swh-storage (0.0.14-1~swh1) unstable-swh; urgency=medium

  * Prepare swh.storage v0.0.14 deployment

 -- Nicolas Dandrimont <nicolas@dandrimont.eu>  Fri, 16 Oct 2015 15:34:08 +0200

swh-storage (0.0.13-1~swh1) unstable-swh; urgency=medium

  * Prepare deploying swh.storage v0.0.13

 -- Nicolas Dandrimont <nicolas@dandrimont.eu>  Fri, 16 Oct 2015 14:51:44 +0200

swh-storage (0.0.12-1~swh1) unstable-swh; urgency=medium

  * Prepare deploying swh.storage v0.0.12

 -- Nicolas Dandrimont <nicolas@dandrimont.eu>  Tue, 13 Oct 2015 12:39:18 +0200

swh-storage (0.0.11-1~swh1) unstable-swh; urgency=medium

  * Preparing deployment of swh.storage v0.0.11

 -- Nicolas Dandrimont <nicolas@dandrimont.eu>  Fri, 09 Oct 2015 17:44:51 +0200

swh-storage (0.0.10-1~swh1) unstable-swh; urgency=medium

  * Prepare deployment of swh.storage v0.0.10

 -- Nicolas Dandrimont <nicolas@dandrimont.eu>  Tue, 06 Oct 2015 17:37:00 +0200

swh-storage (0.0.9-1~swh1) unstable-swh; urgency=medium

  * Prepare deployment of swh.storage v0.0.9

 -- Nicolas Dandrimont <nicolas@dandrimont.eu>  Thu, 01 Oct 2015 19:03:00 +0200

swh-storage (0.0.8-1~swh1) unstable-swh; urgency=medium

  * Prepare deployment of swh.storage v0.0.8

 -- Nicolas Dandrimont <nicolas@dandrimont.eu>  Thu, 01 Oct 2015 11:32:46 +0200

swh-storage (0.0.7-1~swh1) unstable-swh; urgency=medium

  * Prepare deployment of swh.storage v0.0.7

 -- Nicolas Dandrimont <nicolas@dandrimont.eu>  Tue, 29 Sep 2015 16:52:54 +0200

swh-storage (0.0.6-1~swh1) unstable-swh; urgency=medium

  * Prepare deployment of swh.storage v0.0.6

 -- Nicolas Dandrimont <nicolas@dandrimont.eu>  Tue, 29 Sep 2015 16:43:24 +0200

swh-storage (0.0.5-1~swh1) unstable-swh; urgency=medium

  * Prepare deploying swh.storage v0.0.5

 -- Nicolas Dandrimont <nicolas@dandrimont.eu>  Tue, 29 Sep 2015 16:27:00 +0200

swh-storage (0.0.1-1~swh1) unstable-swh; urgency=medium

  * Initial release
  * swh.storage.api: Properly escape arbitrary byte sequences in
    arguments

 -- Nicolas Dandrimont <nicolas@dandrimont.eu>  Tue, 22 Sep 2015 17:02:34 +0200<|MERGE_RESOLUTION|>--- conflicted
+++ resolved
@@ -1,17 +1,9 @@
-<<<<<<< HEAD
-swh-storage (0.0.91-1~swh1~bpo9+1) stretch-swh; urgency=medium
-
-  * Rebuild for stretch-backports.
-
- -- Nicolas Dandrimont <nicolas@dandrimont.eu>  Thu, 12 Oct 2017 18:41:46 +0200
-=======
 swh-storage (0.0.92-1~swh1) unstable-swh; urgency=medium
 
   * Release swh.storage v0.0.92
   * make swh.storage.schemata work on SQLAlchemy 1.0
 
  -- Nicolas Dandrimont <nicolas@dandrimont.eu>  Thu, 12 Oct 2017 19:51:24 +0200
->>>>>>> 3069504f
 
 swh-storage (0.0.91-1~swh1) unstable-swh; urgency=medium
 
