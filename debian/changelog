--- conflicted
+++ resolved
@@ -1,10 +1,3 @@
-<<<<<<< HEAD
-swh-storage (0.0.75-1~swh1~bpo9+1) stretch-swh; urgency=medium
-
-  * Rebuild for stretch-backports.
-
- -- Antoine R. Dumont (@ardumont) <antoine.romain.dumont@gmail.com>  Fri, 02 Dec 2016 18:21:36 +0100
-=======
 swh-storage (0.0.76-1~swh1) unstable-swh; urgency=medium
 
   * v0.0.76
@@ -12,7 +5,6 @@
     functions
 
  -- Antoine R. Dumont (@ardumont) <antoine.romain.dumont@gmail.com>  Thu, 15 Dec 2016 18:25:58 +0100
->>>>>>> 73f805f5
 
 swh-storage (0.0.75-1~swh1) unstable-swh; urgency=medium
 
