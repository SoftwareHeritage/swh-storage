--- conflicted
+++ resolved
@@ -1,10 +1,3 @@
-<<<<<<< HEAD
-swh-storage (0.0.14-1~swh1~bpo9+1) stretch-swh; urgency=medium
-
-  * Rebuild for stretch-backports.
-
- -- Nicolas Dandrimont <nicolas@dandrimont.eu>  Fri, 16 Oct 2015 15:34:08 +0200
-=======
 swh-storage (0.0.15-1~swh1) unstable-swh; urgency=medium
 
   * Prepare deployment of swh.storage v0.0.15
@@ -13,7 +6,6 @@
   * Use schema v028 for directory addition
 
  -- Nicolas Dandrimont <nicolas@dandrimont.eu>  Tue, 27 Oct 2015 11:43:39 +0100
->>>>>>> 9d336c3a
 
 swh-storage (0.0.14-1~swh1) unstable-swh; urgency=medium
 
