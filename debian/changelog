--- conflicted
+++ resolved
@@ -1,17 +1,9 @@
-<<<<<<< HEAD
-swh-storage (0.0.100-1~swh1~bpo9+1) stretch-swh; urgency=medium
-
-  * Rebuild for stretch-backports.
-
- -- Nicolas Dandrimont <nicolas@dandrimont.eu>  Sat, 12 May 2018 18:12:40 +0200
-=======
 swh-storage (0.0.101-1~swh1) unstable-swh; urgency=medium
 
   * v0.0.101
   * swh.storage.api.client: Permit to specify the query timeout option
 
  -- Antoine R. Dumont (@ardumont) <antoine.romain.dumont@gmail.com>  Thu, 24 May 2018 12:13:51 +0200
->>>>>>> eac6cd50
 
 swh-storage (0.0.100-1~swh1) unstable-swh; urgency=medium
 
