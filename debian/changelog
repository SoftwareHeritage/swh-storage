--- conflicted
+++ resolved
@@ -1,17 +1,9 @@
-<<<<<<< HEAD
-swh-storage (0.0.27-1~swh1~bpo9+1) stretch-swh; urgency=medium
-
-  * Rebuild for stretch-backports.
-
- -- Antoine R. Dumont (@ardumont) <antoine.romain.dumont@gmail.com>  Fri, 15 Jan 2016 12:42:48 +0100
-=======
 swh-storage (0.0.28-1~swh1) unstable-swh; urgency=medium
 
   * v0.0.28
   * Open entity_get api
 
  -- Antoine R. Dumont (@ardumont) <antoine.romain.dumont@gmail.com>  Fri, 15 Jan 2016 16:37:27 +0100
->>>>>>> cd652c48
 
 swh-storage (0.0.27-1~swh1) unstable-swh; urgency=medium
 
