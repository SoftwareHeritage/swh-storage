<<<<<<< HEAD
swh-storage (0.0.43-1~swh1~bpo9+1) stretch-swh; urgency=medium

  * Rebuild for stretch-backports.

 -- Quentin Campos <qcampos@etud.u-pem.fr>  Mon, 27 Jun 2016 14:57:11 +0200
=======
swh-storage (0.0.44-1~swh1) unstable-swh; urgency=medium

  * v0.0.44
  * Open listing visits per origin api

 -- Quentin Campos <qcampos@etud.u-pem.fr>  Fri, 08 Jul 2016 11:27:10 +0200
>>>>>>> b2b4b601

swh-storage (0.0.43-1~swh1) unstable-swh; urgency=medium

  * v0.0.43
  * Extract objstorage to its own package swh.objstorage

 -- Quentin Campos <qcampos@etud.u-pem.fr>  Mon, 27 Jun 2016 14:57:12 +0200

swh-storage (0.0.42-1~swh1) unstable-swh; urgency=medium

  * Add an object storage multiplexer to allow transition between
    multiple versions of objet storages.

 -- Quentin Campos <qcampos@etud.u-pem.fr>  Tue, 21 Jun 2016 15:03:52 +0200

swh-storage (0.0.41-1~swh1) unstable-swh; urgency=medium

  * Refactoring of the object storage in order to allow multiple
    versions of it, as well as a multiplexer for version transition.

 -- Quentin Campos <qcampos@etud.u-pem.fr>  Thu, 16 Jun 2016 15:54:16 +0200

swh-storage (0.0.40-1~swh1) unstable-swh; urgency=medium

  * Release swh.storage v0.0.40:
  * Refactor objstorage to allow for different implementations
  * Updates to the checker functionality
  * Bump swh.core dependency to v0.0.20

 -- Nicolas Dandrimont <nicolas@dandrimont.eu>  Tue, 14 Jun 2016 17:25:42 +0200

swh-storage (0.0.39-1~swh1) unstable-swh; urgency=medium

  * v0.0.39
  * Add run_from_webserver function for objstorage api server
  * Add unique identifier message on default api server route endpoints

 -- Antoine R. Dumont (@ardumont) <antoine.romain.dumont@gmail.com>  Fri, 20 May 2016 15:27:34 +0200

swh-storage (0.0.38-1~swh1) unstable-swh; urgency=medium

  * v0.0.38
  * Add an http api for object storage
  * Implement an archiver to perform backup copies

 -- Quentin Campos <qcampos@etud.u-pem.fr>  Fri, 20 May 2016 14:40:14 +0200

swh-storage (0.0.37-1~swh1) unstable-swh; urgency=medium

  * Release swh.storage v0.0.37
  * Add fullname to person table
  * Add svn as a revision type

 -- Nicolas Dandrimont <nicolas@dandrimont.eu>  Fri, 08 Apr 2016 16:44:24 +0200

swh-storage (0.0.36-1~swh1) unstable-swh; urgency=medium

  * Release swh.storage v0.0.36
  * Add json-schema documentation for the jsonb fields
  * Overhaul entity handling

 -- Nicolas Dandrimont <nicolas@dandrimont.eu>  Wed, 16 Mar 2016 17:27:17 +0100

swh-storage (0.0.35-1~swh1) unstable-swh; urgency=medium

  * Release swh-storage v0.0.35
  * Factor in temporary tables with only an id (db v059)
  * Allow generic object search by sha1_git (db v060)

 -- Nicolas Dandrimont <nicolas@dandrimont.eu>  Thu, 25 Feb 2016 16:21:01 +0100

swh-storage (0.0.34-1~swh1) unstable-swh; urgency=medium

  * Release swh.storage version 0.0.34
  * occurrence improvements
  * commit metadata improvements

 -- Nicolas Dandrimont <nicolas@dandrimont.eu>  Fri, 19 Feb 2016 18:20:07 +0100

swh-storage (0.0.33-1~swh1) unstable-swh; urgency=medium

  * Bump swh.storage to version 0.0.33

 -- Nicolas Dandrimont <nicolas@dandrimont.eu>  Fri, 05 Feb 2016 11:17:00 +0100

swh-storage (0.0.32-1~swh1) unstable-swh; urgency=medium

  * v0.0.32
  * Let the person's id flow
  * sql/upgrades/051: 050->051 schema change
  * sql/upgrades/050: 049->050 schema change - Clean up obsolete
    functions
  * sql/upgrades/049: Final take for 048->049 schema change.
  * sql: Use a new schema for occurrences

 -- Antoine R. Dumont (@ardumont) <antoine.romain.dumont@gmail.com>  Fri, 29 Jan 2016 17:44:27 +0100

swh-storage (0.0.31-1~swh1) unstable-swh; urgency=medium

  * v0.0.31
  * Deal with occurrence_history.branch, occurrence.branch, release.name
    as bytes

 -- Antoine R. Dumont (@ardumont) <antoine.romain.dumont@gmail.com>  Wed, 27 Jan 2016 15:45:53 +0100

swh-storage (0.0.30-1~swh1) unstable-swh; urgency=medium

  * Prepare swh.storage v0.0.30 release
  * type-agnostic occurrences and revisions

 -- Nicolas Dandrimont <nicolas@dandrimont.eu>  Tue, 26 Jan 2016 07:36:43 +0100

swh-storage (0.0.29-1~swh1) unstable-swh; urgency=medium

  * v0.0.29
  * New:
  * Upgrade sql schema to 041→043
  * Deal with communication downtime between clients and storage
  * Open occurrence_get(origin_id) to retrieve latest occurrences per
    origin
  * Open release_get_by to retrieve a release by origin
  * Open directory_get to retrieve information on directory by id
  * Open entity_get to retrieve information on entity + hierarchy from
    its uuid
  * Open directory_get that retrieve information on directory per id
  * Update:
  * directory_get/directory_ls: Rename to directory_ls
  * revision_log: update to retrieve logs from multiple root revisions
  * revision_get_by: branch name filtering is now optional

 -- Antoine R. Dumont (@ardumont) <antoine.romain.dumont@gmail.com>  Wed, 20 Jan 2016 16:15:50 +0100

swh-storage (0.0.28-1~swh1) unstable-swh; urgency=medium

  * v0.0.28
  * Open entity_get api

 -- Antoine R. Dumont (@ardumont) <antoine.romain.dumont@gmail.com>  Fri, 15 Jan 2016 16:37:27 +0100

swh-storage (0.0.27-1~swh1) unstable-swh; urgency=medium

  * v0.0.27
  * Open directory_entry_get_by_path api
  * Improve get_revision_by api performance
  * sql/swh-schema: add index on origin(type, url) --> improve origin
    lookup api
  * Bump to 039 db version

 -- Antoine R. Dumont (@ardumont) <antoine.romain.dumont@gmail.com>  Fri, 15 Jan 2016 12:42:47 +0100

swh-storage (0.0.26-1~swh1) unstable-swh; urgency=medium

  * v0.0.26
  * Open revision_get_by to retrieve a revision by occurrence criterion
    filtering
  * sql/upgrades/036: add 035→036 upgrade script

 -- Antoine R. Dumont (@ardumont) <antoine.romain.dumont@gmail.com>  Wed, 13 Jan 2016 12:46:44 +0100

swh-storage (0.0.25-1~swh1) unstable-swh; urgency=medium

  * v0.0.25
  * Limit results in swh_revision_list*
  * Create the package to align the current db production version on
    https://archive.softwareheritage.org/

 -- Antoine R. Dumont (@ardumont) <antoine.romain.dumont@gmail.com>  Fri, 08 Jan 2016 11:33:08 +0100

swh-storage (0.0.24-1~swh1) unstable-swh; urgency=medium

  * Prepare swh.storage release v0.0.24
  * Add a limit argument to revision_log

 -- Nicolas Dandrimont <nicolas@dandrimont.eu>  Wed, 06 Jan 2016 15:12:53 +0100

swh-storage (0.0.23-1~swh1) unstable-swh; urgency=medium

  * v0.0.23
  * Protect against overflow, wrapped in ValueError for client
  * Fix relative path import for remote storage.
  * api to retrieve revision_log is now 'parents' aware

 -- Antoine R. Dumont (@ardumont) <antoine.romain.dumont@gmail.com>  Wed, 06 Jan 2016 11:30:58 +0100

swh-storage (0.0.22-1~swh1) unstable-swh; urgency=medium

  * Release v0.0.22
  * Fix relative import for remote storage

 -- Nicolas Dandrimont <nicolas@dandrimont.eu>  Wed, 16 Dec 2015 16:04:48 +0100

swh-storage (0.0.21-1~swh1) unstable-swh; urgency=medium

  * Prepare release v0.0.21
  * Protect the storage api client from overflows
  * Add a get_storage function mapping to local or remote storage

 -- Nicolas Dandrimont <nicolas@dandrimont.eu>  Wed, 16 Dec 2015 13:34:46 +0100

swh-storage (0.0.20-1~swh1) unstable-swh; urgency=medium

  * v0.0.20
  * allow numeric timestamps with offset
  * Open revision_log api
  * start migration to swh.model

 -- Antoine R. Dumont (@ardumont) <antoine.romain.dumont@gmail.com>  Mon, 07 Dec 2015 15:20:36 +0100

swh-storage (0.0.19-1~swh1) unstable-swh; urgency=medium

  * v0.0.19
  * Improve directory listing with content data
  * Open person_get
  * Open release_get data reading
  * Improve origin_get api
  * Effort to unify api output on dict (for read)
  * Migrate backend to 032

 -- Antoine R. Dumont (@ardumont) <antoine.romain.dumont@gmail.com>  Fri, 27 Nov 2015 13:33:34 +0100

swh-storage (0.0.18-1~swh1) unstable-swh; urgency=medium

  * v0.0.18
  * Improve origin_get to permit retrieval per id
  * Update directory_get implementation (add join from
  * directory_entry_file to content)
  * Open release_get : [sha1] -> [Release]

 -- Antoine R. Dumont (@ardumont) <antoine.romain.dumont@gmail.com>  Thu, 19 Nov 2015 11:18:35 +0100

swh-storage (0.0.17-1~swh1) unstable-swh; urgency=medium

  * Prepare deployment of swh.storage v0.0.17
  * Add some entity related entry points

 -- Nicolas Dandrimont <nicolas@dandrimont.eu>  Tue, 03 Nov 2015 16:40:59 +0100

swh-storage (0.0.16-1~swh1) unstable-swh; urgency=medium

  * v0.0.16
  * Add metadata column in revision (db version 29)
  * cache http connection for remote storage client

 -- Antoine R. Dumont (@ardumont) <antoine.romain.dumont@gmail.com>  Thu, 29 Oct 2015 10:29:00 +0100

swh-storage (0.0.15-1~swh1) unstable-swh; urgency=medium

  * Prepare deployment of swh.storage v0.0.15
  * Allow population of fetch_history
  * Update organizations / projects as entities
  * Use schema v028 for directory addition

 -- Nicolas Dandrimont <nicolas@dandrimont.eu>  Tue, 27 Oct 2015 11:43:39 +0100

swh-storage (0.0.14-1~swh1) unstable-swh; urgency=medium

  * Prepare swh.storage v0.0.14 deployment

 -- Nicolas Dandrimont <nicolas@dandrimont.eu>  Fri, 16 Oct 2015 15:34:08 +0200

swh-storage (0.0.13-1~swh1) unstable-swh; urgency=medium

  * Prepare deploying swh.storage v0.0.13

 -- Nicolas Dandrimont <nicolas@dandrimont.eu>  Fri, 16 Oct 2015 14:51:44 +0200

swh-storage (0.0.12-1~swh1) unstable-swh; urgency=medium

  * Prepare deploying swh.storage v0.0.12

 -- Nicolas Dandrimont <nicolas@dandrimont.eu>  Tue, 13 Oct 2015 12:39:18 +0200

swh-storage (0.0.11-1~swh1) unstable-swh; urgency=medium

  * Preparing deployment of swh.storage v0.0.11

 -- Nicolas Dandrimont <nicolas@dandrimont.eu>  Fri, 09 Oct 2015 17:44:51 +0200

swh-storage (0.0.10-1~swh1) unstable-swh; urgency=medium

  * Prepare deployment of swh.storage v0.0.10

 -- Nicolas Dandrimont <nicolas@dandrimont.eu>  Tue, 06 Oct 2015 17:37:00 +0200

swh-storage (0.0.9-1~swh1) unstable-swh; urgency=medium

  * Prepare deployment of swh.storage v0.0.9

 -- Nicolas Dandrimont <nicolas@dandrimont.eu>  Thu, 01 Oct 2015 19:03:00 +0200

swh-storage (0.0.8-1~swh1) unstable-swh; urgency=medium

  * Prepare deployment of swh.storage v0.0.8

 -- Nicolas Dandrimont <nicolas@dandrimont.eu>  Thu, 01 Oct 2015 11:32:46 +0200

swh-storage (0.0.7-1~swh1) unstable-swh; urgency=medium

  * Prepare deployment of swh.storage v0.0.7

 -- Nicolas Dandrimont <nicolas@dandrimont.eu>  Tue, 29 Sep 2015 16:52:54 +0200

swh-storage (0.0.6-1~swh1) unstable-swh; urgency=medium

  * Prepare deployment of swh.storage v0.0.6

 -- Nicolas Dandrimont <nicolas@dandrimont.eu>  Tue, 29 Sep 2015 16:43:24 +0200

swh-storage (0.0.5-1~swh1) unstable-swh; urgency=medium

  * Prepare deploying swh.storage v0.0.5

 -- Nicolas Dandrimont <nicolas@dandrimont.eu>  Tue, 29 Sep 2015 16:27:00 +0200

swh-storage (0.0.1-1~swh1) unstable-swh; urgency=medium

  * Initial release
  * swh.storage.api: Properly escape arbitrary byte sequences in
    arguments

 -- Nicolas Dandrimont <nicolas@dandrimont.eu>  Tue, 22 Sep 2015 17:02:34 +0200<|MERGE_RESOLUTION|>--- conflicted
+++ resolved
@@ -1,17 +1,9 @@
-<<<<<<< HEAD
-swh-storage (0.0.43-1~swh1~bpo9+1) stretch-swh; urgency=medium
-
-  * Rebuild for stretch-backports.
-
- -- Quentin Campos <qcampos@etud.u-pem.fr>  Mon, 27 Jun 2016 14:57:11 +0200
-=======
 swh-storage (0.0.44-1~swh1) unstable-swh; urgency=medium
 
   * v0.0.44
   * Open listing visits per origin api
 
  -- Quentin Campos <qcampos@etud.u-pem.fr>  Fri, 08 Jul 2016 11:27:10 +0200
->>>>>>> b2b4b601
 
 swh-storage (0.0.43-1~swh1) unstable-swh; urgency=medium
 
