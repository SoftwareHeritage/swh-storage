--- conflicted
+++ resolved
@@ -1,10 +1,3 @@
-<<<<<<< HEAD
-swh-storage (0.0.92-1~swh1~bpo9+1) stretch-swh; urgency=medium
-
-  * Rebuild for stretch-backports.
-
- -- Nicolas Dandrimont <nicolas@dandrimont.eu>  Thu, 12 Oct 2017 19:51:24 +0200
-=======
 swh-storage (0.0.93-1~swh1) unstable-swh; urgency=medium
 
   * v0.0.93
@@ -16,7 +9,6 @@
   * cleanup: Remove unused content provenance cache tables
 
  -- Antoine R. Dumont (@ardumont) <antoine.romain.dumont@gmail.com>  Fri, 24 Nov 2017 11:14:11 +0100
->>>>>>> 18450c66
 
 swh-storage (0.0.92-1~swh1) unstable-swh; urgency=medium
 
