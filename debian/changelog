--- conflicted
+++ resolved
@@ -1,10 +1,3 @@
-<<<<<<< HEAD
-swh-storage (0.0.183-1~swh1~bpo10+1) buster-swh; urgency=medium
-
-  * Rebuild for buster-swh
-
- -- Software Heritage autobuilder (on jenkins-debian1) <jenkins@jenkins-debian1.internal.softwareheritage.org>  Thu, 09 Apr 2020 10:50:21 +0000
-=======
 swh-storage (0.0.184-1~swh1) unstable-swh; urgency=medium
 
   * New upstream release 0.0.184     - (tagged by Antoine R. Dumont
@@ -15,7 +8,6 @@
     skipped_content_add tests
 
  -- Software Heritage autobuilder (on jenkins-debian1) <jenkins@jenkins-debian1.internal.softwareheritage.org>  Fri, 10 Apr 2020 14:14:20 +0000
->>>>>>> eefa2e95
 
 swh-storage (0.0.183-1~swh1) unstable-swh; urgency=medium
 
