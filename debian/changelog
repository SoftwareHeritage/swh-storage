--- conflicted
+++ resolved
@@ -1,16 +1,8 @@
-<<<<<<< HEAD
-swh-storage (0.0.113-1~swh1~bpo9+1) stretch-swh; urgency=medium
-
-  * Rebuild for stretch-backports.
-
- -- Antoine R. Dumont (@ardumont) <antoine.romain.dumont@gmail.com>  Fri, 30 Nov 2018 11:56:44 +0100
-=======
 swh-storage (0.0.114-1~swh1) unstable-swh; urgency=medium
 
   * version 0.0.114
 
  -- Antoine Lambert <antoine.lambert@inria.fr>  Wed, 05 Dec 2018 10:59:49 +0100
->>>>>>> edcff5ba
 
 swh-storage (0.0.113-1~swh1) unstable-swh; urgency=medium
 
