<<<<<<< HEAD
swh-storage (0.0.45-1~swh1~bpo9+1) stretch-swh; urgency=medium

  * Rebuild for stretch-backports.

 -- Antoine R. Dumont (@ardumont) <antoine.romain.dumont@gmail.com>  Tue, 19 Jul 2016 15:05:36 +0200
=======
swh-storage (0.0.46-1~swh1) unstable-swh; urgency=medium

  * v0.0.46
  * Update archiver bootstrap

 -- Antoine R. Dumont (@ardumont) <antoine.romain.dumont@gmail.com>  Wed, 20 Jul 2016 19:04:42 +0200
>>>>>>> 3e0f9806

swh-storage (0.0.45-1~swh1) unstable-swh; urgency=medium

  * v0.0.45
  * Separate swh.storage.archiver's db from swh.storage.storage

 -- Antoine R. Dumont (@ardumont) <antoine.romain.dumont@gmail.com>  Tue, 19 Jul 2016 15:05:36 +0200

swh-storage (0.0.44-1~swh1) unstable-swh; urgency=medium

  * v0.0.44
  * Open listing visits per origin api

 -- Quentin Campos <qcampos@etud.u-pem.fr>  Fri, 08 Jul 2016 11:27:10 +0200

swh-storage (0.0.43-1~swh1) unstable-swh; urgency=medium

  * v0.0.43
  * Extract objstorage to its own package swh.objstorage

 -- Quentin Campos <qcampos@etud.u-pem.fr>  Mon, 27 Jun 2016 14:57:12 +0200

swh-storage (0.0.42-1~swh1) unstable-swh; urgency=medium

  * Add an object storage multiplexer to allow transition between
    multiple versions of objet storages.

 -- Quentin Campos <qcampos@etud.u-pem.fr>  Tue, 21 Jun 2016 15:03:52 +0200

swh-storage (0.0.41-1~swh1) unstable-swh; urgency=medium

  * Refactoring of the object storage in order to allow multiple
    versions of it, as well as a multiplexer for version transition.

 -- Quentin Campos <qcampos@etud.u-pem.fr>  Thu, 16 Jun 2016 15:54:16 +0200

swh-storage (0.0.40-1~swh1) unstable-swh; urgency=medium

  * Release swh.storage v0.0.40:
  * Refactor objstorage to allow for different implementations
  * Updates to the checker functionality
  * Bump swh.core dependency to v0.0.20

 -- Nicolas Dandrimont <nicolas@dandrimont.eu>  Tue, 14 Jun 2016 17:25:42 +0200

swh-storage (0.0.39-1~swh1) unstable-swh; urgency=medium

  * v0.0.39
  * Add run_from_webserver function for objstorage api server
  * Add unique identifier message on default api server route endpoints

 -- Antoine R. Dumont (@ardumont) <antoine.romain.dumont@gmail.com>  Fri, 20 May 2016 15:27:34 +0200

swh-storage (0.0.38-1~swh1) unstable-swh; urgency=medium

  * v0.0.38
  * Add an http api for object storage
  * Implement an archiver to perform backup copies

 -- Quentin Campos <qcampos@etud.u-pem.fr>  Fri, 20 May 2016 14:40:14 +0200

swh-storage (0.0.37-1~swh1) unstable-swh; urgency=medium

  * Release swh.storage v0.0.37
  * Add fullname to person table
  * Add svn as a revision type

 -- Nicolas Dandrimont <nicolas@dandrimont.eu>  Fri, 08 Apr 2016 16:44:24 +0200

swh-storage (0.0.36-1~swh1) unstable-swh; urgency=medium

  * Release swh.storage v0.0.36
  * Add json-schema documentation for the jsonb fields
  * Overhaul entity handling

 -- Nicolas Dandrimont <nicolas@dandrimont.eu>  Wed, 16 Mar 2016 17:27:17 +0100

swh-storage (0.0.35-1~swh1) unstable-swh; urgency=medium

  * Release swh-storage v0.0.35
  * Factor in temporary tables with only an id (db v059)
  * Allow generic object search by sha1_git (db v060)

 -- Nicolas Dandrimont <nicolas@dandrimont.eu>  Thu, 25 Feb 2016 16:21:01 +0100

swh-storage (0.0.34-1~swh1) unstable-swh; urgency=medium

  * Release swh.storage version 0.0.34
  * occurrence improvements
  * commit metadata improvements

 -- Nicolas Dandrimont <nicolas@dandrimont.eu>  Fri, 19 Feb 2016 18:20:07 +0100

swh-storage (0.0.33-1~swh1) unstable-swh; urgency=medium

  * Bump swh.storage to version 0.0.33

 -- Nicolas Dandrimont <nicolas@dandrimont.eu>  Fri, 05 Feb 2016 11:17:00 +0100

swh-storage (0.0.32-1~swh1) unstable-swh; urgency=medium

  * v0.0.32
  * Let the person's id flow
  * sql/upgrades/051: 050->051 schema change
  * sql/upgrades/050: 049->050 schema change - Clean up obsolete
    functions
  * sql/upgrades/049: Final take for 048->049 schema change.
  * sql: Use a new schema for occurrences

 -- Antoine R. Dumont (@ardumont) <antoine.romain.dumont@gmail.com>  Fri, 29 Jan 2016 17:44:27 +0100

swh-storage (0.0.31-1~swh1) unstable-swh; urgency=medium

  * v0.0.31
  * Deal with occurrence_history.branch, occurrence.branch, release.name
    as bytes

 -- Antoine R. Dumont (@ardumont) <antoine.romain.dumont@gmail.com>  Wed, 27 Jan 2016 15:45:53 +0100

swh-storage (0.0.30-1~swh1) unstable-swh; urgency=medium

  * Prepare swh.storage v0.0.30 release
  * type-agnostic occurrences and revisions

 -- Nicolas Dandrimont <nicolas@dandrimont.eu>  Tue, 26 Jan 2016 07:36:43 +0100

swh-storage (0.0.29-1~swh1) unstable-swh; urgency=medium

  * v0.0.29
  * New:
  * Upgrade sql schema to 041→043
  * Deal with communication downtime between clients and storage
  * Open occurrence_get(origin_id) to retrieve latest occurrences per
    origin
  * Open release_get_by to retrieve a release by origin
  * Open directory_get to retrieve information on directory by id
  * Open entity_get to retrieve information on entity + hierarchy from
    its uuid
  * Open directory_get that retrieve information on directory per id
  * Update:
  * directory_get/directory_ls: Rename to directory_ls
  * revision_log: update to retrieve logs from multiple root revisions
  * revision_get_by: branch name filtering is now optional

 -- Antoine R. Dumont (@ardumont) <antoine.romain.dumont@gmail.com>  Wed, 20 Jan 2016 16:15:50 +0100

swh-storage (0.0.28-1~swh1) unstable-swh; urgency=medium

  * v0.0.28
  * Open entity_get api

 -- Antoine R. Dumont (@ardumont) <antoine.romain.dumont@gmail.com>  Fri, 15 Jan 2016 16:37:27 +0100

swh-storage (0.0.27-1~swh1) unstable-swh; urgency=medium

  * v0.0.27
  * Open directory_entry_get_by_path api
  * Improve get_revision_by api performance
  * sql/swh-schema: add index on origin(type, url) --> improve origin
    lookup api
  * Bump to 039 db version

 -- Antoine R. Dumont (@ardumont) <antoine.romain.dumont@gmail.com>  Fri, 15 Jan 2016 12:42:47 +0100

swh-storage (0.0.26-1~swh1) unstable-swh; urgency=medium

  * v0.0.26
  * Open revision_get_by to retrieve a revision by occurrence criterion
    filtering
  * sql/upgrades/036: add 035→036 upgrade script

 -- Antoine R. Dumont (@ardumont) <antoine.romain.dumont@gmail.com>  Wed, 13 Jan 2016 12:46:44 +0100

swh-storage (0.0.25-1~swh1) unstable-swh; urgency=medium

  * v0.0.25
  * Limit results in swh_revision_list*
  * Create the package to align the current db production version on
    https://archive.softwareheritage.org/

 -- Antoine R. Dumont (@ardumont) <antoine.romain.dumont@gmail.com>  Fri, 08 Jan 2016 11:33:08 +0100

swh-storage (0.0.24-1~swh1) unstable-swh; urgency=medium

  * Prepare swh.storage release v0.0.24
  * Add a limit argument to revision_log

 -- Nicolas Dandrimont <nicolas@dandrimont.eu>  Wed, 06 Jan 2016 15:12:53 +0100

swh-storage (0.0.23-1~swh1) unstable-swh; urgency=medium

  * v0.0.23
  * Protect against overflow, wrapped in ValueError for client
  * Fix relative path import for remote storage.
  * api to retrieve revision_log is now 'parents' aware

 -- Antoine R. Dumont (@ardumont) <antoine.romain.dumont@gmail.com>  Wed, 06 Jan 2016 11:30:58 +0100

swh-storage (0.0.22-1~swh1) unstable-swh; urgency=medium

  * Release v0.0.22
  * Fix relative import for remote storage

 -- Nicolas Dandrimont <nicolas@dandrimont.eu>  Wed, 16 Dec 2015 16:04:48 +0100

swh-storage (0.0.21-1~swh1) unstable-swh; urgency=medium

  * Prepare release v0.0.21
  * Protect the storage api client from overflows
  * Add a get_storage function mapping to local or remote storage

 -- Nicolas Dandrimont <nicolas@dandrimont.eu>  Wed, 16 Dec 2015 13:34:46 +0100

swh-storage (0.0.20-1~swh1) unstable-swh; urgency=medium

  * v0.0.20
  * allow numeric timestamps with offset
  * Open revision_log api
  * start migration to swh.model

 -- Antoine R. Dumont (@ardumont) <antoine.romain.dumont@gmail.com>  Mon, 07 Dec 2015 15:20:36 +0100

swh-storage (0.0.19-1~swh1) unstable-swh; urgency=medium

  * v0.0.19
  * Improve directory listing with content data
  * Open person_get
  * Open release_get data reading
  * Improve origin_get api
  * Effort to unify api output on dict (for read)
  * Migrate backend to 032

 -- Antoine R. Dumont (@ardumont) <antoine.romain.dumont@gmail.com>  Fri, 27 Nov 2015 13:33:34 +0100

swh-storage (0.0.18-1~swh1) unstable-swh; urgency=medium

  * v0.0.18
  * Improve origin_get to permit retrieval per id
  * Update directory_get implementation (add join from
  * directory_entry_file to content)
  * Open release_get : [sha1] -> [Release]

 -- Antoine R. Dumont (@ardumont) <antoine.romain.dumont@gmail.com>  Thu, 19 Nov 2015 11:18:35 +0100

swh-storage (0.0.17-1~swh1) unstable-swh; urgency=medium

  * Prepare deployment of swh.storage v0.0.17
  * Add some entity related entry points

 -- Nicolas Dandrimont <nicolas@dandrimont.eu>  Tue, 03 Nov 2015 16:40:59 +0100

swh-storage (0.0.16-1~swh1) unstable-swh; urgency=medium

  * v0.0.16
  * Add metadata column in revision (db version 29)
  * cache http connection for remote storage client

 -- Antoine R. Dumont (@ardumont) <antoine.romain.dumont@gmail.com>  Thu, 29 Oct 2015 10:29:00 +0100

swh-storage (0.0.15-1~swh1) unstable-swh; urgency=medium

  * Prepare deployment of swh.storage v0.0.15
  * Allow population of fetch_history
  * Update organizations / projects as entities
  * Use schema v028 for directory addition

 -- Nicolas Dandrimont <nicolas@dandrimont.eu>  Tue, 27 Oct 2015 11:43:39 +0100

swh-storage (0.0.14-1~swh1) unstable-swh; urgency=medium

  * Prepare swh.storage v0.0.14 deployment

 -- Nicolas Dandrimont <nicolas@dandrimont.eu>  Fri, 16 Oct 2015 15:34:08 +0200

swh-storage (0.0.13-1~swh1) unstable-swh; urgency=medium

  * Prepare deploying swh.storage v0.0.13

 -- Nicolas Dandrimont <nicolas@dandrimont.eu>  Fri, 16 Oct 2015 14:51:44 +0200

swh-storage (0.0.12-1~swh1) unstable-swh; urgency=medium

  * Prepare deploying swh.storage v0.0.12

 -- Nicolas Dandrimont <nicolas@dandrimont.eu>  Tue, 13 Oct 2015 12:39:18 +0200

swh-storage (0.0.11-1~swh1) unstable-swh; urgency=medium

  * Preparing deployment of swh.storage v0.0.11

 -- Nicolas Dandrimont <nicolas@dandrimont.eu>  Fri, 09 Oct 2015 17:44:51 +0200

swh-storage (0.0.10-1~swh1) unstable-swh; urgency=medium

  * Prepare deployment of swh.storage v0.0.10

 -- Nicolas Dandrimont <nicolas@dandrimont.eu>  Tue, 06 Oct 2015 17:37:00 +0200

swh-storage (0.0.9-1~swh1) unstable-swh; urgency=medium

  * Prepare deployment of swh.storage v0.0.9

 -- Nicolas Dandrimont <nicolas@dandrimont.eu>  Thu, 01 Oct 2015 19:03:00 +0200

swh-storage (0.0.8-1~swh1) unstable-swh; urgency=medium

  * Prepare deployment of swh.storage v0.0.8

 -- Nicolas Dandrimont <nicolas@dandrimont.eu>  Thu, 01 Oct 2015 11:32:46 +0200

swh-storage (0.0.7-1~swh1) unstable-swh; urgency=medium

  * Prepare deployment of swh.storage v0.0.7

 -- Nicolas Dandrimont <nicolas@dandrimont.eu>  Tue, 29 Sep 2015 16:52:54 +0200

swh-storage (0.0.6-1~swh1) unstable-swh; urgency=medium

  * Prepare deployment of swh.storage v0.0.6

 -- Nicolas Dandrimont <nicolas@dandrimont.eu>  Tue, 29 Sep 2015 16:43:24 +0200

swh-storage (0.0.5-1~swh1) unstable-swh; urgency=medium

  * Prepare deploying swh.storage v0.0.5

 -- Nicolas Dandrimont <nicolas@dandrimont.eu>  Tue, 29 Sep 2015 16:27:00 +0200

swh-storage (0.0.1-1~swh1) unstable-swh; urgency=medium

  * Initial release
  * swh.storage.api: Properly escape arbitrary byte sequences in
    arguments

 -- Nicolas Dandrimont <nicolas@dandrimont.eu>  Tue, 22 Sep 2015 17:02:34 +0200<|MERGE_RESOLUTION|>--- conflicted
+++ resolved
@@ -1,17 +1,9 @@
-<<<<<<< HEAD
-swh-storage (0.0.45-1~swh1~bpo9+1) stretch-swh; urgency=medium
-
-  * Rebuild for stretch-backports.
-
- -- Antoine R. Dumont (@ardumont) <antoine.romain.dumont@gmail.com>  Tue, 19 Jul 2016 15:05:36 +0200
-=======
 swh-storage (0.0.46-1~swh1) unstable-swh; urgency=medium
 
   * v0.0.46
   * Update archiver bootstrap
 
  -- Antoine R. Dumont (@ardumont) <antoine.romain.dumont@gmail.com>  Wed, 20 Jul 2016 19:04:42 +0200
->>>>>>> 3e0f9806
 
 swh-storage (0.0.45-1~swh1) unstable-swh; urgency=medium
 
