<<<<<<< HEAD
swh-storage (0.0.123-1~swh1~bpo9+1) stretch-swh; urgency=medium

  * Rebuild for stretch-swh

 -- Software Heritage autobuilder (on jenkins-debian1) <jenkins@jenkins-debian1.internal.softwareheritage.org>  Fri, 08 Feb 2019 14:15:38 +0000
=======
swh-storage (0.0.124-1~swh1) unstable-swh; urgency=medium

  * New upstream release 0.0.124     - (tagged by Antoine Lambert
    <antoine.lambert@inria.fr> on 2019-02-12 14:40:53 +0100)
  * Upstream changes:     - version 0.0.124

 -- Software Heritage autobuilder (on jenkins-debian1) <jenkins@jenkins-debian1.internal.softwareheritage.org>  Tue, 12 Feb 2019 13:46:08 +0000
>>>>>>> bc840654

swh-storage (0.0.123-1~swh1) unstable-swh; urgency=medium

  * New upstream release 0.0.123     - (tagged by Antoine R. Dumont
    (@ardumont) <antoine.romain.dumont@gmail.com> on 2019-02-08 15:06:49
    +0100)
  * Upstream changes:     - v0.0.123     - Make Storage.origin_get
    support a list of origins, like other     - Storage.*_get methods.
    - Stop using _to_bytes functions.     - Use the BaseDb (and friends)
    from swh-core

 -- Software Heritage autobuilder (on jenkins-debian1) <jenkins@jenkins-debian1.internal.softwareheritage.org>  Fri, 08 Feb 2019 14:14:18 +0000

swh-storage (0.0.122-1~swh1) unstable-swh; urgency=medium

  * New upstream release 0.0.122     - (tagged by Antoine Lambert
    <antoine.lambert@inria.fr> on 2019-01-28 11:57:27 +0100)
  * Upstream changes:     - version 0.0.122

 -- Software Heritage autobuilder (on jenkins-debian1) <jenkins@jenkins-debian1.internal.softwareheritage.org>  Mon, 28 Jan 2019 11:02:45 +0000

swh-storage (0.0.121-1~swh1) unstable-swh; urgency=medium

  * New upstream release 0.0.121     - (tagged by Antoine Lambert
    <antoine.lambert@inria.fr> on 2019-01-28 11:31:48 +0100)
  * Upstream changes:     - version 0.0.121

 -- Software Heritage autobuilder (on jenkins-debian1) <jenkins@jenkins-debian1.internal.softwareheritage.org>  Mon, 28 Jan 2019 10:36:40 +0000

swh-storage (0.0.120-1~swh1) unstable-swh; urgency=medium

  * New upstream release 0.0.120     - (tagged by Antoine Lambert
    <antoine.lambert@inria.fr> on 2019-01-17 12:04:27 +0100)
  * Upstream changes:     - version 0.0.120

 -- Software Heritage autobuilder (on jenkins-debian1) <jenkins@jenkins-debian1.internal.softwareheritage.org>  Thu, 17 Jan 2019 11:12:47 +0000

swh-storage (0.0.119-1~swh1) unstable-swh; urgency=medium

  * New upstream release 0.0.119     - (tagged by Antoine R. Dumont
    (@ardumont) <antoine.romain.dumont@gmail.com> on 2019-01-11 11:57:13
    +0100)
  * Upstream changes:     - v0.0.119     - listener: Notify Kafka when
    an origin visit is updated

 -- Software Heritage autobuilder (on jenkins-debian1) <jenkins@jenkins-debian1.internal.softwareheritage.org>  Fri, 11 Jan 2019 11:02:07 +0000

swh-storage (0.0.118-1~swh1) unstable-swh; urgency=medium

  * New upstream release 0.0.118     - (tagged by Antoine Lambert
    <antoine.lambert@inria.fr> on 2019-01-09 16:59:15 +0100)
  * Upstream changes:     - version 0.0.118

 -- Software Heritage autobuilder (on jenkins-debian1) <jenkins@jenkins-debian1.internal.softwareheritage.org>  Wed, 09 Jan 2019 18:51:34 +0000

swh-storage (0.0.117-1~swh1) unstable-swh; urgency=medium

  * v0.0.117
  * listener: Adapt decoding behavior depending on the object type

 -- Antoine R. Dumont (@ardumont) <antoine.romain.dumont@gmail.com>  Thu, 20 Dec 2018 14:48:44 +0100

swh-storage (0.0.116-1~swh1) unstable-swh; urgency=medium

  * v0.0.116
  * Update requirements to latest swh.core

 -- Antoine R. Dumont (@ardumont) <antoine.romain.dumont@gmail.com>  Fri, 14 Dec 2018 15:57:04 +0100

swh-storage (0.0.115-1~swh1) unstable-swh; urgency=medium

  * version 0.0.115

 -- Antoine Lambert <antoine.lambert@inria.fr>  Fri, 14 Dec 2018 15:47:52 +0100

swh-storage (0.0.114-1~swh1) unstable-swh; urgency=medium

  * version 0.0.114

 -- Antoine Lambert <antoine.lambert@inria.fr>  Wed, 05 Dec 2018 10:59:49 +0100

swh-storage (0.0.113-1~swh1) unstable-swh; urgency=medium

  * v0.0.113
  * in-memory storage: Add recursive argument to directory_ls endpoint

 -- Antoine R. Dumont (@ardumont) <antoine.romain.dumont@gmail.com>  Fri, 30 Nov 2018 11:56:44 +0100

swh-storage (0.0.112-1~swh1) unstable-swh; urgency=medium

  * v0.0.112
  * in-memory storage: Align with existing storage
  * docstring: Improvments and adapt according to api
  * doc: update index to match new swh-doc format
  * Increase test coverage for stat_counters + fix its bugs.

 -- Antoine R. Dumont (@ardumont) <antoine.romain.dumont@gmail.com>  Fri, 30 Nov 2018 10:28:02 +0100

swh-storage (0.0.111-1~swh1) unstable-swh; urgency=medium

  * v0.0.111
  * Move generative tests in their own module
  * Open in-memory storage implementation

 -- Antoine R. Dumont (@ardumont) <antoine.romain.dumont@gmail.com>  Wed, 21 Nov 2018 08:55:14 +0100

swh-storage (0.0.110-1~swh1) unstable-swh; urgency=medium

  * v0.0.110
  * storage: Open content_get_range endpoint
  * tests: Start using hypothesis for tests generation
  * Improvments: Remove SQLisms from the tests and API
  * docs: Document metadata providers

 -- Antoine R. Dumont (@ardumont) <antoine.romain.dumont@gmail.com>  Fri, 16 Nov 2018 11:53:14 +0100

swh-storage (0.0.109-1~swh1) unstable-swh; urgency=medium

  * version 0.0.109

 -- Antoine Lambert <antoine.lambert@inria.fr>  Mon, 12 Nov 2018 14:11:09 +0100

swh-storage (0.0.108-1~swh1) unstable-swh; urgency=medium

  * Release swh.storage v0.0.108
  * Add a function to get a full snapshot from the paginated view

 -- Nicolas Dandrimont <nicolas@dandrimont.eu>  Thu, 18 Oct 2018 18:32:10 +0200

swh-storage (0.0.107-1~swh1) unstable-swh; urgency=medium

  * Release swh.storage v0.0.107
  * Enable pagination of snapshot branches
  * Drop occurrence-related tables
  * Drop entity-related tables

 -- Nicolas Dandrimont <nicolas@dandrimont.eu>  Wed, 17 Oct 2018 15:06:07 +0200

swh-storage (0.0.106-1~swh1) unstable-swh; urgency=medium

  * Release swh.storage v0.0.106
  * Fix origin_visit_get_latest_snapshot logic
  * Improve directory iterator
  * Drop backwards compatibility between snapshots and occurrences
  * Drop the occurrence table

 -- Nicolas Dandrimont <nicolas@dandrimont.eu>  Mon, 08 Oct 2018 17:03:54 +0200

swh-storage (0.0.105-1~swh1) unstable-swh; urgency=medium

  * v0.0.105
  * Increase directory_ls endpoint to 20 seconds
  * Add snapshot to the stats endpoint
  * Improve documentation

 -- Antoine R. Dumont (@ardumont) <antoine.romain.dumont@gmail.com>  Mon, 10 Sep 2018 11:36:27 +0200

swh-storage (0.0.104-1~swh1) unstable-swh; urgency=medium

  * version 0.0.104

 -- Antoine Lambert <antoine.lambert@inria.fr>  Wed, 29 Aug 2018 15:55:37 +0200

swh-storage (0.0.103-1~swh1) unstable-swh; urgency=medium

  * v0.0.103
  * swh.storage.storage: origin_add returns updated list of dict with id

 -- Antoine R. Dumont (@ardumont) <antoine.romain.dumont@gmail.com>  Mon, 30 Jul 2018 11:47:53 +0200

swh-storage (0.0.102-1~swh1) unstable-swh; urgency=medium

  * Release swh-storage v0.0.102
  * Stop using temporary tables for read-only queries
  * Add timeouts for some read-only queries

 -- Nicolas Dandrimont <nicolas@dandrimont.eu>  Tue, 05 Jun 2018 14:06:54 +0200

swh-storage (0.0.101-1~swh1) unstable-swh; urgency=medium

  * v0.0.101
  * swh.storage.api.client: Permit to specify the query timeout option

 -- Antoine R. Dumont (@ardumont) <antoine.romain.dumont@gmail.com>  Thu, 24 May 2018 12:13:51 +0200

swh-storage (0.0.100-1~swh1) unstable-swh; urgency=medium

  * Release swh.storage v0.0.100
  * remote api: only instantiate storage once per import
  * add thread-awareness to the storage implementation
  * properly cleanup after tests
  * parallelize objstorage and storage additions

 -- Nicolas Dandrimont <nicolas@dandrimont.eu>  Sat, 12 May 2018 18:12:40 +0200

swh-storage (0.0.99-1~swh1) unstable-swh; urgency=medium

  * v0.0.99
  * storage: Add methods to compute directories/revisions diff
  * Add a new table for "bucketed" object counts
  * doc: update table clusters in SQL diagram
  * swh.storage.content_missing: Improve docstring

 -- Antoine R. Dumont (@ardumont) <antoine.romain.dumont@gmail.com>  Tue, 20 Feb 2018 13:32:25 +0100

swh-storage (0.0.98-1~swh1) unstable-swh; urgency=medium

  * Release swh.storage v0.0.98
  * Switch backwards compatibility for snapshots off

 -- Nicolas Dandrimont <nicolas@dandrimont.eu>  Tue, 06 Feb 2018 15:27:15 +0100

swh-storage (0.0.97-1~swh1) unstable-swh; urgency=medium

  * Release swh.storage v0.0.97
  * refactor database initialization
  * use a separate thread instead of a temporary file for COPY
    operations
  * add more snapshot-related endpoints

 -- Nicolas Dandrimont <nicolas@dandrimont.eu>  Tue, 06 Feb 2018 14:07:07 +0100

swh-storage (0.0.96-1~swh1) unstable-swh; urgency=medium

  * Release swh.storage v0.0.96
  * Add snapshot models
  * Add support for hg revision type

 -- Nicolas Dandrimont <nicolas@dandrimont.eu>  Tue, 19 Dec 2017 16:25:57 +0100

swh-storage (0.0.95-1~swh1) unstable-swh; urgency=medium

  * v0.0.95
  * swh.storage: Rename indexer_configuration to tool
  * swh.storage: Migrate indexer model to its own model

 -- Antoine R. Dumont (@ardumont) <antoine.romain.dumont@gmail.com>  Thu, 07 Dec 2017 09:56:31 +0100

swh-storage (0.0.94-1~swh1) unstable-swh; urgency=medium

  * v0.0.94
  * Open searching origins methods to storage

 -- Antoine R. Dumont (@ardumont) <antoine.romain.dumont@gmail.com>  Tue, 05 Dec 2017 12:32:57 +0100

swh-storage (0.0.93-1~swh1) unstable-swh; urgency=medium

  * v0.0.93
  * swh.storage: Open indexer_configuration_add endpoint
  * swh-data: Update content mimetype indexer configuration
  * origin_visit_get: make order repeatable
  * db: Make unique indices actually unique and vice versa
  * Add origin_metadata endpoints (add, get, etc...)
  * cleanup: Remove unused content provenance cache tables

 -- Antoine R. Dumont (@ardumont) <antoine.romain.dumont@gmail.com>  Fri, 24 Nov 2017 11:14:11 +0100

swh-storage (0.0.92-1~swh1) unstable-swh; urgency=medium

  * Release swh.storage v0.0.92
  * make swh.storage.schemata work on SQLAlchemy 1.0

 -- Nicolas Dandrimont <nicolas@dandrimont.eu>  Thu, 12 Oct 2017 19:51:24 +0200

swh-storage (0.0.91-1~swh1) unstable-swh; urgency=medium

  * Release swh.storage version 0.0.91
  * Update packaging runes

 -- Nicolas Dandrimont <nicolas@dandrimont.eu>  Thu, 12 Oct 2017 18:41:46 +0200

swh-storage (0.0.90-1~swh1) unstable-swh; urgency=medium

  * Release swh.storage v0.0.90
  * Remove leaky dependency on python3-kafka

 -- Nicolas Dandrimont <nicolas@dandrimont.eu>  Wed, 11 Oct 2017 18:53:22 +0200

swh-storage (0.0.89-1~swh1) unstable-swh; urgency=medium

  * Release swh.storage v0.0.89
  * Add new package for ancillary schemata
  * Add new metadata-related entry points
  * Update for new swh.model

 -- Nicolas Dandrimont <nicolas@dandrimont.eu>  Wed, 11 Oct 2017 17:39:29 +0200

swh-storage (0.0.88-1~swh1) unstable-swh; urgency=medium

  * Release swh.storage v0.0.88
  * Move the archiver to its own module
  * Prepare building for stretch

 -- Nicolas Dandrimont <nicolas@dandrimont.eu>  Fri, 30 Jun 2017 14:52:12 +0200

swh-storage (0.0.87-1~swh1) unstable-swh; urgency=medium

  * Release swh.storage v0.0.87
  * update tasks to new swh.scheduler api

 -- Nicolas Dandrimont <nicolas@dandrimont.eu>  Mon, 12 Jun 2017 17:54:11 +0200

swh-storage (0.0.86-1~swh1) unstable-swh; urgency=medium

  * Release swh.storage v0.0.86
  * archiver updates

 -- Nicolas Dandrimont <nicolas@dandrimont.eu>  Tue, 06 Jun 2017 18:43:43 +0200

swh-storage (0.0.85-1~swh1) unstable-swh; urgency=medium

  * v0.0.85
  * Improve license endpoint's unknown license policy

 -- Antoine R. Dumont (@ardumont) <antoine.romain.dumont@gmail.com>  Tue, 06 Jun 2017 17:55:40 +0200

swh-storage (0.0.84-1~swh1) unstable-swh; urgency=medium

  * v0.0.84
  * Update indexer endpoints to use indexer configuration id
  * Add indexer configuration endpoint

 -- Antoine R. Dumont (@ardumont) <antoine.romain.dumont@gmail.com>  Fri, 02 Jun 2017 16:16:47 +0200

swh-storage (0.0.83-1~swh1) unstable-swh; urgency=medium

  * v0.0.83
  * Add blake2s256 new hash computation on content

 -- Antoine R. Dumont (@ardumont) <antoine.romain.dumont@gmail.com>  Fri, 31 Mar 2017 12:27:09 +0200

swh-storage (0.0.82-1~swh1) unstable-swh; urgency=medium

  * v0.0.82
  * swh.storage.listener: Subscribe to new origin notifications
  * sql/swh-func: improve equality check on the three columns for
    swh_content_missing
  * swh.storage: add length to directory listing primitives
  * refactoring: Migrate from swh.core.hashutil to swh.model.hashutil
  * swh.storage.archiver.updater: Create a content updater journal
    client
  * vault: add a git fast-import cooker
  * vault: generic cache to allow multiple cooker types and formats

 -- Antoine R. Dumont (@ardumont) <antoine.romain.dumont@gmail.com>  Tue, 21 Mar 2017 14:50:16 +0100

swh-storage (0.0.81-1~swh1) unstable-swh; urgency=medium

  * Release swh.storage v0.0.81
  * archiver improvements for mass injection in azure

 -- Nicolas Dandrimont <nicolas@dandrimont.eu>  Thu, 09 Mar 2017 11:15:28 +0100

swh-storage (0.0.80-1~swh1) unstable-swh; urgency=medium

  * Release swh.storage v0.0.80
  * archiver improvements related to the mass injection of contents in
    azure
  * updates to the vault cooker

 -- Nicolas Dandrimont <nicolas@dandrimont.eu>  Tue, 07 Mar 2017 15:12:35 +0100

swh-storage (0.0.79-1~swh1) unstable-swh; urgency=medium

  * Release swh.storage v0.0.79
  * archiver: keep counts of objects in each archive
  * converters: normalize timestamps using swh.model

 -- Nicolas Dandrimont <nicolas@dandrimont.eu>  Tue, 14 Feb 2017 19:37:36 +0100

swh-storage (0.0.78-1~swh1) unstable-swh; urgency=medium

  * v0.0.78
  * Refactoring some common code into swh.core + adaptation api calls in
  * swh.objstorage and swh.storage (storage and vault)

 -- Antoine R. Dumont (@ardumont) <antoine.romain.dumont@gmail.com>  Thu, 26 Jan 2017 15:08:03 +0100

swh-storage (0.0.77-1~swh1) unstable-swh; urgency=medium

  * v0.0.77
  * Paginate results for origin_visits endpoint

 -- Antoine R. Dumont (@ardumont) <antoine.romain.dumont@gmail.com>  Thu, 19 Jan 2017 14:41:49 +0100

swh-storage (0.0.76-1~swh1) unstable-swh; urgency=medium

  * v0.0.76
  * Unify storage and objstorage configuration and instantiation
    functions

 -- Antoine R. Dumont (@ardumont) <antoine.romain.dumont@gmail.com>  Thu, 15 Dec 2016 18:25:58 +0100

swh-storage (0.0.75-1~swh1) unstable-swh; urgency=medium

  * v0.0.75
  * Add information on indexer tools (T610)

 -- Antoine R. Dumont (@ardumont) <antoine.romain.dumont@gmail.com>  Fri, 02 Dec 2016 18:21:36 +0100

swh-storage (0.0.74-1~swh1) unstable-swh; urgency=medium

  * v0.0.74
  * Use strict equality for content ctags' symbols search

 -- Antoine R. Dumont (@ardumont) <antoine.romain.dumont@gmail.com>  Tue, 29 Nov 2016 17:25:29 +0100

swh-storage (0.0.73-1~swh1) unstable-swh; urgency=medium

  * v0.0.73
  * Improve ctags search query for edge cases

 -- Antoine R. Dumont (@ardumont) <antoine.romain.dumont@gmail.com>  Mon, 28 Nov 2016 16:34:55 +0100

swh-storage (0.0.72-1~swh1) unstable-swh; urgency=medium

  * v0.0.72
  * Permit pagination on content_ctags_search api endpoint

 -- Antoine R. Dumont (@ardumont) <antoine.romain.dumont@gmail.com>  Thu, 24 Nov 2016 14:19:29 +0100

swh-storage (0.0.71-1~swh1) unstable-swh; urgency=medium

  * v0.0.71
  * Open full-text search endpoint on ctags

 -- Antoine R. Dumont (@ardumont) <antoine.romain.dumont@gmail.com>  Wed, 23 Nov 2016 17:33:51 +0100

swh-storage (0.0.70-1~swh1) unstable-swh; urgency=medium

  * v0.0.70
  * Add new license endpoints (add/get)
  * Update ctags endpoints to align update conflict policy

 -- Antoine R. Dumont (@ardumont) <antoine.romain.dumont@gmail.com>  Thu, 10 Nov 2016 17:27:49 +0100

swh-storage (0.0.69-1~swh1) unstable-swh; urgency=medium

  * v0.0.69
  * storage: Open ctags entry points (missing, add, get)
  * storage: allow adding several origins at once

 -- Antoine R. Dumont (@ardumont) <antoine.romain.dumont@gmail.com>  Thu, 20 Oct 2016 16:07:07 +0200

swh-storage (0.0.68-1~swh1) unstable-swh; urgency=medium

  * v0.0.68
  * indexer: Open mimetype/language get endpoints
  * indexer: Add the mimetype/language add function with conflict_update
    flag
  * archiver: Extend worker-to-backend to transmit messages to another
  * queue (once done)

 -- Antoine R. Dumont (@ardumont) <antoine.romain.dumont@gmail.com>  Thu, 13 Oct 2016 15:30:21 +0200

swh-storage (0.0.67-1~swh1) unstable-swh; urgency=medium

  * v0.0.67
  * Fix provenance storage init function

 -- Antoine R. Dumont (@ardumont) <antoine.romain.dumont@gmail.com>  Wed, 12 Oct 2016 02:24:12 +0200

swh-storage (0.0.66-1~swh1) unstable-swh; urgency=medium

  * v0.0.66
  * Improve provenance configuration format

 -- Antoine R. Dumont (@ardumont) <antoine.romain.dumont@gmail.com>  Wed, 12 Oct 2016 01:39:26 +0200

swh-storage (0.0.65-1~swh1) unstable-swh; urgency=medium

  * v0.0.65
  * Open api entry points for swh.indexer about content mimetype and
  * language
  * Update schema graph to latest version

 -- Antoine R. Dumont (@ardumont) <antoine.romain.dumont@gmail.com>  Sat, 08 Oct 2016 10:00:30 +0200

swh-storage (0.0.64-1~swh1) unstable-swh; urgency=medium

  * v0.0.64
  * Fix: Missing incremented version 5 for archiver.dbversion
  * Retrieve information on a content cached
  * sql/swh-func: content cache populates lines in deterministic order

 -- Antoine R. Dumont (@ardumont) <antoine.romain.dumont@gmail.com>  Thu, 29 Sep 2016 21:50:59 +0200

swh-storage (0.0.63-1~swh1) unstable-swh; urgency=medium

  * v0.0.63
  * Make the 'worker to backend' destination agnostic (message
    parameter)
  * Improve 'unknown sha1' policy (archiver db can lag behind swh db)
  * Improve 'force copy' policy

 -- Antoine R. Dumont (@ardumont) <antoine.romain.dumont@gmail.com>  Fri, 23 Sep 2016 12:29:50 +0200

swh-storage (0.0.62-1~swh1) unstable-swh; urgency=medium

  * Release swh.storage v0.0.62
  * Updates to the provenance cache to reduce churn on the main tables

 -- Nicolas Dandrimont <nicolas@dandrimont.eu>  Thu, 22 Sep 2016 18:54:52 +0200

swh-storage (0.0.61-1~swh1) unstable-swh; urgency=medium

  * v0.0.61
  * Handle copies of unregistered sha1 in archiver db
  * Fix copy to only the targeted destination
  * Update to latest python3-swh.core dependency

 -- Antoine R. Dumont (@ardumont) <antoine.romain.dumont@gmail.com>  Thu, 22 Sep 2016 13:44:05 +0200

swh-storage (0.0.60-1~swh1) unstable-swh; urgency=medium

  * v0.0.60
  * Update archiver dependencies

 -- Antoine R. Dumont (@ardumont) <antoine.romain.dumont@gmail.com>  Tue, 20 Sep 2016 16:46:48 +0200

swh-storage (0.0.59-1~swh1) unstable-swh; urgency=medium

  * v0.0.59
  * Unify configuration property between director/worker
  * Deal with potential missing contents in the archiver db
  * Improve get_contents_error implementation
  * Remove dead code in swh.storage.db about archiver

 -- Antoine R. Dumont (@ardumont) <antoine.romain.dumont@gmail.com>  Sat, 17 Sep 2016 12:50:14 +0200

swh-storage (0.0.58-1~swh1) unstable-swh; urgency=medium

  * v0.0.58
  * ArchiverDirectorToBackend reads sha1 from stdin and sends chunks of
    sha1
  * for archival.

 -- Antoine R. Dumont (@ardumont) <antoine.romain.dumont@gmail.com>  Fri, 16 Sep 2016 22:17:14 +0200

swh-storage (0.0.57-1~swh1) unstable-swh; urgency=medium

  * v0.0.57
  * Update swh.storage.archiver

 -- Antoine R. Dumont (@ardumont) <antoine.romain.dumont@gmail.com>  Thu, 15 Sep 2016 16:30:11 +0200

swh-storage (0.0.56-1~swh1) unstable-swh; urgency=medium

  * v0.0.56
  * Vault: Add vault implementation (directory cooker & cache
  * implementation + its api)
  * Archiver: Add another archiver implementation (direct to backend)

 -- Antoine R. Dumont (@ardumont) <antoine.romain.dumont@gmail.com>  Thu, 15 Sep 2016 10:56:35 +0200

swh-storage (0.0.55-1~swh1) unstable-swh; urgency=medium

  * v0.0.55
  * Fix origin_visit endpoint

 -- Antoine R. Dumont (@ardumont) <antoine.romain.dumont@gmail.com>  Thu, 08 Sep 2016 15:21:28 +0200

swh-storage (0.0.54-1~swh1) unstable-swh; urgency=medium

  * v0.0.54
  * Open origin_visit_get_by entry point

 -- Antoine R. Dumont (@ardumont) <antoine.romain.dumont@gmail.com>  Mon, 05 Sep 2016 12:36:34 +0200

swh-storage (0.0.53-1~swh1) unstable-swh; urgency=medium

  * v0.0.53
  * Add cache about content provenance
  * debian: fix python3-swh.storage.archiver runtime dependency
  * debian: create new package python3-swh.storage.provenance

 -- Antoine R. Dumont (@ardumont) <antoine.romain.dumont@gmail.com>  Fri, 02 Sep 2016 11:14:09 +0200

swh-storage (0.0.52-1~swh1) unstable-swh; urgency=medium

  * v0.0.52
  * Package python3-swh.storage.archiver

 -- Antoine R. Dumont (@ardumont) <antoine.romain.dumont@gmail.com>  Thu, 25 Aug 2016 14:55:23 +0200

swh-storage (0.0.51-1~swh1) unstable-swh; urgency=medium

  * Release swh.storage v0.0.51
  * Add new metadata column to origin_visit
  * Update swh-add-directory script for updated API

 -- Nicolas Dandrimont <nicolas@dandrimont.eu>  Wed, 24 Aug 2016 14:36:03 +0200

swh-storage (0.0.50-1~swh1) unstable-swh; urgency=medium

  * v0.0.50
  * Add a function to pull (only) metadata for a list of contents
  * Update occurrence_add api entry point to properly deal with
    origin_visit
  * Add origin_visit api entry points to create/update origin_visit

 -- Antoine R. Dumont (@ardumont) <antoine.romain.dumont@gmail.com>  Tue, 23 Aug 2016 16:29:26 +0200

swh-storage (0.0.49-1~swh1) unstable-swh; urgency=medium

  * Release swh.storage v0.0.49
  * Proper dependency on python3-kafka

 -- Nicolas Dandrimont <nicolas@dandrimont.eu>  Fri, 19 Aug 2016 13:45:52 +0200

swh-storage (0.0.48-1~swh1) unstable-swh; urgency=medium

  * Release swh.storage v0.0.48
  * Updates to the archiver
  * Notification support for new object creations

 -- Nicolas Dandrimont <nicolas@dandrimont.eu>  Fri, 19 Aug 2016 12:13:50 +0200

swh-storage (0.0.47-1~swh1) unstable-swh; urgency=medium

  * Release swh.storage v0.0.47
  * Update storage archiver to new schemaless schema

 -- Nicolas Dandrimont <nicolas@dandrimont.eu>  Fri, 22 Jul 2016 16:59:19 +0200

swh-storage (0.0.46-1~swh1) unstable-swh; urgency=medium

  * v0.0.46
  * Update archiver bootstrap

 -- Antoine R. Dumont (@ardumont) <antoine.romain.dumont@gmail.com>  Wed, 20 Jul 2016 19:04:42 +0200

swh-storage (0.0.45-1~swh1) unstable-swh; urgency=medium

  * v0.0.45
  * Separate swh.storage.archiver's db from swh.storage.storage

 -- Antoine R. Dumont (@ardumont) <antoine.romain.dumont@gmail.com>  Tue, 19 Jul 2016 15:05:36 +0200

swh-storage (0.0.44-1~swh1) unstable-swh; urgency=medium

  * v0.0.44
  * Open listing visits per origin api

 -- Quentin Campos <qcampos@etud.u-pem.fr>  Fri, 08 Jul 2016 11:27:10 +0200

swh-storage (0.0.43-1~swh1) unstable-swh; urgency=medium

  * v0.0.43
  * Extract objstorage to its own package swh.objstorage

 -- Quentin Campos <qcampos@etud.u-pem.fr>  Mon, 27 Jun 2016 14:57:12 +0200

swh-storage (0.0.42-1~swh1) unstable-swh; urgency=medium

  * Add an object storage multiplexer to allow transition between
    multiple versions of objet storages.

 -- Quentin Campos <qcampos@etud.u-pem.fr>  Tue, 21 Jun 2016 15:03:52 +0200

swh-storage (0.0.41-1~swh1) unstable-swh; urgency=medium

  * Refactoring of the object storage in order to allow multiple
    versions of it, as well as a multiplexer for version transition.

 -- Quentin Campos <qcampos@etud.u-pem.fr>  Thu, 16 Jun 2016 15:54:16 +0200

swh-storage (0.0.40-1~swh1) unstable-swh; urgency=medium

  * Release swh.storage v0.0.40:
  * Refactor objstorage to allow for different implementations
  * Updates to the checker functionality
  * Bump swh.core dependency to v0.0.20

 -- Nicolas Dandrimont <nicolas@dandrimont.eu>  Tue, 14 Jun 2016 17:25:42 +0200

swh-storage (0.0.39-1~swh1) unstable-swh; urgency=medium

  * v0.0.39
  * Add run_from_webserver function for objstorage api server
  * Add unique identifier message on default api server route endpoints

 -- Antoine R. Dumont (@ardumont) <antoine.romain.dumont@gmail.com>  Fri, 20 May 2016 15:27:34 +0200

swh-storage (0.0.38-1~swh1) unstable-swh; urgency=medium

  * v0.0.38
  * Add an http api for object storage
  * Implement an archiver to perform backup copies

 -- Quentin Campos <qcampos@etud.u-pem.fr>  Fri, 20 May 2016 14:40:14 +0200

swh-storage (0.0.37-1~swh1) unstable-swh; urgency=medium

  * Release swh.storage v0.0.37
  * Add fullname to person table
  * Add svn as a revision type

 -- Nicolas Dandrimont <nicolas@dandrimont.eu>  Fri, 08 Apr 2016 16:44:24 +0200

swh-storage (0.0.36-1~swh1) unstable-swh; urgency=medium

  * Release swh.storage v0.0.36
  * Add json-schema documentation for the jsonb fields
  * Overhaul entity handling

 -- Nicolas Dandrimont <nicolas@dandrimont.eu>  Wed, 16 Mar 2016 17:27:17 +0100

swh-storage (0.0.35-1~swh1) unstable-swh; urgency=medium

  * Release swh-storage v0.0.35
  * Factor in temporary tables with only an id (db v059)
  * Allow generic object search by sha1_git (db v060)

 -- Nicolas Dandrimont <nicolas@dandrimont.eu>  Thu, 25 Feb 2016 16:21:01 +0100

swh-storage (0.0.34-1~swh1) unstable-swh; urgency=medium

  * Release swh.storage version 0.0.34
  * occurrence improvements
  * commit metadata improvements

 -- Nicolas Dandrimont <nicolas@dandrimont.eu>  Fri, 19 Feb 2016 18:20:07 +0100

swh-storage (0.0.33-1~swh1) unstable-swh; urgency=medium

  * Bump swh.storage to version 0.0.33

 -- Nicolas Dandrimont <nicolas@dandrimont.eu>  Fri, 05 Feb 2016 11:17:00 +0100

swh-storage (0.0.32-1~swh1) unstable-swh; urgency=medium

  * v0.0.32
  * Let the person's id flow
  * sql/upgrades/051: 050->051 schema change
  * sql/upgrades/050: 049->050 schema change - Clean up obsolete
    functions
  * sql/upgrades/049: Final take for 048->049 schema change.
  * sql: Use a new schema for occurrences

 -- Antoine R. Dumont (@ardumont) <antoine.romain.dumont@gmail.com>  Fri, 29 Jan 2016 17:44:27 +0100

swh-storage (0.0.31-1~swh1) unstable-swh; urgency=medium

  * v0.0.31
  * Deal with occurrence_history.branch, occurrence.branch, release.name
    as bytes

 -- Antoine R. Dumont (@ardumont) <antoine.romain.dumont@gmail.com>  Wed, 27 Jan 2016 15:45:53 +0100

swh-storage (0.0.30-1~swh1) unstable-swh; urgency=medium

  * Prepare swh.storage v0.0.30 release
  * type-agnostic occurrences and revisions

 -- Nicolas Dandrimont <nicolas@dandrimont.eu>  Tue, 26 Jan 2016 07:36:43 +0100

swh-storage (0.0.29-1~swh1) unstable-swh; urgency=medium

  * v0.0.29
  * New:
  * Upgrade sql schema to 041→043
  * Deal with communication downtime between clients and storage
  * Open occurrence_get(origin_id) to retrieve latest occurrences per
    origin
  * Open release_get_by to retrieve a release by origin
  * Open directory_get to retrieve information on directory by id
  * Open entity_get to retrieve information on entity + hierarchy from
    its uuid
  * Open directory_get that retrieve information on directory per id
  * Update:
  * directory_get/directory_ls: Rename to directory_ls
  * revision_log: update to retrieve logs from multiple root revisions
  * revision_get_by: branch name filtering is now optional

 -- Antoine R. Dumont (@ardumont) <antoine.romain.dumont@gmail.com>  Wed, 20 Jan 2016 16:15:50 +0100

swh-storage (0.0.28-1~swh1) unstable-swh; urgency=medium

  * v0.0.28
  * Open entity_get api

 -- Antoine R. Dumont (@ardumont) <antoine.romain.dumont@gmail.com>  Fri, 15 Jan 2016 16:37:27 +0100

swh-storage (0.0.27-1~swh1) unstable-swh; urgency=medium

  * v0.0.27
  * Open directory_entry_get_by_path api
  * Improve get_revision_by api performance
  * sql/swh-schema: add index on origin(type, url) --> improve origin
    lookup api
  * Bump to 039 db version

 -- Antoine R. Dumont (@ardumont) <antoine.romain.dumont@gmail.com>  Fri, 15 Jan 2016 12:42:47 +0100

swh-storage (0.0.26-1~swh1) unstable-swh; urgency=medium

  * v0.0.26
  * Open revision_get_by to retrieve a revision by occurrence criterion
    filtering
  * sql/upgrades/036: add 035→036 upgrade script

 -- Antoine R. Dumont (@ardumont) <antoine.romain.dumont@gmail.com>  Wed, 13 Jan 2016 12:46:44 +0100

swh-storage (0.0.25-1~swh1) unstable-swh; urgency=medium

  * v0.0.25
  * Limit results in swh_revision_list*
  * Create the package to align the current db production version on
    https://archive.softwareheritage.org/

 -- Antoine R. Dumont (@ardumont) <antoine.romain.dumont@gmail.com>  Fri, 08 Jan 2016 11:33:08 +0100

swh-storage (0.0.24-1~swh1) unstable-swh; urgency=medium

  * Prepare swh.storage release v0.0.24
  * Add a limit argument to revision_log

 -- Nicolas Dandrimont <nicolas@dandrimont.eu>  Wed, 06 Jan 2016 15:12:53 +0100

swh-storage (0.0.23-1~swh1) unstable-swh; urgency=medium

  * v0.0.23
  * Protect against overflow, wrapped in ValueError for client
  * Fix relative path import for remote storage.
  * api to retrieve revision_log is now 'parents' aware

 -- Antoine R. Dumont (@ardumont) <antoine.romain.dumont@gmail.com>  Wed, 06 Jan 2016 11:30:58 +0100

swh-storage (0.0.22-1~swh1) unstable-swh; urgency=medium

  * Release v0.0.22
  * Fix relative import for remote storage

 -- Nicolas Dandrimont <nicolas@dandrimont.eu>  Wed, 16 Dec 2015 16:04:48 +0100

swh-storage (0.0.21-1~swh1) unstable-swh; urgency=medium

  * Prepare release v0.0.21
  * Protect the storage api client from overflows
  * Add a get_storage function mapping to local or remote storage

 -- Nicolas Dandrimont <nicolas@dandrimont.eu>  Wed, 16 Dec 2015 13:34:46 +0100

swh-storage (0.0.20-1~swh1) unstable-swh; urgency=medium

  * v0.0.20
  * allow numeric timestamps with offset
  * Open revision_log api
  * start migration to swh.model

 -- Antoine R. Dumont (@ardumont) <antoine.romain.dumont@gmail.com>  Mon, 07 Dec 2015 15:20:36 +0100

swh-storage (0.0.19-1~swh1) unstable-swh; urgency=medium

  * v0.0.19
  * Improve directory listing with content data
  * Open person_get
  * Open release_get data reading
  * Improve origin_get api
  * Effort to unify api output on dict (for read)
  * Migrate backend to 032

 -- Antoine R. Dumont (@ardumont) <antoine.romain.dumont@gmail.com>  Fri, 27 Nov 2015 13:33:34 +0100

swh-storage (0.0.18-1~swh1) unstable-swh; urgency=medium

  * v0.0.18
  * Improve origin_get to permit retrieval per id
  * Update directory_get implementation (add join from
  * directory_entry_file to content)
  * Open release_get : [sha1] -> [Release]

 -- Antoine R. Dumont (@ardumont) <antoine.romain.dumont@gmail.com>  Thu, 19 Nov 2015 11:18:35 +0100

swh-storage (0.0.17-1~swh1) unstable-swh; urgency=medium

  * Prepare deployment of swh.storage v0.0.17
  * Add some entity related entry points

 -- Nicolas Dandrimont <nicolas@dandrimont.eu>  Tue, 03 Nov 2015 16:40:59 +0100

swh-storage (0.0.16-1~swh1) unstable-swh; urgency=medium

  * v0.0.16
  * Add metadata column in revision (db version 29)
  * cache http connection for remote storage client

 -- Antoine R. Dumont (@ardumont) <antoine.romain.dumont@gmail.com>  Thu, 29 Oct 2015 10:29:00 +0100

swh-storage (0.0.15-1~swh1) unstable-swh; urgency=medium

  * Prepare deployment of swh.storage v0.0.15
  * Allow population of fetch_history
  * Update organizations / projects as entities
  * Use schema v028 for directory addition

 -- Nicolas Dandrimont <nicolas@dandrimont.eu>  Tue, 27 Oct 2015 11:43:39 +0100

swh-storage (0.0.14-1~swh1) unstable-swh; urgency=medium

  * Prepare swh.storage v0.0.14 deployment

 -- Nicolas Dandrimont <nicolas@dandrimont.eu>  Fri, 16 Oct 2015 15:34:08 +0200

swh-storage (0.0.13-1~swh1) unstable-swh; urgency=medium

  * Prepare deploying swh.storage v0.0.13

 -- Nicolas Dandrimont <nicolas@dandrimont.eu>  Fri, 16 Oct 2015 14:51:44 +0200

swh-storage (0.0.12-1~swh1) unstable-swh; urgency=medium

  * Prepare deploying swh.storage v0.0.12

 -- Nicolas Dandrimont <nicolas@dandrimont.eu>  Tue, 13 Oct 2015 12:39:18 +0200

swh-storage (0.0.11-1~swh1) unstable-swh; urgency=medium

  * Preparing deployment of swh.storage v0.0.11

 -- Nicolas Dandrimont <nicolas@dandrimont.eu>  Fri, 09 Oct 2015 17:44:51 +0200

swh-storage (0.0.10-1~swh1) unstable-swh; urgency=medium

  * Prepare deployment of swh.storage v0.0.10

 -- Nicolas Dandrimont <nicolas@dandrimont.eu>  Tue, 06 Oct 2015 17:37:00 +0200

swh-storage (0.0.9-1~swh1) unstable-swh; urgency=medium

  * Prepare deployment of swh.storage v0.0.9

 -- Nicolas Dandrimont <nicolas@dandrimont.eu>  Thu, 01 Oct 2015 19:03:00 +0200

swh-storage (0.0.8-1~swh1) unstable-swh; urgency=medium

  * Prepare deployment of swh.storage v0.0.8

 -- Nicolas Dandrimont <nicolas@dandrimont.eu>  Thu, 01 Oct 2015 11:32:46 +0200

swh-storage (0.0.7-1~swh1) unstable-swh; urgency=medium

  * Prepare deployment of swh.storage v0.0.7

 -- Nicolas Dandrimont <nicolas@dandrimont.eu>  Tue, 29 Sep 2015 16:52:54 +0200

swh-storage (0.0.6-1~swh1) unstable-swh; urgency=medium

  * Prepare deployment of swh.storage v0.0.6

 -- Nicolas Dandrimont <nicolas@dandrimont.eu>  Tue, 29 Sep 2015 16:43:24 +0200

swh-storage (0.0.5-1~swh1) unstable-swh; urgency=medium

  * Prepare deploying swh.storage v0.0.5

 -- Nicolas Dandrimont <nicolas@dandrimont.eu>  Tue, 29 Sep 2015 16:27:00 +0200

swh-storage (0.0.1-1~swh1) unstable-swh; urgency=medium

  * Initial release
  * swh.storage.api: Properly escape arbitrary byte sequences in
    arguments

 -- Nicolas Dandrimont <nicolas@dandrimont.eu>  Tue, 22 Sep 2015 17:02:34 +0200<|MERGE_RESOLUTION|>--- conflicted
+++ resolved
@@ -1,10 +1,3 @@
-<<<<<<< HEAD
-swh-storage (0.0.123-1~swh1~bpo9+1) stretch-swh; urgency=medium
-
-  * Rebuild for stretch-swh
-
- -- Software Heritage autobuilder (on jenkins-debian1) <jenkins@jenkins-debian1.internal.softwareheritage.org>  Fri, 08 Feb 2019 14:15:38 +0000
-=======
 swh-storage (0.0.124-1~swh1) unstable-swh; urgency=medium
 
   * New upstream release 0.0.124     - (tagged by Antoine Lambert
@@ -12,7 +5,6 @@
   * Upstream changes:     - version 0.0.124
 
  -- Software Heritage autobuilder (on jenkins-debian1) <jenkins@jenkins-debian1.internal.softwareheritage.org>  Tue, 12 Feb 2019 13:46:08 +0000
->>>>>>> bc840654
 
 swh-storage (0.0.123-1~swh1) unstable-swh; urgency=medium
 
