--- conflicted
+++ resolved
@@ -1,10 +1,3 @@
-<<<<<<< HEAD
-swh-storage (0.0.37-1~swh1~bpo9+1) stretch-swh; urgency=medium
-
-  * Rebuild for stretch-backports.
-
- -- Nicolas Dandrimont <nicolas@dandrimont.eu>  Fri, 08 Apr 2016 16:44:24 +0200
-=======
 swh-storage (0.0.38-1~swh1) unstable-swh; urgency=medium
 
   * v0.0.38
@@ -12,7 +5,6 @@
   * Implement an archiver to perform backup copies
 
  -- Quentin Campos <qcampos@etud.u-pem.fr>  Fri, 20 May 2016 14:40:14 +0200
->>>>>>> e8f8bf86
 
 swh-storage (0.0.37-1~swh1) unstable-swh; urgency=medium
 
