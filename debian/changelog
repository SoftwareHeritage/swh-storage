--- conflicted
+++ resolved
@@ -1,16 +1,8 @@
-<<<<<<< HEAD
-swh-storage (0.0.12-1~swh1~bpo9+1) stretch-swh; urgency=medium
-
-  * Rebuild for stretch-backports.
-
- -- Nicolas Dandrimont <nicolas@dandrimont.eu>  Tue, 13 Oct 2015 12:39:18 +0200
-=======
 swh-storage (0.0.13-1~swh1) unstable-swh; urgency=medium
 
   * Prepare deploying swh.storage v0.0.13
 
  -- Nicolas Dandrimont <nicolas@dandrimont.eu>  Fri, 16 Oct 2015 14:51:44 +0200
->>>>>>> 7581a08a
 
 swh-storage (0.0.12-1~swh1) unstable-swh; urgency=medium
 
