<<<<<<< HEAD
swh-storage (0.43.1-1~swh1~bpo10+1) buster-swh; urgency=medium

  * Rebuild for buster-swh

 -- Software Heritage autobuilder (on jenkins-debian1) <jenkins@jenkins-debian1.internal.softwareheritage.org>  Tue, 08 Feb 2022 09:45:21 +0000
=======
swh-storage (1.0.0-1~swh1) unstable-swh; urgency=medium

  * New upstream release 1.0.0     - (tagged by David Douard
    <david.douard@sdfa3.org> on 2022-02-24 11:32:18 +0100)
  * Upstream changes:     - v1.0.0     - add support for `swh db
    upgrade`, aka updated for swh core 2.0.0

 -- Software Heritage autobuilder (on jenkins-debian1) <jenkins@jenkins-debian1.internal.softwareheritage.org>  Thu, 24 Feb 2022 11:13:57 +0000
>>>>>>> 3612cc63

swh-storage (0.43.1-1~swh1) unstable-swh; urgency=medium

  * New upstream release 0.43.1     - (tagged by Valentin Lorentz
    <vlorentz@softwareheritage.org> on 2022-02-08 10:21:59 +0100)
  * Upstream changes:     - v0.43.1     - * Add typing to
    revision_walker.py and make the state a dataclass     - *
    revision_walker: Add support for ignore_displayname.

 -- Software Heritage autobuilder (on jenkins-debian1) <jenkins@jenkins-debian1.internal.softwareheritage.org>  Tue, 08 Feb 2022 09:31:33 +0000

swh-storage (0.43.0-1~swh1) unstable-swh; urgency=medium

  * New upstream release 0.43.0     - (tagged by Nicolas Dandrimont
    <nicolas@dandrimont.eu> on 2022-02-02 18:46:15 +0100)
  * Upstream changes:     - Release swh.storage 0.43.0     - Add a
    displayname field to the person table in PostgreSQL     - Use the
    displayname field in returned results for revision_get,     -
    revision_log and release_get

 -- Software Heritage autobuilder (on jenkins-debian1) <jenkins@jenkins-debian1.internal.softwareheritage.org>  Wed, 02 Feb 2022 17:56:33 +0000

swh-storage (0.42.0-1~swh1) unstable-swh; urgency=medium

  * New upstream release 0.42.0     - (tagged by Valentin Lorentz
    <vlorentz@softwareheritage.org> on 2022-01-25 16:44:35 +0100)
  * Upstream changes:     - v0.42.0     - * Remove 'offset' and
    'negative_utc' for the TimestampWithTimezone constructor call     -
    * Stop using the deprecated 'TimestampWithTimezone.offset' attribute
    - * Fix directory_add to actually insert the manifest + add
    directory_get_raw_manifest

 -- Software Heritage autobuilder (on jenkins-debian1) <jenkins@jenkins-debian1.internal.softwareheritage.org>  Tue, 25 Jan 2022 15:54:46 +0000

swh-storage (0.41.1-1~swh1) unstable-swh; urgency=medium

  * New upstream release 0.41.1     - (tagged by David Douard
    <david.douard@sdfa3.org> on 2022-01-04 15:46:41 +0100)
  * Upstream changes:     - v0.41.1

 -- Software Heritage autobuilder (on jenkins-debian1) <jenkins@jenkins-debian1.internal.softwareheritage.org>  Tue, 04 Jan 2022 14:55:33 +0000

swh-storage (0.41.0-1~swh1) unstable-swh; urgency=medium

  * New upstream release 0.41.0     - (tagged by Nicolas Dandrimont
    <nicolas@dandrimont.eu> on 2021-12-22 15:24:31 +0100)
  * Upstream changes:     - Release swh.storage v0.41.0     - add
    support for storing odd-shaped git objects enabled in swh.model
    4.0.0     - drop workarounds for old versions of tenacity

 -- Software Heritage autobuilder (on jenkins-debian1) <jenkins@jenkins-debian1.internal.softwareheritage.org>  Wed, 22 Dec 2021 15:22:18 +0000

swh-storage (0.40.0-2~swh1) unstable-swh; urgency=medium

  * Update dependencies in d/control.

 -- David Douard <david.douard@sdfa3.org>  Tue, 16 Nov 2021 14:37:20 +0100

swh-storage (0.40.0-1~swh1) unstable-swh; urgency=medium

  * New upstream release 0.40.0     - (tagged by David Douard
    <david.douard@sdfa3.org> on 2021-11-16 10:11:25 +0100)
  * Upstream changes:     - v0.40.0     - Add support for a redis-based
    reporting for invalid mirrorred objects     - Remove now useless
    fixers in storage/fixer.py     - Add a new --type option to 'swh
    strorage repay'     - Update extrinsic metadata specs

 -- Software Heritage autobuilder (on jenkins-debian1) <jenkins@jenkins-debian1.internal.softwareheritage.org>  Tue, 16 Nov 2021 09:45:39 +0000

swh-storage (0.39.0-1~swh1) unstable-swh; urgency=medium

  * New upstream release 0.39.0     - (tagged by Antoine Lambert
    <anlambert@softwareheritage.org> on 2021-10-28 17:09:40 +0200)
  * Upstream changes:     - version 0.39.0

 -- Software Heritage autobuilder (on jenkins-debian1) <jenkins@jenkins-debian1.internal.softwareheritage.org>  Fri, 29 Oct 2021 09:17:36 +0000

swh-storage (0.38.0-1~swh1) unstable-swh; urgency=medium

  * New upstream release 0.38.0     - (tagged by Antoine R. Dumont
    (@ardumont) <ardumont@softwareheritage.org> on 2021-10-11 13:28:27
    +0200)
  * Upstream changes:     - v0.38.0     - buffer: add some debug logging
    for number of objects sent     - buffer: add a threshold for the
    estimated size of revision and release batches     - buffer: add a
    threshold for the number of revision parents in one batch     -
    buffer: add a threshold for the number of directory entries in one
    batch     - filter: add filtering for release_add     - filter: do
    not call the underlying functions if there's nothing to add     -
    buffer: Ensure that we don't send data from empty buffers

 -- Software Heritage autobuilder (on jenkins-debian1) <jenkins@jenkins-debian1.internal.softwareheritage.org>  Mon, 11 Oct 2021 14:58:23 +0000

swh-storage (0.37.1-1~swh1) unstable-swh; urgency=medium

  * New upstream release 0.37.1     - (tagged by David Douard
    <david.douard@sdfa3.org> on 2021-09-29 11:31:33 +0200)
  * Upstream changes:     - v0.37.1

 -- Software Heritage autobuilder (on jenkins-debian1) <jenkins@jenkins-debian1.internal.softwareheritage.org>  Wed, 29 Sep 2021 10:12:31 +0000

swh-storage (0.37.0-1~swh2) unstable-swh; urgency=medium

  * Bump new release

 -- Antoine R. Dumont (@ardumont) <ardumont@softwareheritage.org>  Thu, 16 Sep 2021 09:51:51 +0200

swh-storage (0.37.0-1~swh1) unstable-swh; urgency=medium

  * New upstream release 0.37.0     - (tagged by Antoine R. Dumont
    (@ardumont) <ardumont@softwareheritage.org> on 2021-09-15 18:44:19
    +0200)
  * Upstream changes:     - v0.37.0     - Allow filtering extids per
    extid_version/extid_type when reading     -
    migrate_extrinsic_metadata: Fix edge cases (missing f-
    stringification, remaining pypi     - issues, ...)     - cassandra:
    Make directory_ls fetch contents in batch instead of one-by-one     -
    cassandra: Add option to select (hopefully) more efficient batch
    insertion algos     - cassandra: Remove stat_counters.     -
    cassandra: generate statsd metrics on method calls     -
    content_get: Fetch rows concurrently     -
    directory_entry_add_batch: Remove the temporary prepared statement
    entirely     - directory_entry_add_batch: Reduce churn of prepared
    statements     - postgresql: Fix a column order mismatch between the
    query and object builder     - Add counting storage proxy

 -- Software Heritage autobuilder (on jenkins-debian1) <jenkins@jenkins-debian1.internal.softwareheritage.org>  Thu, 16 Sep 2021 06:42:23 +0000

swh-storage (0.36.0-1~swh1) unstable-swh; urgency=medium

  * New upstream release 0.36.0     - (tagged by Vincent SELLIER
    <vincent.sellier@softwareheritage.org> on 2021-08-24 16:51:07 +0200)
  * Upstream changes:     - v0.36.0     - changelog:     - Add cvs as
    supported revision_type     - Add test for origin_visit_get_latest
    in presence of mismatched id and date orders     - cassandra: Bump
    next_visit_id when origin_visit_add is called by a replayer     -
    cassandra: Make content_missing query in batches     - backfill: add
    extra where clause to use the right index for extid requests

 -- Software Heritage autobuilder (on jenkins-debian1) <jenkins@jenkins-debian1.internal.softwareheritage.org>  Tue, 24 Aug 2021 15:01:32 +0000

swh-storage (0.35.1-1~swh1) unstable-swh; urgency=medium

  * New upstream release 0.35.1     - (tagged by Valentin Lorentz
    <vlorentz@softwareheritage.org> on 2021-08-20 11:53:33 +0200)
  * Upstream changes:     - v0.35.1     - * cassandra: Fix crash when
    using _missing() functions with more than 100 ids with ScyllaDB.

 -- Software Heritage autobuilder (on jenkins-debian1) <jenkins@jenkins-debian1.internal.softwareheritage.org>  Fri, 20 Aug 2021 10:01:16 +0000

swh-storage (0.35.0-1~swh1) unstable-swh; urgency=medium

  * New upstream release 0.35.0     - (tagged by Antoine R. Dumont
    (@ardumont) <ardumont@softwareheritage.org> on 2021-07-28 10:36:09
    +0200)
  * Upstream changes:     - v0.35.0     - Implement storage of the
    ExtID.extid_version field

 -- Software Heritage autobuilder (on jenkins-debian1) <jenkins@jenkins-debian1.internal.softwareheritage.org>  Wed, 28 Jul 2021 08:43:06 +0000

swh-storage (0.34.0-1~swh1) unstable-swh; urgency=medium

  * New upstream release 0.34.0     - (tagged by Vincent SELLIER
    <vincent.sellier@softwareheritage.org> on 2021-07-07 18:22:00 +0200)
  * Upstream changes:     - v0.34.0     - cassandra: allow to configure
    the consistency level

 -- Software Heritage autobuilder (on jenkins-debian1) <jenkins@jenkins-debian1.internal.softwareheritage.org>  Wed, 07 Jul 2021 16:58:42 +0000

swh-storage (0.33.0-1~swh1) unstable-swh; urgency=medium

  * New upstream release 0.33.0     - (tagged by Valentin Lorentz
    <vlorentz@softwareheritage.org> on 2021-07-05 16:48:16 +0200)
  * Upstream changes:     - v0.33.0     - * Add endpoint
    raw_extrinsic_metadata_get_authorities

 -- Software Heritage autobuilder (on jenkins-debian1) <jenkins@jenkins-debian1.internal.softwareheritage.org>  Mon, 05 Jul 2021 15:00:12 +0000

swh-storage (0.32.0-1~swh1) unstable-swh; urgency=medium

  * New upstream release 0.32.0     - (tagged by Vincent SELLIER
    <vincent.sellier@softwareheritage.org> on 2021-06-28 15:35:44 +0200)
  * Upstream changes:     - v0.32.0     - * cassandra: Add support for
    non-ASCII origin 'URLs'.

 -- Software Heritage autobuilder (on jenkins-debian1) <jenkins@jenkins-debian1.internal.softwareheritage.org>  Mon, 28 Jun 2021 16:20:21 +0000

swh-storage (0.31.0-1~swh1) unstable-swh; urgency=medium

  * New upstream release 0.31.0     - (tagged by Valentin Lorentz
    <vlorentz@softwareheritage.org> on 2021-06-25 11:17:50 +0200)
  * Upstream changes:     - v0.31.0     - * cassandra: Add partial
    support for ScyllaDB     - * mypy: Fix errors with release >= v0.900
    (but breaks older mypy versions)     - * Add endpoints to access
    REMD by id

 -- Software Heritage autobuilder (on jenkins-debian1) <jenkins@jenkins-debian1.internal.softwareheritage.org>  Fri, 25 Jun 2021 09:26:09 +0000

swh-storage (0.30.1-1~swh1) unstable-swh; urgency=medium

  * New upstream release 0.30.1     - (tagged by Antoine R. Dumont
    (@ardumont) <ardumont@softwareheritage.org> on 2021-05-21 10:09:02
    +0200)
  * Upstream changes:     - v0.30.1     - Finalize the config "local"
    deprecation in favor of "postgresql"     - tests: Make test
    parameters order deterministic, so they don't crash pytest-xdist
    - test_cassandra: Improve error when the process is started but not
    listening

 -- Software Heritage autobuilder (on jenkins-debian1) <jenkins@jenkins-debian1.internal.softwareheritage.org>  Fri, 21 May 2021 08:22:33 +0000

swh-storage (0.30.0-1~swh1) unstable-swh; urgency=medium

  * New upstream release 0.30.0     - (tagged by David Douard
    <david.douard@sdfa3.org> on 2021-05-18 16:34:25 +0200)
  * Upstream changes:     - v0.30.0

 -- Software Heritage autobuilder (on jenkins-debian1) <jenkins@jenkins-debian1.internal.softwareheritage.org>  Tue, 18 May 2021 14:45:21 +0000

swh-storage (0.29.1-1~swh1) unstable-swh; urgency=medium

  * New upstream release 0.29.1     - (tagged by Nicolas Dandrimont
    <nicolas@dandrimont.eu> on 2021-05-14 18:31:52 +0200)
  * Upstream changes:     - Release swh.storage 0.29.1     - Add missing
    db migration

 -- Software Heritage autobuilder (on jenkins-debian1) <jenkins@jenkins-debian1.internal.softwareheritage.org>  Fri, 14 May 2021 16:59:42 +0000

swh-storage (0.29.0-1~swh1) unstable-swh; urgency=medium

  * New upstream release 0.29.0     - (tagged by Valentin Lorentz
    <vlorentz@softwareheritage.org> on 2021-05-11 15:04:58 +0200)
  * Upstream changes:     - v0.29.0     - * Make the
    TenaciousProxyStorage retry when a single object add fails     - *
    Move all proxy storages in swh/storage/proxies/     - * Deprecate
    the "local" storage cls in favor of "postgresql"     - * cassandra:
    Add tests checking directory_add and snapshot_add are atomic.     -
    * Add endpoint directory_get_entries, to quickly list a directory's
    entries     - * content_get: Add support for queries by sha1_git

 -- Software Heritage autobuilder (on jenkins-debian1) <jenkins@jenkins-debian1.internal.softwareheritage.org>  Tue, 11 May 2021 13:12:42 +0000

swh-storage (0.28.0-1~swh1) unstable-swh; urgency=medium

  * New upstream release 0.28.0     - (tagged by Valentin Lorentz
    <vlorentz@softwareheritage.org> on 2021-05-06 15:52:03 +0200)
  * Upstream changes:     - v0.28.0     - * Normalize all
    Storage.xxx_add() methods to return a summary     - * cassandra: Add
    'check_missing' option, to allow updating objects     - * cassandra:
    Add a test of a 'complex' migration, with a PK update     - * Add a
    new TenaciousProxyStorage     - * Make postgresql's origin_add not
    raise an error in case of conflict     - * Stop storing
    authority/fetcher metadata.     - * tenacious: Document potential
    issues about objects being dropped     - * Use swh.core 0.14

 -- Software Heritage autobuilder (on jenkins-debian1) <jenkins@jenkins-debian1.internal.softwareheritage.org>  Thu, 06 May 2021 14:06:51 +0000

swh-storage (0.27.4-1~swh1) unstable-swh; urgency=medium

  * New upstream release 0.27.4     - (tagged by Antoine Lambert
    <antoine.lambert@inria.fr> on 2021-04-29 14:38:49 +0200)
  * Upstream changes:     - version 0.27.4

 -- Software Heritage autobuilder (on jenkins-debian1) <jenkins@jenkins-debian1.internal.softwareheritage.org>  Thu, 29 Apr 2021 13:04:46 +0000

swh-storage (0.27.3-1~swh1) unstable-swh; urgency=medium

  * New upstream release 0.27.3     - (tagged by Antoine Lambert
    <antoine.lambert@inria.fr> on 2021-04-09 14:59:36 +0200)
  * Upstream changes:     - version 0.27.3

 -- Software Heritage autobuilder (on jenkins-debian1) <jenkins@jenkins-debian1.internal.softwareheritage.org>  Fri, 09 Apr 2021 13:06:58 +0000

swh-storage (0.27.2-1~swh1) unstable-swh; urgency=medium

  * New upstream release 0.27.2     - (tagged by David Douard
    <david.douard@sdfa3.org> on 2021-04-07 15:06:41 +0200)
  * Upstream changes:     - v0.27.2

 -- Software Heritage autobuilder (on jenkins-debian1) <jenkins@jenkins-debian1.internal.softwareheritage.org>  Thu, 08 Apr 2021 08:05:43 +0000

swh-storage (0.27.1-1~swh1) unstable-swh; urgency=medium

  * New upstream release 0.27.1     - (tagged by Valentin Lorentz
    <vlorentz@softwareheritage.org> on 2021-03-30 17:47:03 +0200)
  * Upstream changes:     - v0.27.1     - * buffer: Add support for
    'extid'

 -- Software Heritage autobuilder (on jenkins-debian1) <jenkins@jenkins-debian1.internal.softwareheritage.org>  Tue, 30 Mar 2021 15:59:01 +0000

swh-storage (0.27.0-1~swh1) unstable-swh; urgency=medium

  * New upstream release 0.27.0     - (tagged by Valentin Lorentz
    <vlorentz@softwareheritage.org> on 2021-03-29 14:33:24 +0200)
  * Upstream changes:     - v0.27.0     - * origin_visit_status_add: Fix
    inconsistent/incorrect errors when type is None and visit is
    missing.     - * extid: remove unicity on (extid_type, extid) and
    (target_type, target)

 -- Software Heritage autobuilder (on jenkins-debian1) <jenkins@jenkins-debian1.internal.softwareheritage.org>  Mon, 29 Mar 2021 12:44:14 +0000

swh-storage (0.26.0-1~swh1) unstable-swh; urgency=medium

  * New upstream release 0.26.0     - (tagged by Nicolas Dandrimont
    <nicolas@dandrimont.eu> on 2021-03-22 14:44:35 +0100)
  * Upstream changes:     - Release swh.storage v0.26.0     - Move
    raw_extrinsic_metadata deduplication to use a new id column.

 -- Software Heritage autobuilder (on jenkins-debian1) <jenkins@jenkins-debian1.internal.softwareheritage.org>  Mon, 22 Mar 2021 21:53:39 +0000

swh-storage (0.25.0-1~swh1) unstable-swh; urgency=medium

  * New upstream release 0.25.0     - (tagged by Antoine Lambert
    <antoine.lambert@inria.fr> on 2021-03-18 13:55:10 +0100)
  * Upstream changes:     - version 0.25.0

 -- Software Heritage autobuilder (on jenkins-debian1) <jenkins@jenkins-debian1.internal.softwareheritage.org>  Thu, 18 Mar 2021 13:02:02 +0000

swh-storage (0.24.1-1~swh1) unstable-swh; urgency=medium

  * New upstream release 0.24.1     - (tagged by Valentin Lorentz
    <vlorentz@softwareheritage.org> on 2021-03-04 23:32:36 +0100)
  * Upstream changes:     - v0.24.1     - * tests: Drop hypothesis < 6
    requirement     - * Remove the remaining references to the
    deprecated SWHID class     - * postgresql: Ensure a minimum limit
    for the snapshot branches query

 -- Software Heritage autobuilder (on jenkins-debian1) <jenkins@jenkins-debian1.internal.softwareheritage.org>  Thu, 04 Mar 2021 22:39:03 +0000

swh-storage (0.24.0-1~swh1) unstable-swh; urgency=medium

  * New upstream release 0.24.0     - (tagged by Valentin Lorentz
    <vlorentz@softwareheritage.org> on 2021-03-02 10:00:23 +0100)
  * Upstream changes:     - v0.24.0     - * storage_tests: recompute ids
    when evolving RawExtrinsicMetadata objects.     - *
    RawExtrinsicMetadata: update to use the API in swh-model 1.0.0

 -- Software Heritage autobuilder (on jenkins-debian1) <jenkins@jenkins-debian1.internal.softwareheritage.org>  Tue, 02 Mar 2021 09:11:15 +0000

swh-storage (0.23.2-1~swh1) unstable-swh; urgency=medium

  * New upstream release 0.23.2     - (tagged by Antoine Lambert
    <antoine.lambert@inria.fr> on 2021-02-19 11:47:03 +0100)
  * Upstream changes:     - version 0.23.2

 -- Software Heritage autobuilder (on jenkins-debian1) <jenkins@jenkins-debian1.internal.softwareheritage.org>  Fri, 19 Feb 2021 10:58:50 +0000

swh-storage (0.23.1-1~swh1) unstable-swh; urgency=medium

  * New upstream release 0.23.1     - (tagged by Antoine R. Dumont
    (@ardumont) <ardumont@softwareheritage.org> on 2021-02-16 17:19:00
    +0100)
  * Upstream changes:     - v0.23.1     - Switch anonymized replayer
    test to use pytest parametrization

 -- Software Heritage autobuilder (on jenkins-debian1) <jenkins@jenkins-debian1.internal.softwareheritage.org>  Tue, 16 Feb 2021 16:28:25 +0000

swh-storage (0.23.0-1~swh2) unstable-swh; urgency=medium

  * Fix dependency issue

 -- Antoine R. Dumont (@ardumont) <ardumont@softwareheritage.org>  Tue, 16 Feb 2021 14:34:57 +0100

swh-storage (0.23.0-1~swh1) unstable-swh; urgency=medium

  * New upstream release 0.23.0     - (tagged by Antoine R. Dumont
    (@ardumont) <ardumont@softwareheritage.org> on 2021-02-15 15:20:21
    +0100)
  * Upstream changes:     - v0.23.0     - storage: Refactor
    OriginVisitStatus instantiation     - db: Unify sql joins on
    origin_visit_status using "USING"     - storage.postgresql: Use
    origin_visit_status.type value as source     - test_replay: Fix hang
    since confluent-kafka 1.6 release     - postgresql: Fix dbversion()
    to return the max version instead of a random one.     - buffer:
    ensure objects are flushed in topological order     - Return an
    accurate summary from buffer's flush() method     - buffer: add
    support for snapshots     - buffer: add type annotations for tests

 -- Software Heritage autobuilder (on jenkins-debian1) <jenkins@jenkins-debian1.internal.softwareheritage.org>  Mon, 15 Feb 2021 14:39:04 +0000

swh-storage (0.22.0-1~swh1) unstable-swh; urgency=medium

  * New upstream release 0.22.0     - (tagged by Antoine R. Dumont
    (@ardumont) <ardumont@softwareheritage.org> on 2021-02-03 12:09:29
    +0100)
  * Upstream changes:     - v0.22.0     - storage: Make
    origin_get_latest_visit_status return OriginVisitStatus     -
    storage: Change origin_visit_status_get_random interface to return
    visit_status     - Write introduction to swh-storage

 -- Software Heritage autobuilder (on jenkins-debian1) <jenkins@jenkins-debian1.internal.softwareheritage.org>  Wed, 03 Feb 2021 11:15:27 +0000

swh-storage (0.21.1-1~swh1) unstable-swh; urgency=medium

  * New upstream release 0.21.1     - (tagged by Vincent SELLIER
    <vincent.sellier@softwareheritage.org> on 2021-01-28 14:11:26 +0100)
  * Upstream changes:     - v0.21.1     - * Correctly return
    origin_visit_status.type value everywhere

 -- Software Heritage autobuilder (on jenkins-debian1) <jenkins@jenkins-debian1.internal.softwareheritage.org>  Thu, 28 Jan 2021 13:19:24 +0000

swh-storage (0.21.0-1~swh1) unstable-swh; urgency=medium

  * New upstream release 0.21.0     - (tagged by Antoine R. Dumont
    (@ardumont) <ardumont@softwareheritage.org> on 2021-01-20 15:42:40
    +0100)
  * Upstream changes:     - v0.21.0     - db: Allow new status values
    not_found, failed to OriginVisitStatus

 -- Software Heritage autobuilder (on jenkins-debian1) <jenkins@jenkins-debian1.internal.softwareheritage.org>  Wed, 20 Jan 2021 14:52:20 +0000

swh-storage (0.20.0-1~swh1) unstable-swh; urgency=medium

  * New upstream release 0.20.0     - (tagged by Antoine R. Dumont
    (@ardumont) <ardumont@softwareheritage.org> on 2021-01-20 10:24:00
    +0100)
  * Upstream changes:     - v0.20.0     - storage: Add persistence of
    the field OriginVisitStatus.type     - backfiller: Add type to the
    origin_visit_status topic     - tests: Make test_content_add_race
    fail for the right reason.

 -- Software Heritage autobuilder (on jenkins-debian1) <jenkins@jenkins-debian1.internal.softwareheritage.org>  Wed, 20 Jan 2021 09:29:54 +0000

swh-storage (0.19.0-1~swh1) unstable-swh; urgency=medium

  * New upstream release 0.19.0     - (tagged by Vincent SELLIER
    <vincent.sellier@softwareheritage.org> on 2021-01-14 11:09:17 +0100)
  * Upstream changes:     - v0.19.0     - * 2021-01-12 Adapt cassandra
    storage to ignore the new OriginVisitStatus.type field     - * 2021-
    01-08 Allow to use the JAVA_HOME environment for cassandra tests
    - * 2021-01-13 Enforce hypothesis <6 to prevent test breakage     -
    * 2021-01-08 Make the CREATE_TABLES_QUERIES in cassandra/schema.py
    an explicit list     - * 2020-12-18 Add a cli section in the doc
    - * 2020-11-24 storage.backfill: Allow cli run for
    origin_visit_status as well     - * 2020-11-24 conftest: Reference
    swh.core.db.pytest_plugin

 -- Software Heritage autobuilder (on jenkins-debian1) <jenkins@jenkins-debian1.internal.softwareheritage.org>  Thu, 14 Jan 2021 10:18:31 +0000

swh-storage (0.18.0-1~swh1) unstable-swh; urgency=medium

  * New upstream release 0.18.0     - (tagged by Antoine R. Dumont
    (@ardumont) <ardumont@softwareheritage.org> on 2020-11-23 14:46:41
    +0100)
  * Upstream changes:     - v0.18.0     - requirements-test.txt: Drop no
    longer needed pytest-postgresql requirement     - backfill: Reverse
    flawed logic in SnapshotBranch generation     -
    migrate_extrinsic_metadata: don't crash when deb revisions aren't
    referenced by any snapshot

 -- Software Heritage autobuilder (on jenkins-debian1) <jenkins@jenkins-debian1.internal.softwareheritage.org>  Mon, 23 Nov 2020 13:52:32 +0000

swh-storage (0.17.2-1~swh1) unstable-swh; urgency=medium

  * New upstream release 0.17.2     - (tagged by Nicolas Dandrimont
    <nicolas@dandrimont.eu> on 2020-11-13 11:56:37 +0100)
  * Upstream changes:     - Release swh.storage 0.17.2     - Future-
    proof get_journal_writer by setting the value_sanitizer argument
    - migrate_extrinsic_metadata improvements     - backfill: only flush
    on every batch

 -- Software Heritage autobuilder (on jenkins-debian1) <jenkins@jenkins-debian1.internal.softwareheritage.org>  Fri, 13 Nov 2020 11:05:35 +0000

swh-storage (0.17.1-1~swh1) unstable-swh; urgency=medium

  * New upstream release 0.17.1     - (tagged by Antoine Lambert
    <antoine.lambert@inria.fr> on 2020-11-05 13:50:35 +0100)
  * Upstream changes:     - version 0.17.1

 -- Software Heritage autobuilder (on jenkins-debian1) <jenkins@jenkins-debian1.internal.softwareheritage.org>  Thu, 05 Nov 2020 12:56:53 +0000

swh-storage (0.17.0-1~swh1) unstable-swh; urgency=medium

  * New upstream release 0.17.0     - (tagged by Nicolas Dandrimont
    <nicolas@dandrimont.eu> on 2020-11-03 18:09:53 +0100)
  * Upstream changes:     - Release swh.storage v0.17.0     - Migrate
    all raw extrinsic metadata attributes from id to target     - Add an
    `algos` function to resolve branch aliases     - Prepare updates to
    make swh.journal more generic     - Improve api server
    initialization     - Various updates to the
    migrate_extrinsic_metadata script, notably writing     - most
    metadata on directories instead of revisions

 -- Software Heritage autobuilder (on jenkins-debian1) <jenkins@jenkins-debian1.internal.softwareheritage.org>  Tue, 03 Nov 2020 17:20:45 +0000

swh-storage (0.16.0-1~swh1) unstable-swh; urgency=medium

  * New upstream release 0.16.0     - (tagged by Nicolas Dandrimont
    <nicolas@dandrimont.eu> on 2020-10-09 18:23:24 +0200)
  * Upstream changes:     - Release swh.storage v0.16.0     - Updates to
    the intrinsic metadata migration script     - Various improvements
    to the buffer storage     - Update swh storage backfill to use
    common configuration keys

 -- Software Heritage autobuilder (on jenkins-debian1) <jenkins@jenkins-debian1.internal.softwareheritage.org>  Fri, 09 Oct 2020 16:33:11 +0000

swh-storage (0.15.3-1~swh1) unstable-swh; urgency=medium

  * New upstream release 0.15.3     - (tagged by Nicolas Dandrimont
    <nicolas@dandrimont.eu> on 2020-09-24 20:14:39 +0200)
  * Upstream changes:     - Release swh.storage v0.15.3     - hopefully
    fix the documentation build

 -- Software Heritage autobuilder (on jenkins-debian1) <jenkins@jenkins-debian1.internal.softwareheritage.org>  Thu, 24 Sep 2020 18:24:14 +0000

swh-storage (0.15.2-1~swh1) unstable-swh; urgency=medium

  * New upstream release 0.15.2     - (tagged by Nicolas Dandrimont
    <nicolas@dandrimont.eu> on 2020-09-24 19:22:11 +0200)
  * Upstream changes:     - Release swh.storage v0.15.2     - no change
    rebuild to clean up jenkins fsckup accumulating old files.

 -- Software Heritage autobuilder (on jenkins-debian1) <jenkins@jenkins-debian1.internal.softwareheritage.org>  Thu, 24 Sep 2020 17:28:22 +0000

swh-storage (0.15.1-1~swh1) unstable-swh; urgency=medium

  * New upstream release 0.15.1     - (tagged by Nicolas Dandrimont
    <nicolas@dandrimont.eu> on 2020-09-24 18:34:54 +0200)
  * Upstream changes:     - Release swh.storage v0.15.1     - Restore
    buffer proxy behavior with default arguments

 -- Software Heritage autobuilder (on jenkins-debian1) <jenkins@jenkins-debian1.internal.softwareheritage.org>  Thu, 24 Sep 2020 16:44:22 +0000

swh-storage (0.15.0-1~swh1) unstable-swh; urgency=medium

  * New upstream release 0.15.0     - (tagged by Antoine R. Dumont
    (@ardumont) <ardumont@softwareheritage.org> on 2020-09-24 16:54:07
    +0200)
  * Upstream changes:     - v0.15.0     - Support different database
    flavors in the SQL scripts     - Add the SQL commands used to set up
    the logical replication publication     - Output a warning when the
    version of the database is different than expected     - Improve
    code quality and doc in BufferedProxyStorage     - Adapt cli
    declaration entrypoint to swh.core 0.3     - Add warning about
    skipped_content (sneaking into the 'content' topics)     - graph-
    replayer: fix to prevent wrong warning     - pre-commit: Add isort
    hook and reorder imports with isort     - pytest_plugin: Change
    dbname to storage to avoid clash in tests     - pytest_plugin: Use
    psql to load SQL files instead of connecting with psycopg2

 -- Software Heritage autobuilder (on jenkins-debian1) <jenkins@jenkins-debian1.internal.softwareheritage.org>  Thu, 24 Sep 2020 15:03:58 +0000

swh-storage (0.14.3-1~swh1) unstable-swh; urgency=medium

  * New upstream release 0.14.3     - (tagged by David Douard
    <david.douard@sdfa3.org> on 2020-09-17 16:58:59 +0200)
  * Upstream changes:     - v0.14.3

 -- Software Heritage autobuilder (on jenkins-debian1) <jenkins@jenkins-debian1.internal.softwareheritage.org>  Thu, 17 Sep 2020 16:53:56 +0000

swh-storage (0.14.2-1~swh1) unstable-swh; urgency=medium

  * New upstream release 0.14.2     - (tagged by David Douard
    <david.douard@sdfa3.org> on 2020-09-11 15:31:22 +0200)
  * Upstream changes:     - v0.14.2

 -- Software Heritage autobuilder (on jenkins-debian1) <jenkins@jenkins-debian1.internal.softwareheritage.org>  Fri, 11 Sep 2020 13:37:11 +0000

swh-storage (0.14.1-1~swh1) unstable-swh; urgency=medium

  * New upstream release 0.14.1     - (tagged by Antoine R. Dumont
    (@ardumont) <ardumont@softwareheritage.org> on 2020-09-04 15:43:51
    +0200)
  * Upstream changes:     - v0.14.1     - algos.diff: Add missed
    revision_get conversion

 -- Software Heritage autobuilder (on jenkins-debian1) <jenkins@jenkins-debian1.internal.softwareheritage.org>  Fri, 04 Sep 2020 13:52:17 +0000

swh-storage (0.14.0-1~swh1) unstable-swh; urgency=medium

  * New upstream release 0.14.0     - (tagged by Antoine R. Dumont
    (@ardumont) <ardumont@softwareheritage.org> on 2020-09-04 12:23:52
    +0200)
  * Upstream changes:     - v0.14.0     - Refactor revision_get storage
    API to return Revision objects     - cassandra: Discard Content
    ctime field in content_get_partition

 -- Software Heritage autobuilder (on jenkins-debian1) <jenkins@jenkins-debian1.internal.softwareheritage.org>  Fri, 04 Sep 2020 10:59:54 +0000

swh-storage (0.13.3-1~swh1) unstable-swh; urgency=medium

  * New upstream release 0.13.3     - (tagged by Antoine R. Dumont
    (@ardumont) <ardumont@softwareheritage.org> on 2020-09-01 14:34:57
    +0200)
  * Upstream changes:     - v0.13.3     - storage*: release_get(...) ->
    List[Optional[Release]]     - Make StorageInterface a Protocol.     -
    Add a validating storage proxy, to check ids before insertion.     -
    Add a --check-config option for cli commands     - Remove the
    deprecated config-path option from `swh storage rpc-serve` command
    - Add support for a new "check_config" config option in
    get_storage()     - Check for db version mismatch in
    PgStorage.check_config()     - Add a check_dbversion() method to the
    Db class     - Fix pytest_plugin's database janitor: do not truncate
    the dbversion table     - algos.snapshot: Add
    visits_and_snapshots_get_from_revision     - storage/interface:
    Remove deprecated diff endpoints     - storage_tests: Remove
    duplicated postgresql-specific tests.     - Move postgresql-related
    files to swh/storage/postgresql/

 -- Software Heritage autobuilder (on jenkins-debian1) <jenkins@jenkins-debian1.internal.softwareheritage.org>  Tue, 01 Sep 2020 12:40:29 +0000

swh-storage (0.13.2-1~swh2) unstable-swh; urgency=medium

  * Add mypy-extensions to build-dependencies

 -- Nicolas Dandrimont <olasd@debian.org>  Fri, 21 Aug 2020 12:17:05 +0200

swh-storage (0.13.2-1~swh1) unstable-swh; urgency=medium

  * New upstream release 0.13.2     - (tagged by Valentin Lorentz
    <vlorentz@softwareheritage.org> on 2020-08-20 08:59:39 +0200)
  * Upstream changes:     - v0.13.2     - * pg: Fix crash in
    snapshot_get when the snapshot does not exist.     - * cassandra:
    fix signatures     - * in_memory: rewrite as a backend for the
    cassandra storage     - * remove endpoint
    snapshot_get_by_origin_visit.     - * pg: rewrite converters to work
    with model objects

 -- Software Heritage autobuilder (on jenkins-debian1) <jenkins@jenkins-debian1.internal.softwareheritage.org>  Thu, 20 Aug 2020 07:18:50 +0000

swh-storage (0.13.1-1~swh3) unstable-swh; urgency=medium

  * Update dependencies

 -- Antoine R. Dumont (@ardumont) <ardumont@softwareheritage.org>  Fri, 07 Aug 2020 21:17:01 +0000

swh-storage (0.13.1-1~swh2) unstable-swh; urgency=medium

  * Update dependencies

 -- Antoine R. Dumont (@ardumont) <ardumont@softwareheritage.org>  Fri, 07 Aug 2020 21:02:01 +0000

swh-storage (0.13.1-1~swh1) unstable-swh; urgency=medium

  * New upstream release 0.13.1     - (tagged by Valentin Lorentz
    <vlorentz@softwareheritage.org> on 2020-08-07 18:14:32 +0200)
  * Upstream changes:     - v0.13.1     - * Make snapshot_get_branches
    return a TypedDict containing SnapshotBranch objects.

 -- Software Heritage autobuilder (on jenkins-debian1) <jenkins@jenkins-debian1.internal.softwareheritage.org>  Fri, 07 Aug 2020 16:23:01 +0000

swh-storage (0.13.0-1~swh1) unstable-swh; urgency=medium

  * New upstream release 0.13.0     - (tagged by Antoine R. Dumont
    (@ardumont) <ardumont@softwareheritage.org> on 2020-08-07 12:38:47
    +0200)
  * Upstream changes:     - v0.13.0     - storage*: Rename and type
    content_get(List[Sha1]) -> List[Optional[Content]]     - storage*:
    Rename content_get_data(Sha1) -> Optional[bytes]     - Simplify as
    Content.ctime None is popped out of a to_dict call in recent model
    - cassandra.storage: Use next token for pagination instead of
    computing it

 -- Software Heritage autobuilder (on jenkins-debian1) <jenkins@jenkins-debian1.internal.softwareheritage.org>  Fri, 07 Aug 2020 10:49:28 +0000

swh-storage (0.12.0-1~swh1) unstable-swh; urgency=medium

  * New upstream release 0.12.0     - (tagged by Antoine R. Dumont
    (@ardumont) <ardumont@softwareheritage.org> on 2020-08-06 08:50:17
    +0200)
  * Upstream changes:     - v0.12.0     - Type storage endpoints     -
    Drop content_get_range endpoint in favor of content_get_partition

 -- Software Heritage autobuilder (on jenkins-debian1) <jenkins@jenkins-debian1.internal.softwareheritage.org>  Thu, 06 Aug 2020 06:55:26 +0000

swh-storage (0.11.10-1~swh1) unstable-swh; urgency=medium

  * New upstream release 0.11.10     - (tagged by Antoine R. Dumont
    (@ardumont) <ardumont@softwareheritage.org> on 2020-08-04 14:10:21
    +0200)
  * Upstream changes:     - v0.11.10     - tests: Improve coverage on
    directory_ls endpoints     - storage*: Type content_find(...) ->
    List[Content]     - storage*: Type
    {cnt,dir,rev,rel,snp}_get_random(...) -> Sha1Git

 -- Software Heritage autobuilder (on jenkins-debian1) <jenkins@jenkins-debian1.internal.softwareheritage.org>  Tue, 04 Aug 2020 12:15:21 +0000

swh-storage (0.11.9-1~swh1) unstable-swh; urgency=medium

  * New upstream release 0.11.9     - (tagged by Antoine R. Dumont
    (@ardumont) <ardumont@softwareheritage.org> on 2020-08-03 11:55:10
    +0200)
  * Upstream changes:     - v0.11.9     - storage*: Drop origin-get-
    range in favor of origin-list     - storage*: Do not allow unknown
    visit status in origin_visit*_get_latest     - storage*: Add type
    annotation to origin_count     - Reuse swh.core stream_results
    function

 -- Software Heritage autobuilder (on jenkins-debian1) <jenkins@jenkins-debian1.internal.softwareheritage.org>  Mon, 03 Aug 2020 10:02:56 +0000

swh-storage (0.11.8-1~swh1) unstable-swh; urgency=medium

  * New upstream release 0.11.8     - (tagged by Valentin Lorentz
    <vlorentz@softwareheritage.org> on 2020-07-31 14:57:09 +0200)
  * Upstream changes:     - v0.11.8     - * test_replay: update for
    swh.journal 0.4.1.     - * Add support for metadata-related object
    types to the backfiller and replayer.     - * pg: Rewrite
    _origin_query to force the query planner to filter on URLs before
    filtering on visits.     - * Make raw_extrinsic_metadata_get return
    PagedResult instead of Dict.     - * Rename argument 'object_type'
    of raw_extrinsic_metadata_get to 'type'.

 -- Software Heritage autobuilder (on jenkins-debian1) <jenkins@jenkins-debian1.internal.softwareheritage.org>  Fri, 31 Jul 2020 13:17:40 +0000

swh-storage (0.11.6-1~swh1) unstable-swh; urgency=medium

  * New upstream release 0.11.6     - (tagged by Antoine R. Dumont
    (@ardumont) <ardumont@softwareheritage.org> on 2020-07-30 16:20:48
    +0200)
  * Upstream changes:     - v0.11.6     - storage*: Adapt
    origin_list(...) -> PagedResult[Origin]     - algos.snapshot: Open
    snapshot_id_get_from_revision     - storage*: add
    origin_visit_status_get(...) -> PagedResult[OriginVisitStatus]     -
    Add type annotations on get_storage.     - buffer: Pass lists to
    backend functions, not iterables.     - storage*: Simplify next-page-
    token computation     - filter: Fix types passed to the proxied
    storage.     - Fix upcoming type warning with swh.core > v0.1.2.
    - Make API endpoints take Lists instead of Iterables as arguments
    - storage*: use an enum to explicit the order in origin_visit_get
    - storage*: origin_visit_get(...) -> PagedResult[OriginVisit]     -
    Write metadata + metadata authorities/fetchers to the journal.

 -- Software Heritage autobuilder (on jenkins-debian1) <jenkins@jenkins-debian1.internal.softwareheritage.org>  Thu, 30 Jul 2020 14:29:10 +0000

swh-storage (0.11.5-1~swh1) unstable-swh; urgency=medium

  * New upstream release 0.11.5     - (tagged by Valentin Lorentz
    <vlorentz@softwareheritage.org> on 2020-07-28 09:55:34 +0200)
  * Upstream changes:     - v0.11.5     - in_memory: fix tie-breaking
    when two visits have the same date.

 -- Software Heritage autobuilder (on jenkins-debian1) <jenkins@jenkins-debian1.internal.softwareheritage.org>  Tue, 28 Jul 2020 08:10:21 +0000

swh-storage (0.11.4-1~swh1) unstable-swh; urgency=medium

  * New upstream release 0.11.4     - (tagged by Antoine R. Dumont
    (@ardumont) <ardumont@softwareheritage.org> on 2020-07-27 16:08:42
    +0200)
  * Upstream changes:     - v0.11.4     - Rename object_metadata to
    raw_extrinsic_metadata     - metadata_{authority,fetcher}_add: Fix
    crash when the iterable argument is empty     - storage*:
    origin_visit_get_by -> Optional[OriginVisit]     - storage*:
    origin_visit_find_by_date -> Optional[OriginVisit]     - storage*:
    type origin_visit_get_latest endpoint result     - algos.origin:
    Simplify origin_get_latest_visit_status function

 -- Software Heritage autobuilder (on jenkins-debian1) <jenkins@jenkins-debian1.internal.softwareheritage.org>  Mon, 27 Jul 2020 14:16:18 +0000

swh-storage (0.11.3-1~swh1) unstable-swh; urgency=medium

  * New upstream release 0.11.3     - (tagged by Antoine R. Dumont
    (@ardumont) <ardumont@softwareheritage.org> on 2020-07-27 08:01:03
    +0200)
  * Upstream changes:     - v0.11.3     - storage*:
    origin_get(Iterable[str]) -> Iterable[Optional[Origin]]     -
    storage*.origin_visit_get_random: Read model objects

 -- Software Heritage autobuilder (on jenkins-debian1) <jenkins@jenkins-debian1.internal.softwareheritage.org>  Mon, 27 Jul 2020 06:08:55 +0000

swh-storage (0.11.2-1~swh1) unstable-swh; urgency=medium

  * New upstream release 0.11.2     - (tagged by Antoine R. Dumont
    (@ardumont) <ardumont@softwareheritage.org> on 2020-07-23 12:09:51
    +0200)
  * Upstream changes:     - v0.11.2     - pgstorage: Drop unnecessary
    indirection from reading origin_visit     - pytest-plugin: Make
    sample_data return data model objects     - tests: Use only model
    objects for testing     - Drop validate storage proxy

 -- Software Heritage autobuilder (on jenkins-debian1) <jenkins@jenkins-debian1.internal.softwareheritage.org>  Thu, 23 Jul 2020 10:18:15 +0000

swh-storage (0.11.1-1~swh1) unstable-swh; urgency=medium

  * New upstream release 0.11.1     - (tagged by Valentin Lorentz
    <vlorentz@softwareheritage.org> on 2020-07-20 13:01:20 +0200)
  * Upstream changes:     - v0.11.1     - * Use model objects in tests
    - * Rename 'deposit' authority type to 'deposit_client'.

 -- Software Heritage autobuilder (on jenkins-debian1) <jenkins@jenkins-debian1.internal.softwareheritage.org>  Mon, 20 Jul 2020 11:14:39 +0000

swh-storage (0.11.0-1~swh1) unstable-swh; urgency=medium

  * New upstream release 0.11.0     - (tagged by Valentin Lorentz
    <vlorentz@softwareheritage.org> on 2020-07-20 11:01:10 +0200)
  * Upstream changes:     - v0.11.0     - * Make metadata-related
    endpoints consistent with other endpoints by using Iterables of swh-
    model objects instead of a dict.     - * Update tests to use model
    objects

 -- Software Heritage autobuilder (on jenkins-debian1) <jenkins@jenkins-debian1.internal.softwareheritage.org>  Mon, 20 Jul 2020 09:12:25 +0000

swh-storage (0.10.6-1~swh1) unstable-swh; urgency=medium

  * New upstream release 0.10.6     - (tagged by Antoine R. Dumont
    (@ardumont) <ardumont@softwareheritage.org> on 2020-07-16 15:31:19
    +0200)
  * Upstream changes:     - v0.10.6     - pytest_plugin: Ensure fixture
    instantiates correctly

 -- Software Heritage autobuilder (on jenkins-debian1) <jenkins@jenkins-debian1.internal.softwareheritage.org>  Thu, 16 Jul 2020 13:36:34 +0000

swh-storage (0.10.5-1~swh1) unstable-swh; urgency=medium

  * New upstream release 0.10.5     - (tagged by Antoine R. Dumont
    (@ardumont) <ardumont@softwareheritage.org> on 2020-07-16 14:24:50
    +0200)
  * Upstream changes:     - v0.10.5     - pytest_plugin: Do not expose
    the validate proxy storage     - pytest-plugin: Expose a
    sample_data_model fixture     - tests: Start using model objects and
    drop validate proxy when possible

 -- Software Heritage autobuilder (on jenkins-debian1) <jenkins@jenkins-debian1.internal.softwareheritage.org>  Thu, 16 Jul 2020 12:34:44 +0000

swh-storage (0.10.4-1~swh1) unstable-swh; urgency=medium

  * New upstream release 0.10.4     - (tagged by Antoine R. Dumont
    (@ardumont) <ardumont@softwareheritage.org> on 2020-07-16 11:25:25
    +0200)
  * Upstream changes:     - v0.10.4     - pytest_plugin: Avoid fixture
    client to declare optional dependency     - Allow cassandra binary
    path to be configured through env variable     - 158: Make schema
    and migration converge so the migration works

 -- Software Heritage autobuilder (on jenkins-debian1) <jenkins@jenkins-debian1.internal.softwareheritage.org>  Thu, 16 Jul 2020 09:37:24 +0000

swh-storage (0.10.3-1~swh1) unstable-swh; urgency=medium

  * New upstream release 0.10.3     - (tagged by Antoine Lambert
    <antoine.lambert@inria.fr> on 2020-07-10 16:26:27 +0200)
  * Upstream changes:     - version 0.10.3

 -- Software Heritage autobuilder (on jenkins-debian1) <jenkins@jenkins-debian1.internal.softwareheritage.org>  Fri, 10 Jul 2020 14:40:28 +0000

swh-storage (0.10.2-1~swh2) unstable-swh; urgency=medium

  * Fix debian rules to avoid double pytest-plugin loading clash

 -- Antoine R. Dumont (@ardumont) <ardumont@softwareheritage.org>  Fri, 10 Jul 2020 09:21:14 +0200

swh-storage (0.10.2-1~swh1) unstable-swh; urgency=medium

  * New upstream release 0.10.2     - (tagged by Antoine R. Dumont
    (@ardumont) <ardumont@softwareheritage.org> on 2020-07-10 08:30:37
    +0200)
  * Upstream changes:     - v0.10.2     - tests: Do no expose the pytest-
    plugin through setuptools entry     - Convert ImmutableDict to dict
    before passing it to json.dumps     - docs: Rework dia -> pdf
    pipeline for inkscape 1.0

 -- Software Heritage autobuilder (on jenkins-debian1) <jenkins@jenkins-debian1.internal.softwareheritage.org>  Fri, 10 Jul 2020 06:52:42 +0000

swh-storage (0.10.1-1~swh2) unstable-swh; urgency=medium

  * Update runtime dependencies

 -- Antoine R. Dumont (@ardumont) <ardumont@softwareheritage.org>  Wed, 08 Jul 2020 14:56:01 +0200

swh-storage (0.10.1-1~swh1) unstable-swh; urgency=medium

  * New upstream release 0.10.1     - (tagged by Antoine R. Dumont
    (@ardumont) <ardumont@softwareheritage.org> on 2020-07-08 14:32:52
    +0200)
  * Upstream changes:     - v0.10.1     - extract-pytest-fixture Move
    shareable fixtures out of conftest into a dedicated pytest plugin
    - Migrate from vcversioner to setuptools-scm

 -- Software Heritage autobuilder (on jenkins-debian1) <jenkins@jenkins-debian1.internal.softwareheritage.org>  Wed, 08 Jul 2020 12:39:15 +0000

swh-storage (0.10.0-1~swh1) unstable-swh; urgency=medium

  * New upstream release 0.10.0     - (tagged by David Douard
    <david.douard@sdfa3.org> on 2020-07-08 09:20:49 +0200)
  * Upstream changes:     - v0.10.0

 -- Software Heritage autobuilder (on jenkins-debian1) <jenkins@jenkins-debian1.internal.softwareheritage.org>  Wed, 08 Jul 2020 10:11:09 +0000

swh-storage (0.9.3-1~swh1) unstable-swh; urgency=medium

  * New upstream release 0.9.3     - (tagged by Antoine R. Dumont
    (@ardumont) <ardumont@softwareheritage.org> on 2020-07-06 09:55:56
    +0200)
  * Upstream changes:     - v0.9.3     - storage: Send metrics from the
    origin_add endpoint

 -- Software Heritage autobuilder (on jenkins-debian1) <jenkins@jenkins-debian1.internal.softwareheritage.org>  Mon, 06 Jul 2020 08:06:13 +0000

swh-storage (0.9.2-1~swh1) unstable-swh; urgency=medium

  * New upstream release 0.9.2     - (tagged by Antoine R. Dumont
    (@ardumont) <ardumont@softwareheritage.org> on 2020-07-03 18:48:39
    +0200)
  * Upstream changes:     - v0.9.2     - pg-storage: Add missing cur
    parameter passing

 -- Software Heritage autobuilder (on jenkins-debian1) <jenkins@jenkins-debian1.internal.softwareheritage.org>  Fri, 03 Jul 2020 16:54:13 +0000

swh-storage (0.9.1-1~swh1) unstable-swh; urgency=medium

  * New upstream release 0.9.1     - (tagged by Antoine R. Dumont
    (@ardumont) <ardumont@softwareheritage.org> on 2020-07-03 16:50:45
    +0200)
  * Upstream changes:     - v0.9.1     - storage.db: Drop
    db.origin_visit_upsert behavior

 -- Software Heritage autobuilder (on jenkins-debian1) <jenkins@jenkins-debian1.internal.softwareheritage.org>  Fri, 03 Jul 2020 15:00:32 +0000

swh-storage (0.9.0-1~swh1) unstable-swh; urgency=medium

  * New upstream release 0.9.0     - (tagged by Antoine R. Dumont
    (@ardumont) <ardumont@softwareheritage.org> on 2020-07-01 09:53:34
    +0200)
  * Upstream changes:     - v0.9.0     - storage*: Drop intermediary
    conversion step into OriginVisit     - pg: use 'on conflict do
    nothing' strategy for duplicate metadata rows.     - Make the code
    location of metadata endpoints consistent across backends.     - Add
    content_metadata_{add,get}.     - Add context columns to
    object_metadata table and object_metadata_{add,get}.     -
    Generalize origin_metadata to allow support for other object types
    in the future.     - Work around the segmentation faults caused by
    pytest-coverage + multiprocessing.

 -- Software Heritage autobuilder (on jenkins-debian1) <jenkins@jenkins-debian1.internal.softwareheritage.org>  Wed, 01 Jul 2020 08:02:08 +0000

swh-storage (0.8.1-1~swh1) unstable-swh; urgency=medium

  * New upstream release 0.8.1     - (tagged by David Douard
    <david.douard@sdfa3.org> on 2020-06-30 10:08:21 +0200)
  * Upstream changes:     - v0.8.1

 -- Software Heritage autobuilder (on jenkins-debian1) <jenkins@jenkins-debian1.internal.softwareheritage.org>  Tue, 30 Jun 2020 08:36:45 +0000

swh-storage (0.8.0-1~swh1) unstable-swh; urgency=medium

  * New upstream release 0.8.0     - (tagged by Antoine R. Dumont
    (@ardumont) <ardumont@softwareheritage.org> on 2020-06-29 09:33:12
    +0200)
  * Upstream changes:     - v0.8.0     - Iterate over paginated visits
    in batches to retrieve latest visit/snapshot     - storage*: Open
    order parameter to origin-visit-get endpoint     -
    tests/replayer/storage*: Drop obsolete origin visit fields     -
    Relax checks on journal writes regarding origin-visit*     -
    replayer: Fix isoformat datetime string for origin-visit     -
    Deprecate the origin_add_one() endpoint     - test_storage: Add
    missing tests on origin_visit_get method

 -- Software Heritage autobuilder (on jenkins-debian1) <jenkins@jenkins-debian1.internal.softwareheritage.org>  Mon, 29 Jun 2020 07:44:00 +0000

swh-storage (0.7.0-1~swh1) unstable-swh; urgency=medium

  * New upstream release 0.7.0     - (tagged by Antoine R. Dumont
    (@ardumont) <ardumont@softwareheritage.org> on 2020-06-22 15:42:25
    +0200)
  * Upstream changes:     - v0.7.0     - test_origin: Rename
    appropriately tests     - algos: Improve origin visit get latest
    visit status algorithm     - test_snapshot: Do not use
    origin_visit_add returned result     - algos.snapshot: Fix edge case
    when snapshot is not resolved     - Ensure ids are correct in tests'
    storage_data     - Fix tests' storage_data revisions     - SQL:
    replace the hash(url) index by a unique btree(url) on the origin
    table     - Make sure the pagination in swh_snapshot_get_by_id uses
    the proper indexes

 -- Software Heritage autobuilder (on jenkins-debian1) <jenkins@jenkins-debian1.internal.softwareheritage.org>  Mon, 22 Jun 2020 14:09:33 +0000

swh-storage (0.6.0-1~swh1) unstable-swh; urgency=medium

  * New upstream release 0.6.0     - (tagged by Antoine R. Dumont
    (@ardumont) <ardumont@softwareheritage.org> on 2020-06-19 11:29:42
    +0200)
  * Upstream changes:     - v0.6.0     - Move deprecated endpoint
    snapshot_get_latest from api endpoint to algos     - algos.origin:
    Open origin-get-latest-visit-status function     - storage*: Allow
    origin-visit-get-latest to filter on type     - test_origin: Align
    storage initialization within tests

 -- Software Heritage autobuilder (on jenkins-debian1) <jenkins@jenkins-debian1.internal.softwareheritage.org>  Fri, 19 Jun 2020 12:45:32 +0000

swh-storage (0.5.0-1~swh1) unstable-swh; urgency=medium

  * New upstream release 0.5.0     - (tagged by Antoine R. Dumont
    (@ardumont) <ardumont@softwareheritage.org> on 2020-06-17 16:03:15
    +0200)
  * Upstream changes:     - v0.5.0     - test_storage: Fix flakiness in
    round to milliseconds test util method     - storage*: Add origin-
    visit-status-get-latest endpoint     - Fix/update the backfiller
    - validate: accept model objects as well as dicts on all add
    endpoints     - cql: Fix blackified strings     - storage: Add
    missing cur parameter     - Fix db_to_author() converter to return
    None is all fields are None

 -- Software Heritage autobuilder (on jenkins-debian1) <jenkins@jenkins-debian1.internal.softwareheritage.org>  Wed, 17 Jun 2020 14:19:37 +0000

swh-storage (0.4.0-1~swh1) unstable-swh; urgency=medium

  * New upstream release 0.4.0     - (tagged by Antoine R. Dumont
    (@ardumont) <ardumont@softwareheritage.org> on 2020-06-16 09:50:25
    +0200)
  * Upstream changes:     - v0.4.0     - ardumont/master storage*: Drop
    leftover code     - storage*: Drop origin_visit_upsert endpoint     -
    storage*: Remove origin-visit-update endpoint     - replay: Replay
    origin-visit and origin-visit-status     - in_memory: Make origin-
    visit-status-add respect "on conflict ignore" policy     -
    test_storage: Add journal behavior coverage for origin-visit-*add
    - Start migrating the validate proxy toward using BaseModel objects
    - storage*: Do not write twice origin-visit-status in journal

 -- Software Heritage autobuilder (on jenkins-debian1) <jenkins@jenkins-debian1.internal.softwareheritage.org>  Tue, 16 Jun 2020 07:58:23 +0000

swh-storage (0.3.0-1~swh1) unstable-swh; urgency=medium

  * New upstream release 0.3.0     - (tagged by Antoine R. Dumont
    (@ardumont) <ardumont@softwareheritage.org> on 2020-06-12 09:08:23
    +0200)
  * Upstream changes:     - v0.3.0     - origin-visit-add storage*:
    Align origin-visit-add to take iterable of OriginVisit objects

 -- Software Heritage autobuilder (on jenkins-debian1) <jenkins@jenkins-debian1.internal.softwareheritage.org>  Fri, 12 Jun 2020 07:22:03 +0000

swh-storage (0.2.0-1~swh1) unstable-swh; urgency=medium

  * New upstream release 0.2.0     - (tagged by Antoine R. Dumont
    (@ardumont) <ardumont@softwareheritage.org> on 2020-06-10 11:51:30
    +0200)
  * Upstream changes:     - v0.2.0     - origin-visit-upsert: Write
    visit status objects to the journal     - origin-visit-update: Write
    visit status objects to the journal     - origin-visit-add: Write
    visit status to the journal     - Add pagination to
    origin_metadata_get.     - Deduplicate origin-metadata when they
    have the same authority + discovery_date + fetcher.     - Open
    `origin_visit_status_add` endpoint to add origin visit statuses     -
    Add a replayer test for anonymized journal topics     - Small
    refactoring of the InMemoryStorage to make it more consistent

 -- Software Heritage autobuilder (on jenkins-debian1) <jenkins@jenkins-debian1.internal.softwareheritage.org>  Wed, 10 Jun 2020 10:02:45 +0000

swh-storage (0.1.1-1~swh1) unstable-swh; urgency=medium

  * New upstream release 0.1.1     - (tagged by Nicolas Dandrimont
    <nicolas@dandrimont.eu> on 2020-06-04 16:49:22 +0200)
  * Upstream changes:     - Release swh.storage v0.1.1     - Work around
    tests hanging during Debian build

 -- Software Heritage autobuilder (on jenkins-debian1) <jenkins@jenkins-debian1.internal.softwareheritage.org>  Thu, 04 Jun 2020 14:56:54 +0000

swh-storage (0.1.0-2~swh1) unstable-swh; urgency=medium

  * Update dependencies.

 -- David Douard <david.douard@sdfa3.org>  Thu, 04 Jun 2020 13:40:52 +0200

swh-storage (0.1.0-1~swh1) unstable-swh; urgency=medium

  * New upstream release 0.1.0     - (tagged by David Douard
    <david.douard@sdfa3.org> on 2020-06-04 12:08:46 +0200)
  * Upstream changes:     - v0.1.0

 -- Software Heritage autobuilder (on jenkins-debian1) <jenkins@jenkins-debian1.internal.softwareheritage.org>  Thu, 04 Jun 2020 10:28:43 +0000

swh-storage (0.0.193-1~swh1) unstable-swh; urgency=medium

  * New upstream release 0.0.193     - (tagged by Antoine R. Dumont
    (@ardumont) <ardumont@softwareheritage.org> on 2020-05-28 14:28:54
    +0200)
  * Upstream changes:     - v0.0.193     - pg: Write origin visit
    updates & status, read from origin_visit_status     - Make
    content.blake2s256 not null.     - Remove unused SQL functions.     -
    README: Update necessary dependencies for test purposes     - Add a
    pre-commit hook to check there are version bumps in
    sql/upgrades/*.sql     - Add missing dbversion bump in 150.sql.     -
    Add artifact metadata to the extrinsic metadata storage
    specification.     - Add not null constraints to
    metadata_authority/origin_metadata     - Realign schema with latest
    149 migration script

 -- Software Heritage autobuilder (on jenkins-debian1) <jenkins@jenkins-debian1.internal.softwareheritage.org>  Thu, 28 May 2020 12:37:58 +0000

swh-storage (0.0.192-1~swh1) unstable-swh; urgency=medium

  * New upstream release 0.0.192     - (tagged by Valentin Lorentz
    <vlorentz@softwareheritage.org> on 2020-05-19 18:42:00 +0200)
  * Upstream changes:     - v0.0.192     - * origin_metadata_add: Reject
    non-bytes types for 'metadata'.

 -- Software Heritage autobuilder (on jenkins-debian1) <jenkins@jenkins-debian1.internal.softwareheritage.org>  Tue, 19 May 2020 16:54:00 +0000

swh-storage (0.0.191-1~swh1) unstable-swh; urgency=medium

  * New upstream release 0.0.191     - (tagged by Valentin Lorentz
    <vlorentz@softwareheritage.org> on 2020-05-19 13:43:35 +0200)
  * Upstream changes:     - v0.0.191     - * Implement the new extrinsic
    metadata specification/vocabulary.

 -- Software Heritage autobuilder (on jenkins-debian1) <jenkins@jenkins-debian1.internal.softwareheritage.org>  Tue, 19 May 2020 11:52:00 +0000

swh-storage (0.0.190-1~swh1) unstable-swh; urgency=medium

  * New upstream release 0.0.190     - (tagged by Antoine R. Dumont
    (@ardumont) <ardumont@softwareheritage.org> on 2020-05-18 14:10:39
    +0200)
  * Upstream changes:     - v0.0.190     - storage: metadata_provider:
    Ensure idempotency when creating provider     - journal: add a
    skipped_content topic dedicated to SkippedContent objects     - Add
    missing return annotations on JournalWriter methods     - Improve a
    bit the exception message of JournalWriter.content_update     -
    Refactor the JournalWriter class to normalize its methods     -
    tests: fix test_replay; do only use aware datetime objects     -
    test_kafka_writer: Add missing object type skipped_content

 -- Software Heritage autobuilder (on jenkins-debian1) <jenkins@jenkins-debian1.internal.softwareheritage.org>  Mon, 18 May 2020 12:18:09 +0000

swh-storage (0.0.189-1~swh1) unstable-swh; urgency=medium

  * New upstream release 0.0.189     - (tagged by Antoine R. Dumont
    (@ardumont) <ardumont@softwareheritage.org> on 2020-04-30 14:50:54
    +0200)
  * Upstream changes:     - v0.0.189     - pg: Write both origin visit
    updates & status, read from origin_visit     - pg-storage: Add new
    created state     - setup.py: add documentation link     - metadata
    spec: Fix title hierarchy     - tests: Use aware datetimes instead
    of naive ones.     - cassandra: Adapt internal implementations to
    use origin visit status     - in_memory: Adapt internal
    implementations to use origin visit status

 -- Software Heritage autobuilder (on jenkins-debian1) <jenkins@jenkins-debian1.internal.softwareheritage.org>  Thu, 30 Apr 2020 12:58:57 +0000

swh-storage (0.0.188-1~swh1) unstable-swh; urgency=medium

  * New upstream release 0.0.188     - (tagged by David Douard
    <david.douard@sdfa3.org> on 2020-04-28 13:44:20 +0200)
  * Upstream changes:     - v0.0.188

 -- Software Heritage autobuilder (on jenkins-debian1) <jenkins@jenkins-debian1.internal.softwareheritage.org>  Tue, 28 Apr 2020 11:52:08 +0000

swh-storage (0.0.187-1~swh1) unstable-swh; urgency=medium

  * New upstream release 0.0.187     - (tagged by Antoine R. Dumont
    (@ardumont) <antoine.romain.dumont@gmail.com> on 2020-04-14 18:13:08
    +0200)
  * Upstream changes:     - v0.0.187     - storage.interface: Actually
    define the remote flush operation

 -- Software Heritage autobuilder (on jenkins-debian1) <jenkins@jenkins-debian1.internal.softwareheritage.org>  Tue, 14 Apr 2020 16:23:41 +0000

swh-storage (0.0.186-1~swh1) unstable-swh; urgency=medium

  * New upstream release 0.0.186     - (tagged by Nicolas Dandrimont
    <nicolas@dandrimont.eu> on 2020-04-14 17:09:22 +0200)
  * Upstream changes:     - Release swh.storage v0.0.186     - Drop
    backwards-compatibility code with swh.journal < 0.0.30

 -- Software Heritage autobuilder (on jenkins-debian1) <jenkins@jenkins-debian1.internal.softwareheritage.org>  Tue, 14 Apr 2020 15:20:57 +0000

swh-storage (0.0.185-1~swh1) unstable-swh; urgency=medium

  * New upstream release 0.0.185     - (tagged by Antoine R. Dumont
    (@ardumont) <antoine.romain.dumont@gmail.com> on 2020-04-14 14:15:32
    +0200)
  * Upstream changes:     - v0.0.185     - storage.filter: Remove
    internal state     - test: update storage tests to (future)
    swh.journal 0.0.30

 -- Software Heritage autobuilder (on jenkins-debian1) <jenkins@jenkins-debian1.internal.softwareheritage.org>  Tue, 14 Apr 2020 12:22:06 +0000

swh-storage (0.0.184-1~swh1) unstable-swh; urgency=medium

  * New upstream release 0.0.184     - (tagged by Antoine R. Dumont
    (@ardumont) <antoine.romain.dumont@gmail.com> on 2020-04-10 16:07:32
    +0200)
  * Upstream changes:     - v0.0.184     - storage*: Add flush endpoints
    to storage implems (backend, proxy)     - test_retry: Add missing
    skipped_content_add tests

 -- Software Heritage autobuilder (on jenkins-debian1) <jenkins@jenkins-debian1.internal.softwareheritage.org>  Fri, 10 Apr 2020 14:14:20 +0000

swh-storage (0.0.183-1~swh1) unstable-swh; urgency=medium

  * New upstream release 0.0.183     - (tagged by Antoine R. Dumont
    (@ardumont) <antoine.romain.dumont@gmail.com> on 2020-04-09 12:35:53
    +0200)
  * Upstream changes:     - v0.0.183     - proxy storage: Add a
    clear_buffers endpoint     - buffer proxy storage: Filter out
    duplicate objects prior to storage write     - storage: Prevent
    erroneous HashCollisions by using the same ctime for all rows.     -
    Enable black     - origin_visit_update: ensure it raises a
    StorageArgumentException     - Adapt cassandra backend to validating
    model types     - tests: many refactoring improvements     - tests:
    Shut down cassandra connection before closing the fixture down     -
    Add more type annotations

 -- Software Heritage autobuilder (on jenkins-debian1) <jenkins@jenkins-debian1.internal.softwareheritage.org>  Thu, 09 Apr 2020 10:46:29 +0000

swh-storage (0.0.182-1~swh1) unstable-swh; urgency=medium

  * New upstream release 0.0.182     - (tagged by Antoine R. Dumont
    (@ardumont) <antoine.romain.dumont@gmail.com> on 2020-03-27 07:02:13
    +0100)
  * Upstream changes:     - v0.0.182     - storage*: Update
    origin_visit_update to make status parameter mandatory     - test:
    Adapt origin validation test according to latest model changes     -
    Respec discovery_date as a Python datetime instead of an ISO string.
    - origin_visit_add: Add missing db/cur argument to call to
    origin_get.

 -- Software Heritage autobuilder (on jenkins-debian1) <jenkins@jenkins-debian1.internal.softwareheritage.org>  Fri, 27 Mar 2020 06:13:17 +0000

swh-storage (0.0.181-1~swh1) unstable-swh; urgency=medium

  * New upstream release 0.0.181     - (tagged by Antoine R. Dumont
    (@ardumont) <antoine.romain.dumont@gmail.com> on 2020-03-25 09:50:49
    +0100)
  * Upstream changes:     - v0.0.181     - storage*: Hex encode content
    hashes in HashCollision exception     - Add format of discovery_date
    in the metadata specification.     - Store the value of
    token(partition_key) in skipped_content_by_* table, instead of three
    hashes.     - Store the value of token(partition_key) in
    content_by_* table, instead of three hashes.

 -- Software Heritage autobuilder (on jenkins-debian1) <jenkins@jenkins-debian1.internal.softwareheritage.org>  Wed, 25 Mar 2020 09:03:43 +0000

swh-storage (0.0.180-1~swh1) unstable-swh; urgency=medium

  * New upstream release 0.0.180     - (tagged by Nicolas Dandrimont
    <nicolas@dandrimont.eu> on 2020-03-18 18:24:41 +0100)
  * Upstream changes:     - Release swh.storage v0.0.180     - Stop
    counting origin additions multiple times in statsd

 -- Software Heritage autobuilder (on jenkins-debian1) <jenkins@jenkins-debian1.internal.softwareheritage.org>  Wed, 18 Mar 2020 17:45:36 +0000

swh-storage (0.0.179-1~swh1) unstable-swh; urgency=medium

  * New upstream release 0.0.179     - (tagged by Nicolas Dandrimont
    <nicolas@dandrimont.eu> on 2020-03-18 16:05:13 +0100)
  * Upstream changes:     - Release swh.storage v0.0.179.     - fix
    requirements-swh.txt to use proper version restriction     - reduce
    the transaction load for content writes and reads

 -- Software Heritage autobuilder (on jenkins-debian1) <jenkins@jenkins-debian1.internal.softwareheritage.org>  Wed, 18 Mar 2020 15:50:50 +0000

swh-storage (0.0.178-1~swh1) unstable-swh; urgency=medium

  * New upstream release 0.0.178     - (tagged by Antoine R. Dumont
    (@ardumont) <antoine.romain.dumont@gmail.com> on 2020-03-16 12:51:28
    +0100)
  * Upstream changes:     - v0.0.178     - origin_visit_add: Adapt
    endpoint signature to return OriginVisit     - origin_visit_upsert:
    Use OriginVisit object as input     - storage/writer: refactor
    JournalWriter.content_add to send model objects

 -- Software Heritage autobuilder (on jenkins-debian1) <jenkins@jenkins-debian1.internal.softwareheritage.org>  Mon, 16 Mar 2020 11:59:18 +0000

swh-storage (0.0.177-1~swh1) unstable-swh; urgency=medium

  * New upstream release 0.0.177     - (tagged by Antoine R. Dumont
    (@ardumont) <antoine.romain.dumont@gmail.com> on 2020-03-10 11:37:33
    +0100)
  * Upstream changes:     - v0.0.177     - storage: Identify and provide
    the collision hashes in exception     - Guarantee the order of
    results for revision_get and release_get     - tests: Improve test
    speed     - sql: do not attempt to create the plpgsql lang if
    already exists     - Update requirement on swh.core for RPCClient
    method overrides

 -- Software Heritage autobuilder (on jenkins-debian1) <jenkins@jenkins-debian1.internal.softwareheritage.org>  Tue, 10 Mar 2020 10:48:11 +0000

swh-storage (0.0.176-1~swh2) unstable-swh; urgency=medium

  * Update build dependencies

 -- Antoine R. Dumont (@ardumont) <ardumont@softwareheritage.org>  Mon, 02 Mar 2020 14:36:00 +0100

swh-storage (0.0.176-1~swh1) unstable-swh; urgency=medium

  * New upstream release 0.0.176     - (tagged by Valentin Lorentz
    <vlorentz@softwareheritage.org> on 2020-02-28 14:44:10 +0100)
  * Upstream changes:     - v0.0.176     - * Accept cassandra-driver >=
    3.22.     - * Make the RPC client and objstorage helper fetch
    Content.data from lazy     - contents.     - * Move ctime out of the
    validation proxy.

 -- Software Heritage autobuilder (on jenkins-debian1) <jenkins@jenkins-debian1.internal.softwareheritage.org>  Fri, 28 Feb 2020 15:21:27 +0000

swh-storage (0.0.175-1~swh1) unstable-swh; urgency=medium

  * New upstream release 0.0.175     - (tagged by Antoine Lambert
    <antoine.lambert@inria.fr> on 2020-02-20 13:51:40 +0100)
  * Upstream changes:     - version 0.0.175

 -- Software Heritage autobuilder (on jenkins-debian1) <jenkins@jenkins-debian1.internal.softwareheritage.org>  Thu, 20 Feb 2020 13:18:34 +0000

swh-storage (0.0.174-1~swh1) unstable-swh; urgency=medium

  * New upstream release 0.0.174     - (tagged by Valentin Lorentz
    <vlorentz@softwareheritage.org> on 2020-02-19 14:18:59 +0100)
  * Upstream changes:     - v0.0.174     - * Fix inconsistent behavior
    of skipped_content_missing across backends.     - * Fix
    FilteringProxy to not drop skipped-contents with a missing sha1_git.
    - * Make storage proxies use swh-model objects instead of dicts.
    - * Add support for (de)serializing swh-model in RPC calls.

 -- Software Heritage autobuilder (on jenkins-debian1) <jenkins@jenkins-debian1.internal.softwareheritage.org>  Wed, 19 Feb 2020 15:00:32 +0000

swh-storage (0.0.172-1~swh1) unstable-swh; urgency=medium

  * New upstream release 0.0.172     - (tagged by Valentin Lorentz
    <vlorentz@softwareheritage.org> on 2020-02-12 14:00:04 +0100)
  * Upstream changes:     - v0.0.172     - * Unify exception raised by
    invalid input to API endpoints.     - * Add a validation proxy for
    _add() methods. This proxy is *required*     - in front of all
    backends whose _add() methods may be called or they'll     - crash
    at runtime.     - * Fix RecursionError when storage proxies are
    deepcopied or unpickled.     - * storages: Refactor objstorage
    operations with a dedicated collaborator     - * storages: Refactor
    journal operations with a dedicated writer collab

 -- Software Heritage autobuilder (on jenkins-debian1) <jenkins@jenkins-debian1.internal.softwareheritage.org>  Wed, 12 Feb 2020 13:13:47 +0000

swh-storage (0.0.171-1~swh1) unstable-swh; urgency=medium

  * New upstream release 0.0.171     - (tagged by Valentin Lorentz
    <vlorentz@softwareheritage.org> on 2020-02-06 14:46:05 +0100)
  * Upstream changes:     - v0.0.171     - * Split 'content_add' method
    into 'content_add' and 'skipped_content_add'.     - * Increase
    Cassandra requests timeout to 1 second.

 -- Software Heritage autobuilder (on jenkins-debian1) <jenkins@jenkins-debian1.internal.softwareheritage.org>  Thu, 06 Feb 2020 14:07:37 +0000

swh-storage (0.0.170-1~swh3) unstable-swh; urgency=medium

  * Update build dependencies

 -- Antoine R. Dumont (@ardumont) <ardumont@softwareheritage.org>  Mon, 03 Feb 2020 17:30:38 +0100

swh-storage (0.0.170-1~swh2) unstable-swh; urgency=medium

  * Update build dependencies

 -- Antoine R. Dumont (@ardumont) <ardumont@softwareheritage.org>  Mon, 03 Feb 2020 16:00:39 +0100

swh-storage (0.0.170-1~swh1) unstable-swh; urgency=medium

  * New upstream release 0.0.170     - (tagged by Antoine R. Dumont
    (@ardumont) <antoine.romain.dumont@gmail.com> on 2020-02-03 14:11:53
    +0100)
  * Upstream changes:     - v0.0.170     - swh.storage.cassandra: Add
    Cassandra backend implementation

 -- Software Heritage autobuilder (on jenkins-debian1) <jenkins@jenkins-debian1.internal.softwareheritage.org>  Mon, 03 Feb 2020 13:23:48 +0000

swh-storage (0.0.169-1~swh1) unstable-swh; urgency=medium

  * New upstream release 0.0.169     - (tagged by Antoine R. Dumont
    (@ardumont) <antoine.romain.dumont@gmail.com> on 2020-01-30 13:40:00
    +0100)
  * Upstream changes:     - v0.0.169     - retry: Add retry behavior on
    pipeline storage with flushing failure

 -- Software Heritage autobuilder (on jenkins-debian1) <jenkins@jenkins-debian1.internal.softwareheritage.org>  Thu, 30 Jan 2020 13:26:23 +0000

swh-storage (0.0.168-1~swh1) unstable-swh; urgency=medium

  * New upstream release 0.0.168     - (tagged by Valentin Lorentz
    <vlorentz@softwareheritage.org> on 2020-01-30 11:19:31 +0100)
  * Upstream changes:     - v0.0.168     - * Implement content_update
    for the in-mem storage.     - * Remove cur/db arguments from the in-
    mem storage.     - * Move Storage documentation and endpoint paths
    to a new StorageInterface class     - * Rename in_memory.Storage to
    in_memory.InMemoryStorage.     - * CONTRIBUTORS: add Daniele
    Serafini

 -- Software Heritage autobuilder (on jenkins-debian1) <jenkins@jenkins-debian1.internal.softwareheritage.org>  Thu, 30 Jan 2020 10:25:30 +0000

swh-storage (0.0.167-1~swh1) unstable-swh; urgency=medium

  * New upstream release 0.0.167     - (tagged by Antoine R. Dumont
    (@ardumont) <antoine.romain.dumont@gmail.com> on 2020-01-24 14:55:57
    +0100)
  * Upstream changes:     - v0.0.167     - pgstorage: Empty temp tables
    instead of dropping them

 -- Software Heritage autobuilder (on jenkins-debian1) <jenkins@jenkins-debian1.internal.softwareheritage.org>  Fri, 24 Jan 2020 14:01:57 +0000

swh-storage (0.0.166-1~swh1) unstable-swh; urgency=medium

  * New upstream release 0.0.166     - (tagged by Antoine R. Dumont
    (@ardumont) <antoine.romain.dumont@gmail.com> on 2020-01-24 09:51:52
    +0100)
  * Upstream changes:     - v0.0.166     - storage: Add endpoint to get
    missing content (by sha1_git) and missing snapshot     - Remove
    redundant config checks in load_and_check_config     - Remove 'id'
    and 'object_id' from the output of object_find_by_sha1_git     -
    Make origin_visit_get_random return None instead of {} if there are
    no results     - docs: Fix sphinx warnings

 -- Software Heritage autobuilder (on jenkins-debian1) <jenkins@jenkins-debian1.internal.softwareheritage.org>  Fri, 24 Jan 2020 09:00:12 +0000

swh-storage (0.0.165-1~swh1) unstable-swh; urgency=medium

  * New upstream release 0.0.165     - (tagged by Antoine R. Dumont
    (@ardumont) <antoine.romain.dumont@gmail.com> on 2020-01-17 14:04:53
    +0100)
  * Upstream changes:     - v0.0.165     - storage.retry: Fix objects
    loading when using generator parameters

 -- Software Heritage autobuilder (on jenkins-debian1) <jenkins@jenkins-debian1.internal.softwareheritage.org>  Fri, 17 Jan 2020 13:09:39 +0000

swh-storage (0.0.164-1~swh1) unstable-swh; urgency=medium

  * New upstream release 0.0.164     - (tagged by Antoine Lambert
    <antoine.lambert@inria.fr> on 2020-01-16 17:54:40 +0100)
  * Upstream changes:     - version 0.0.164

 -- Software Heritage autobuilder (on jenkins-debian1) <jenkins@jenkins-debian1.internal.softwareheritage.org>  Thu, 16 Jan 2020 17:05:02 +0000

swh-storage (0.0.163-1~swh2) unstable-swh; urgency=medium

  * Fix test dependency

 -- Antoine R. Dumont (@ardumont) <antoine.romain.dumont@gmail.com>  Tue, 14 Jan 2020 17:26:08 +0100

swh-storage (0.0.163-1~swh1) unstable-swh; urgency=medium

  * New upstream release 0.0.163     - (tagged by Antoine R. Dumont
    (@ardumont) <antoine.romain.dumont@gmail.com> on 2020-01-14 17:12:03
    +0100)
  * Upstream changes:     - v0.0.163     - retry: Improve proxy storage
    for add endpoints     - in_memory: Make directory_get_random return
    None when storage empty     - storage: Change content_get_metadata
    api to return Dict[bytes, List[Dict]]     - storage: Add
    content_get_partition endpoint to replace content_get_range     -
    storage: Add endpoint origin_list to replace origin_get_range

 -- Software Heritage autobuilder (on jenkins-debian1) <jenkins@jenkins-debian1.internal.softwareheritage.org>  Tue, 14 Jan 2020 16:17:45 +0000

swh-storage (0.0.162-1~swh1) unstable-swh; urgency=medium

  * New upstream release 0.0.162     - (tagged by Valentin Lorentz
    <vlorentz@softwareheritage.org> on 2019-12-16 14:37:44 +0100)
  * Upstream changes:     - v0.0.162     - Add
    {content,directory,revision,release,snapshot}_get_random.

 -- Software Heritage autobuilder (on jenkins-debian1) <jenkins@jenkins-debian1.internal.softwareheritage.org>  Mon, 16 Dec 2019 13:41:39 +0000

swh-storage (0.0.161-1~swh1) unstable-swh; urgency=medium

  * New upstream release 0.0.161     - (tagged by Antoine R. Dumont
    (@ardumont) <antoine.romain.dumont@gmail.com> on 2019-12-10 15:03:28
    +0100)
  * Upstream changes:     - v0.0.161     - storage: Add endpoint to
    randomly pick an origin

 -- Software Heritage autobuilder (on jenkins-debian1) <jenkins@jenkins-debian1.internal.softwareheritage.org>  Tue, 10 Dec 2019 14:08:15 +0000

swh-storage (0.0.160-1~swh1) unstable-swh; urgency=medium

  * New upstream release 0.0.160     - (tagged by Antoine R. Dumont
    (@ardumont) <antoine.romain.dumont@gmail.com> on 2019-12-06 11:15:48
    +0100)
  * Upstream changes:     - v0.0.160     - storage.buffer: Buffer
    release objects as well     - storage.tests: Unify tests sample data
    - Implement origin lookup by sha1

 -- Software Heritage autobuilder (on jenkins-debian1) <jenkins@jenkins-debian1.internal.softwareheritage.org>  Fri, 06 Dec 2019 10:23:44 +0000

swh-storage (0.0.159-1~swh2) unstable-swh; urgency=medium

  * Force fast hypothesis profile when running tests

 -- Antoine R. Dumont (@ardumont) <antoine.romain.dumont@gmail.com>  Tue, 26 Nov 2019 17:08:16 +0100

swh-storage (0.0.159-1~swh1) unstable-swh; urgency=medium

  * New upstream release 0.0.159     - (tagged by Antoine R. Dumont
    (@ardumont) <antoine.romain.dumont@gmail.com> on 2019-11-22 11:05:41
    +0100)
  * Upstream changes:     - v0.0.159     - Add 'pipeline' storage
    "class" for more readable configurations.     - tests: Improve tests
    environments configuration     - Fix a few typos reported by
    codespell     - Add a pre-commit-hooks.yaml config file     - Remove
    utils/(dump|fix)_revisions scripts

 -- Software Heritage autobuilder (on jenkins-debian1) <jenkins@jenkins-debian1.internal.softwareheritage.org>  Fri, 22 Nov 2019 10:10:31 +0000

swh-storage (0.0.158-1~swh1) unstable-swh; urgency=medium

  * New upstream release 0.0.158     - (tagged by Antoine R. Dumont
    (@ardumont) <antoine.romain.dumont@gmail.com> on 2019-11-14 13:33:00
    +0100)
  * Upstream changes:     - v0.0.158     - Drop schemata module
    (migrated back to swh-lister)

 -- Software Heritage autobuilder (on jenkins-debian1) <jenkins@jenkins-debian1.internal.softwareheritage.org>  Thu, 14 Nov 2019 12:37:18 +0000

swh-storage (0.0.157-1~swh1) unstable-swh; urgency=medium

  * New upstream release 0.0.157     - (tagged by Nicolas Dandrimont
    <nicolas@dandrimont.eu> on 2019-11-13 13:22:39 +0100)
  * Upstream changes:     - Release swh.storage 0.0.157     -
    schemata.distribution: Fix bogus NotImplementedError on
    Area.index_uris

 -- Software Heritage autobuilder (on jenkins-debian1) <jenkins@jenkins-debian1.internal.softwareheritage.org>  Wed, 13 Nov 2019 12:27:07 +0000

swh-storage (0.0.156-1~swh2) unstable-swh; urgency=medium

  * Add version constraint on psycopg2

 -- Nicolas Dandrimont <olasd@debian.org>  Wed, 30 Oct 2019 18:21:34 +0100

swh-storage (0.0.156-1~swh1) unstable-swh; urgency=medium

  * New upstream release 0.0.156     - (tagged by Valentin Lorentz
    <vlorentz@softwareheritage.org> on 2019-10-30 15:12:10 +0100)
  * Upstream changes:     - v0.0.156     - * Stop supporting origin ids
    in API (except in origin_get_range).     - * Make visit['origin'] a
    string everywhere (instead of a dict).

 -- Software Heritage autobuilder (on jenkins-debian1) <jenkins@jenkins-debian1.internal.softwareheritage.org>  Wed, 30 Oct 2019 14:29:28 +0000

swh-storage (0.0.155-1~swh1) unstable-swh; urgency=medium

  * New upstream release 0.0.155     - (tagged by David Douard
    <david.douard@sdfa3.org> on 2019-10-30 12:14:14 +0100)
  * Upstream changes:     - v0.0.155

 -- Software Heritage autobuilder (on jenkins-debian1) <jenkins@jenkins-debian1.internal.softwareheritage.org>  Wed, 30 Oct 2019 11:18:37 +0000

swh-storage (0.0.154-1~swh1) unstable-swh; urgency=medium

  * New upstream release 0.0.154     - (tagged by Antoine R. Dumont
    (@ardumont) <antoine.romain.dumont@gmail.com> on 2019-10-17 13:47:57
    +0200)
  * Upstream changes:     - v0.0.154     - Fix tests in debian build

 -- Software Heritage autobuilder (on jenkins-debian1) <jenkins@jenkins-debian1.internal.softwareheritage.org>  Thu, 17 Oct 2019 11:52:46 +0000

swh-storage (0.0.153-1~swh1) unstable-swh; urgency=medium

  * New upstream release 0.0.153     - (tagged by Antoine R. Dumont
    (@ardumont) <antoine.romain.dumont@gmail.com> on 2019-10-17 13:21:00
    +0200)
  * Upstream changes:     - v0.0.153     - Deploy new test fixture

 -- Software Heritage autobuilder (on jenkins-debian1) <jenkins@jenkins-debian1.internal.softwareheritage.org>  Thu, 17 Oct 2019 11:26:12 +0000

swh-storage (0.0.152-1~swh1) unstable-swh; urgency=medium

  * New upstream release 0.0.152     - (tagged by Antoine R. Dumont
    (@ardumont) <antoine.romain.dumont@gmail.com> on 2019-10-08 16:55:43
    +0200)
  * Upstream changes:     - v0.0.152     - swh.storage.buffer: Add
    buffering proxy storage implementation     - swh.storage.filter: Add
    filtering storage implementation     - swh.storage.tests: Improve db
    transaction handling     - swh.storage.tests: Add more tests     -
    swh.storage.storage: introduce a db() context manager

 -- Software Heritage autobuilder (on jenkins-debian1) <jenkins@jenkins-debian1.internal.softwareheritage.org>  Tue, 08 Oct 2019 15:03:16 +0000

swh-storage (0.0.151-1~swh2) unstable-swh; urgency=medium

  * Add missing build-dependency on python3-swh.journal

 -- Nicolas Dandrimont <olasd@debian.org>  Tue, 01 Oct 2019 18:28:19 +0200

swh-storage (0.0.151-1~swh1) unstable-swh; urgency=medium

  * New upstream release 0.0.151     - (tagged by Stefano Zacchiroli
    <zack@upsilon.cc> on 2019-10-01 10:04:36 +0200)
  * Upstream changes:     - v0.0.151     - * tox: anticipate mypy run to
    just after flake8     - * mypy.ini: be less flaky w.r.t. the
    packages installed in tox     - * storage.py: ignore typing of
    optional get_journal_writer import     - * mypy: ignore swh.journal
    to work-around dependency loop     - * init.py: switch to documented
    way of extending path     - * typing: minimal changes to make a no-
    op mypy run pass     - * Write objects to the journal only if they
    don't exist yet.     - * Use origin URLs for
    skipped_content['origin'] instead of origin ids.     - * Properly
    mock get_journal_writer for the remote-pg-storage tests.     - *
    journal_writer: use journal writer from swh.journal     - * fix
    typos in docstrings and sample paths     - *
    storage.origin_visit_add: Remove deprecated 'ts' parameter     - *
    click "required" param wants bool, not int

 -- Software Heritage autobuilder (on jenkins-debian1) <jenkins@jenkins-debian1.internal.softwareheritage.org>  Tue, 01 Oct 2019 08:09:53 +0000

swh-storage (0.0.150-1~swh1) unstable-swh; urgency=medium

  * New upstream release 0.0.150     - (tagged by Antoine R. Dumont
    (@ardumont) <antoine.romain.dumont@gmail.com> on 2019-09-04 16:09:59
    +0200)
  * Upstream changes:     - v0.0.150     - tests/test_storage: Remove
    failing assertion after swh-model update     - tests/test_storage:
    Fix tests execution with psycopg2 < 2.8

 -- Software Heritage autobuilder (on jenkins-debian1) <jenkins@jenkins-debian1.internal.softwareheritage.org>  Wed, 04 Sep 2019 14:16:09 +0000

swh-storage (0.0.149-1~swh1) unstable-swh; urgency=medium

  * New upstream release 0.0.149     - (tagged by Antoine R. Dumont
    (@ardumont) <antoine.romain.dumont@gmail.com> on 2019-09-03 14:00:57
    +0200)
  * Upstream changes:     - v0.0.149     - Add support for origin_url in
    origin_metadata_*     - Make origin_add/origin_visit_update validate
    their input     - Make snapshot_add validate its input     - Make
    revision_add and release_add validate their input     - Make
    directory_add validate its input     - Make content_add validate its
    input using swh-model

 -- Software Heritage autobuilder (on jenkins-debian1) <jenkins@jenkins-debian1.internal.softwareheritage.org>  Tue, 03 Sep 2019 12:27:51 +0000

swh-storage (0.0.148-1~swh1) unstable-swh; urgency=medium

  * New upstream release 0.0.148     - (tagged by Valentin Lorentz
    <vlorentz@softwareheritage.org> on 2019-08-23 10:33:02 +0200)
  * Upstream changes:     - v0.0.148     - Tests improvements:     - *
    Remove 'next_branch' from test input data.     - * Fix off-by-one
    error when using origin_visit_upsert on with an unknown visit id.
    - * Use explicit arguments for origin_visit_add.     - * Remove
    test_content_missing__marked_missing, it makes no sense.     - Drop
    person ids:     - * Stop leaking person ids.     - * Remove
    person_get endpoint.     - Logging fixes:     - * Enforce log level
    for the werkzeug logger.     - * Eliminate warnings about %TYPE.
    - * api: use RPCServerApp and RPCClient instead of deprecated
    classes     - Other:     - * Add support for skipped content in in-
    memory storage

 -- Software Heritage autobuilder (on jenkins-debian1) <jenkins@jenkins-debian1.internal.softwareheritage.org>  Fri, 23 Aug 2019 08:48:21 +0000

swh-storage (0.0.147-1~swh1) unstable-swh; urgency=medium

  * New upstream release 0.0.147     - (tagged by Valentin Lorentz
    <vlorentz@softwareheritage.org> on 2019-07-18 12:11:37 +0200)
  * Upstream changes:     - Make origin_get ignore the `type` argument

 -- Software Heritage autobuilder (on jenkins-debian1) <jenkins@jenkins-debian1.internal.softwareheritage.org>  Thu, 18 Jul 2019 10:16:16 +0000

swh-storage (0.0.146-1~swh1) unstable-swh; urgency=medium

  * New upstream release 0.0.146     - (tagged by Valentin Lorentz
    <vlorentz@softwareheritage.org> on 2019-07-18 10:46:21 +0200)
  * Upstream changes:     - Progress toward getting rid of origin ids
    - * Less dependency on origin ids in the in-mem storage     - * add
    the SWH_STORAGE_IN_MEMORY_ENABLE_ORIGIN_IDS env var     - * Remove
    legacy behavior of snapshot_add

 -- Software Heritage autobuilder (on jenkins-debian1) <jenkins@jenkins-debian1.internal.softwareheritage.org>  Thu, 18 Jul 2019 08:52:09 +0000

swh-storage (0.0.145-1~swh3) unstable-swh; urgency=medium

  * Properly rebuild for unstable-swh

 -- Nicolas Dandrimont <olasd@debian.org>  Thu, 11 Jul 2019 14:03:30 +0200

swh-storage (0.0.145-1~swh2) buster-swh; urgency=medium

  * Remove useless swh.scheduler dependency

 -- Nicolas Dandrimont <olasd@debian.org>  Thu, 11 Jul 2019 13:53:45 +0200

swh-storage (0.0.145-1~swh1) unstable-swh; urgency=medium

  * New upstream release 0.0.145     - (tagged by Valentin Lorentz
    <vlorentz@softwareheritage.org> on 2019-07-02 12:00:53 +0200)
  * Upstream changes:     - v0.0.145     - Add an
    'origin_visit_find_by_date' endpoint.     - Add support for origin
    urls in all endpoints

 -- Software Heritage autobuilder (on jenkins-debian1) <jenkins@jenkins-debian1.internal.softwareheritage.org>  Tue, 02 Jul 2019 10:19:19 +0000

swh-storage (0.0.143-1~swh1) unstable-swh; urgency=medium

  * New upstream release 0.0.143     - (tagged by Valentin Lorentz
    <vlorentz@softwareheritage.org> on 2019-06-05 13:18:14 +0200)
  * Upstream changes:     - Add test for snapshot/release counters.

 -- Software Heritage autobuilder (on jenkins-debian1) <jenkins@jenkins-debian1.internal.softwareheritage.org>  Mon, 01 Jul 2019 12:38:40 +0000

swh-storage (0.0.142-1~swh1) unstable-swh; urgency=medium

  * New upstream release 0.0.142     - (tagged by Valentin Lorentz
    <vlorentz@softwareheritage.org> on 2019-06-11 15:24:49 +0200)
  * Upstream changes:     - Mark network tests, so they can be disabled.

 -- Software Heritage autobuilder (on jenkins-debian1) <jenkins@jenkins-debian1.internal.softwareheritage.org>  Tue, 11 Jun 2019 13:44:19 +0000

swh-storage (0.0.141-1~swh1) unstable-swh; urgency=medium

  * New upstream release 0.0.141     - (tagged by Valentin Lorentz
    <vlorentz@softwareheritage.org> on 2019-06-06 17:05:03 +0200)
  * Upstream changes:     - Add support for using URL instead of ID in
    snapshot_get_latest.

 -- Software Heritage autobuilder (on jenkins-debian1) <jenkins@jenkins-debian1.internal.softwareheritage.org>  Tue, 11 Jun 2019 10:36:32 +0000

swh-storage (0.0.140-1~swh1) unstable-swh; urgency=medium

  * New upstream release 0.0.140     - (tagged by mihir(faux__)
    <karbelkar.mihir@gmail.com> on 2019-03-24 21:47:31 +0530)
  * Upstream changes:     - Changes the output of content_find method to
    a list in case of hash collisions and makes the sql query on python
    side and added test duplicate input, colliding sha256 and colliding
    blake2s256

 -- Software Heritage autobuilder (on jenkins-debian1) <jenkins@jenkins-debian1.internal.softwareheritage.org>  Thu, 16 May 2019 12:09:04 +0000

swh-storage (0.0.139-1~swh1) unstable-swh; urgency=medium

  * New upstream release 0.0.139     - (tagged by Nicolas Dandrimont
    <nicolas@dandrimont.eu> on 2019-04-18 17:57:57 +0200)
  * Upstream changes:     - Release swh.storage v0.0.139     - Backwards-
    compatibility improvements for snapshot_add     - Better
    transactionality in revision_add/release_add     - Fix backwards
    metric names     - Handle shallow histories properly

 -- Software Heritage autobuilder (on jenkins-debian1) <jenkins@jenkins-debian1.internal.softwareheritage.org>  Thu, 18 Apr 2019 16:08:28 +0000

swh-storage (0.0.138-1~swh1) unstable-swh; urgency=medium

  * New upstream release 0.0.138     - (tagged by Valentin Lorentz
    <vlorentz@softwareheritage.org> on 2019-04-09 16:40:49 +0200)
  * Upstream changes:     - Use the db_transaction decorator on all
    _add() methods.     - So they gracefully release the connection on
    error instead     - of relying on reference-counting to call the
    Db's `__del__`     - (which does not happen in Hypothesis tests)
    because a ref     - to it is kept via the traceback object.

 -- Software Heritage autobuilder (on jenkins-debian1) <jenkins@jenkins-debian1.internal.softwareheritage.org>  Tue, 09 Apr 2019 16:50:48 +0000

swh-storage (0.0.137-1~swh1) unstable-swh; urgency=medium

  * New upstream release 0.0.137     - (tagged by Valentin Lorentz
    <vlorentz@softwareheritage.org> on 2019-04-08 15:40:24 +0200)
  * Upstream changes:     - Make test_origin_get_range run faster.

 -- Software Heritage autobuilder (on jenkins-debian1) <jenkins@jenkins-debian1.internal.softwareheritage.org>  Mon, 08 Apr 2019 13:56:16 +0000

swh-storage (0.0.135-1~swh1) unstable-swh; urgency=medium

  * New upstream release 0.0.135     - (tagged by Valentin Lorentz
    <vlorentz@softwareheritage.org> on 2019-04-04 20:42:32 +0200)
  * Upstream changes:     - Make content_add_metadata require a ctime
    argument.     - This makes Python set the ctime instead of pgsql.

 -- Software Heritage autobuilder (on jenkins-debian1) <jenkins@jenkins-debian1.internal.softwareheritage.org>  Fri, 05 Apr 2019 14:43:28 +0000

swh-storage (0.0.134-1~swh1) unstable-swh; urgency=medium

  * New upstream release 0.0.134     - (tagged by Valentin Lorentz
    <vlorentz@softwareheritage.org> on 2019-04-03 13:38:58 +0200)
  * Upstream changes:     - Don't leak origin ids to the journal.

 -- Software Heritage autobuilder (on jenkins-debian1) <jenkins@jenkins-debian1.internal.softwareheritage.org>  Thu, 04 Apr 2019 10:16:09 +0000

swh-storage (0.0.132-1~swh1) unstable-swh; urgency=medium

  * New upstream release 0.0.132     - (tagged by Valentin Lorentz
    <vlorentz@softwareheritage.org> on 2019-04-01 11:50:30 +0200)
  * Upstream changes:     - Use sha1 instead of bigint as FK from
    origin_visit to snapshot (part 1: add new column)

 -- Software Heritage autobuilder (on jenkins-debian1) <jenkins@jenkins-debian1.internal.softwareheritage.org>  Mon, 01 Apr 2019 13:30:48 +0000

swh-storage (0.0.131-1~swh1) unstable-swh; urgency=medium

  * New upstream release 0.0.131     - (tagged by Nicolas Dandrimont
    <nicolas@dandrimont.eu> on 2019-03-28 17:24:44 +0100)
  * Upstream changes:     - Release swh.storage v0.0.131     - Add
    statsd metrics to storage RPC backend     - Clean up
    snapshot_add/origin_visit_update     - Uniformize RPC backend to use
    POSTs everywhere

 -- Software Heritage autobuilder (on jenkins-debian1) <jenkins@jenkins-debian1.internal.softwareheritage.org>  Thu, 28 Mar 2019 16:34:07 +0000

swh-storage (0.0.130-1~swh1) unstable-swh; urgency=medium

  * New upstream release 0.0.130     - (tagged by Valentin Lorentz
    <vlorentz@softwareheritage.org> on 2019-02-26 10:50:44 +0100)
  * Upstream changes:     - Add an helper function to list all origins
    in the storage.

 -- Software Heritage autobuilder (on jenkins-debian1) <jenkins@jenkins-debian1.internal.softwareheritage.org>  Wed, 13 Mar 2019 14:01:04 +0000

swh-storage (0.0.129-1~swh1) unstable-swh; urgency=medium

  * New upstream release 0.0.129     - (tagged by Valentin Lorentz
    <vlorentz@softwareheritage.org> on 2019-02-27 10:42:29 +0100)
  * Upstream changes:     - Double the timeout of revision_get.     -
    Metadata indexers often hit the limit.

 -- Software Heritage autobuilder (on jenkins-debian1) <jenkins@jenkins-debian1.internal.softwareheritage.org>  Fri, 01 Mar 2019 10:11:28 +0000

swh-storage (0.0.128-1~swh1) unstable-swh; urgency=medium

  * New upstream release 0.0.128     - (tagged by Antoine R. Dumont
    (@ardumont) <antoine.romain.dumont@gmail.com> on 2019-02-21 14:59:22
    +0100)
  * Upstream changes:     - v0.0.128     - api.server: Fix wrong
    exception type     - storage.cli: Fix cli entry point name to the
    expected name (setup.py)

 -- Software Heritage autobuilder (on jenkins-debian1) <jenkins@jenkins-debian1.internal.softwareheritage.org>  Thu, 21 Feb 2019 14:07:23 +0000

swh-storage (0.0.127-1~swh1) unstable-swh; urgency=medium

  * New upstream release 0.0.127     - (tagged by Antoine R. Dumont
    (@ardumont) <antoine.romain.dumont@gmail.com> on 2019-02-21 13:34:19
    +0100)
  * Upstream changes:     - v0.0.127     - api.wsgi: Open wsgi
    entrypoint and check config at startup time     - api.server: Make
    the api server load and check its configuration     -
    swh.storage.cli: Migrate the api server startup in swh.storage.cli

 -- Software Heritage autobuilder (on jenkins-debian1) <jenkins@jenkins-debian1.internal.softwareheritage.org>  Thu, 21 Feb 2019 12:59:48 +0000

swh-storage (0.0.126-1~swh1) unstable-swh; urgency=medium

  * New upstream release 0.0.126     - (tagged by Valentin Lorentz
    <vlorentz@softwareheritage.org> on 2019-02-21 10:18:26 +0100)
  * Upstream changes:     - Double the timeout of snapshot_get_latest.
    - Metadata indexers often hit the limit.

 -- Software Heritage autobuilder (on jenkins-debian1) <jenkins@jenkins-debian1.internal.softwareheritage.org>  Thu, 21 Feb 2019 11:24:52 +0000

swh-storage (0.0.125-1~swh1) unstable-swh; urgency=medium

  * New upstream release 0.0.125     - (tagged by Antoine R. Dumont
    (@ardumont) <antoine.romain.dumont@gmail.com> on 2019-02-14 10:13:31
    +0100)
  * Upstream changes:     - v0.0.125     - api/server: Do not read
    configuration at each request

 -- Software Heritage autobuilder (on jenkins-debian1) <jenkins@jenkins-debian1.internal.softwareheritage.org>  Thu, 14 Feb 2019 16:57:01 +0000

swh-storage (0.0.124-1~swh3) unstable-swh; urgency=low

  * New upstream release, fixing the distribution this time

 -- Antoine R. Dumont (@ardumont) <antoine.romain.dumont@gmail.com>  Thu, 14 Feb 2019 17:51:29 +0100

swh-storage (0.0.124-1~swh2) unstable; urgency=medium

  * New upstream release for dependency fix reasons

 -- Antoine R. Dumont (@ardumont) <antoine.romain.dumont@gmail.com>  Thu, 14 Feb 2019 09:27:55 +0100

swh-storage (0.0.124-1~swh1) unstable-swh; urgency=medium

  * New upstream release 0.0.124     - (tagged by Antoine Lambert
    <antoine.lambert@inria.fr> on 2019-02-12 14:40:53 +0100)
  * Upstream changes:     - version 0.0.124

 -- Software Heritage autobuilder (on jenkins-debian1) <jenkins@jenkins-debian1.internal.softwareheritage.org>  Tue, 12 Feb 2019 13:46:08 +0000

swh-storage (0.0.123-1~swh1) unstable-swh; urgency=medium

  * New upstream release 0.0.123     - (tagged by Antoine R. Dumont
    (@ardumont) <antoine.romain.dumont@gmail.com> on 2019-02-08 15:06:49
    +0100)
  * Upstream changes:     - v0.0.123     - Make Storage.origin_get
    support a list of origins, like other     - Storage.*_get methods.
    - Stop using _to_bytes functions.     - Use the BaseDb (and friends)
    from swh-core

 -- Software Heritage autobuilder (on jenkins-debian1) <jenkins@jenkins-debian1.internal.softwareheritage.org>  Fri, 08 Feb 2019 14:14:18 +0000

swh-storage (0.0.122-1~swh1) unstable-swh; urgency=medium

  * New upstream release 0.0.122     - (tagged by Antoine Lambert
    <antoine.lambert@inria.fr> on 2019-01-28 11:57:27 +0100)
  * Upstream changes:     - version 0.0.122

 -- Software Heritage autobuilder (on jenkins-debian1) <jenkins@jenkins-debian1.internal.softwareheritage.org>  Mon, 28 Jan 2019 11:02:45 +0000

swh-storage (0.0.121-1~swh1) unstable-swh; urgency=medium

  * New upstream release 0.0.121     - (tagged by Antoine Lambert
    <antoine.lambert@inria.fr> on 2019-01-28 11:31:48 +0100)
  * Upstream changes:     - version 0.0.121

 -- Software Heritage autobuilder (on jenkins-debian1) <jenkins@jenkins-debian1.internal.softwareheritage.org>  Mon, 28 Jan 2019 10:36:40 +0000

swh-storage (0.0.120-1~swh1) unstable-swh; urgency=medium

  * New upstream release 0.0.120     - (tagged by Antoine Lambert
    <antoine.lambert@inria.fr> on 2019-01-17 12:04:27 +0100)
  * Upstream changes:     - version 0.0.120

 -- Software Heritage autobuilder (on jenkins-debian1) <jenkins@jenkins-debian1.internal.softwareheritage.org>  Thu, 17 Jan 2019 11:12:47 +0000

swh-storage (0.0.119-1~swh1) unstable-swh; urgency=medium

  * New upstream release 0.0.119     - (tagged by Antoine R. Dumont
    (@ardumont) <antoine.romain.dumont@gmail.com> on 2019-01-11 11:57:13
    +0100)
  * Upstream changes:     - v0.0.119     - listener: Notify Kafka when
    an origin visit is updated

 -- Software Heritage autobuilder (on jenkins-debian1) <jenkins@jenkins-debian1.internal.softwareheritage.org>  Fri, 11 Jan 2019 11:02:07 +0000

swh-storage (0.0.118-1~swh1) unstable-swh; urgency=medium

  * New upstream release 0.0.118     - (tagged by Antoine Lambert
    <antoine.lambert@inria.fr> on 2019-01-09 16:59:15 +0100)
  * Upstream changes:     - version 0.0.118

 -- Software Heritage autobuilder (on jenkins-debian1) <jenkins@jenkins-debian1.internal.softwareheritage.org>  Wed, 09 Jan 2019 18:51:34 +0000

swh-storage (0.0.117-1~swh1) unstable-swh; urgency=medium

  * v0.0.117
  * listener: Adapt decoding behavior depending on the object type

 -- Antoine R. Dumont (@ardumont) <antoine.romain.dumont@gmail.com>  Thu, 20 Dec 2018 14:48:44 +0100

swh-storage (0.0.116-1~swh1) unstable-swh; urgency=medium

  * v0.0.116
  * Update requirements to latest swh.core

 -- Antoine R. Dumont (@ardumont) <antoine.romain.dumont@gmail.com>  Fri, 14 Dec 2018 15:57:04 +0100

swh-storage (0.0.115-1~swh1) unstable-swh; urgency=medium

  * version 0.0.115

 -- Antoine Lambert <antoine.lambert@inria.fr>  Fri, 14 Dec 2018 15:47:52 +0100

swh-storage (0.0.114-1~swh1) unstable-swh; urgency=medium

  * version 0.0.114

 -- Antoine Lambert <antoine.lambert@inria.fr>  Wed, 05 Dec 2018 10:59:49 +0100

swh-storage (0.0.113-1~swh1) unstable-swh; urgency=medium

  * v0.0.113
  * in-memory storage: Add recursive argument to directory_ls endpoint

 -- Antoine R. Dumont (@ardumont) <antoine.romain.dumont@gmail.com>  Fri, 30 Nov 2018 11:56:44 +0100

swh-storage (0.0.112-1~swh1) unstable-swh; urgency=medium

  * v0.0.112
  * in-memory storage: Align with existing storage
  * docstring: Improvements and adapt according to api
  * doc: update index to match new swh-doc format
  * Increase test coverage for stat_counters + fix its bugs.

 -- Antoine R. Dumont (@ardumont) <antoine.romain.dumont@gmail.com>  Fri, 30 Nov 2018 10:28:02 +0100

swh-storage (0.0.111-1~swh1) unstable-swh; urgency=medium

  * v0.0.111
  * Move generative tests in their own module
  * Open in-memory storage implementation

 -- Antoine R. Dumont (@ardumont) <antoine.romain.dumont@gmail.com>  Wed, 21 Nov 2018 08:55:14 +0100

swh-storage (0.0.110-1~swh1) unstable-swh; urgency=medium

  * v0.0.110
  * storage: Open content_get_range endpoint
  * tests: Start using hypothesis for tests generation
  * Improvements: Remove SQLisms from the tests and API
  * docs: Document metadata providers

 -- Antoine R. Dumont (@ardumont) <antoine.romain.dumont@gmail.com>  Fri, 16 Nov 2018 11:53:14 +0100

swh-storage (0.0.109-1~swh1) unstable-swh; urgency=medium

  * version 0.0.109

 -- Antoine Lambert <antoine.lambert@inria.fr>  Mon, 12 Nov 2018 14:11:09 +0100

swh-storage (0.0.108-1~swh1) unstable-swh; urgency=medium

  * Release swh.storage v0.0.108
  * Add a function to get a full snapshot from the paginated view

 -- Nicolas Dandrimont <nicolas@dandrimont.eu>  Thu, 18 Oct 2018 18:32:10 +0200

swh-storage (0.0.107-1~swh1) unstable-swh; urgency=medium

  * Release swh.storage v0.0.107
  * Enable pagination of snapshot branches
  * Drop occurrence-related tables
  * Drop entity-related tables

 -- Nicolas Dandrimont <nicolas@dandrimont.eu>  Wed, 17 Oct 2018 15:06:07 +0200

swh-storage (0.0.106-1~swh1) unstable-swh; urgency=medium

  * Release swh.storage v0.0.106
  * Fix origin_visit_get_latest_snapshot logic
  * Improve directory iterator
  * Drop backwards compatibility between snapshots and occurrences
  * Drop the occurrence table

 -- Nicolas Dandrimont <nicolas@dandrimont.eu>  Mon, 08 Oct 2018 17:03:54 +0200

swh-storage (0.0.105-1~swh1) unstable-swh; urgency=medium

  * v0.0.105
  * Increase directory_ls endpoint to 20 seconds
  * Add snapshot to the stats endpoint
  * Improve documentation

 -- Antoine R. Dumont (@ardumont) <antoine.romain.dumont@gmail.com>  Mon, 10 Sep 2018 11:36:27 +0200

swh-storage (0.0.104-1~swh1) unstable-swh; urgency=medium

  * version 0.0.104

 -- Antoine Lambert <antoine.lambert@inria.fr>  Wed, 29 Aug 2018 15:55:37 +0200

swh-storage (0.0.103-1~swh1) unstable-swh; urgency=medium

  * v0.0.103
  * swh.storage.storage: origin_add returns updated list of dict with id

 -- Antoine R. Dumont (@ardumont) <antoine.romain.dumont@gmail.com>  Mon, 30 Jul 2018 11:47:53 +0200

swh-storage (0.0.102-1~swh1) unstable-swh; urgency=medium

  * Release swh-storage v0.0.102
  * Stop using temporary tables for read-only queries
  * Add timeouts for some read-only queries

 -- Nicolas Dandrimont <nicolas@dandrimont.eu>  Tue, 05 Jun 2018 14:06:54 +0200

swh-storage (0.0.101-1~swh1) unstable-swh; urgency=medium

  * v0.0.101
  * swh.storage.api.client: Permit to specify the query timeout option

 -- Antoine R. Dumont (@ardumont) <antoine.romain.dumont@gmail.com>  Thu, 24 May 2018 12:13:51 +0200

swh-storage (0.0.100-1~swh1) unstable-swh; urgency=medium

  * Release swh.storage v0.0.100
  * remote api: only instantiate storage once per import
  * add thread-awareness to the storage implementation
  * properly cleanup after tests
  * parallelize objstorage and storage additions

 -- Nicolas Dandrimont <nicolas@dandrimont.eu>  Sat, 12 May 2018 18:12:40 +0200

swh-storage (0.0.99-1~swh1) unstable-swh; urgency=medium

  * v0.0.99
  * storage: Add methods to compute directories/revisions diff
  * Add a new table for "bucketed" object counts
  * doc: update table clusters in SQL diagram
  * swh.storage.content_missing: Improve docstring

 -- Antoine R. Dumont (@ardumont) <antoine.romain.dumont@gmail.com>  Tue, 20 Feb 2018 13:32:25 +0100

swh-storage (0.0.98-1~swh1) unstable-swh; urgency=medium

  * Release swh.storage v0.0.98
  * Switch backwards compatibility for snapshots off

 -- Nicolas Dandrimont <nicolas@dandrimont.eu>  Tue, 06 Feb 2018 15:27:15 +0100

swh-storage (0.0.97-1~swh1) unstable-swh; urgency=medium

  * Release swh.storage v0.0.97
  * refactor database initialization
  * use a separate thread instead of a temporary file for COPY
    operations
  * add more snapshot-related endpoints

 -- Nicolas Dandrimont <nicolas@dandrimont.eu>  Tue, 06 Feb 2018 14:07:07 +0100

swh-storage (0.0.96-1~swh1) unstable-swh; urgency=medium

  * Release swh.storage v0.0.96
  * Add snapshot models
  * Add support for hg revision type

 -- Nicolas Dandrimont <nicolas@dandrimont.eu>  Tue, 19 Dec 2017 16:25:57 +0100

swh-storage (0.0.95-1~swh1) unstable-swh; urgency=medium

  * v0.0.95
  * swh.storage: Rename indexer_configuration to tool
  * swh.storage: Migrate indexer model to its own model

 -- Antoine R. Dumont (@ardumont) <antoine.romain.dumont@gmail.com>  Thu, 07 Dec 2017 09:56:31 +0100

swh-storage (0.0.94-1~swh1) unstable-swh; urgency=medium

  * v0.0.94
  * Open searching origins methods to storage

 -- Antoine R. Dumont (@ardumont) <antoine.romain.dumont@gmail.com>  Tue, 05 Dec 2017 12:32:57 +0100

swh-storage (0.0.93-1~swh1) unstable-swh; urgency=medium

  * v0.0.93
  * swh.storage: Open indexer_configuration_add endpoint
  * swh-data: Update content mimetype indexer configuration
  * origin_visit_get: make order repeatable
  * db: Make unique indices actually unique and vice versa
  * Add origin_metadata endpoints (add, get, etc...)
  * cleanup: Remove unused content provenance cache tables

 -- Antoine R. Dumont (@ardumont) <antoine.romain.dumont@gmail.com>  Fri, 24 Nov 2017 11:14:11 +0100

swh-storage (0.0.92-1~swh1) unstable-swh; urgency=medium

  * Release swh.storage v0.0.92
  * make swh.storage.schemata work on SQLAlchemy 1.0

 -- Nicolas Dandrimont <nicolas@dandrimont.eu>  Thu, 12 Oct 2017 19:51:24 +0200

swh-storage (0.0.91-1~swh1) unstable-swh; urgency=medium

  * Release swh.storage version 0.0.91
  * Update packaging runes

 -- Nicolas Dandrimont <nicolas@dandrimont.eu>  Thu, 12 Oct 2017 18:41:46 +0200

swh-storage (0.0.90-1~swh1) unstable-swh; urgency=medium

  * Release swh.storage v0.0.90
  * Remove leaky dependency on python3-kafka

 -- Nicolas Dandrimont <nicolas@dandrimont.eu>  Wed, 11 Oct 2017 18:53:22 +0200

swh-storage (0.0.89-1~swh1) unstable-swh; urgency=medium

  * Release swh.storage v0.0.89
  * Add new package for ancillary schemata
  * Add new metadata-related entry points
  * Update for new swh.model

 -- Nicolas Dandrimont <nicolas@dandrimont.eu>  Wed, 11 Oct 2017 17:39:29 +0200

swh-storage (0.0.88-1~swh1) unstable-swh; urgency=medium

  * Release swh.storage v0.0.88
  * Move the archiver to its own module
  * Prepare building for stretch

 -- Nicolas Dandrimont <nicolas@dandrimont.eu>  Fri, 30 Jun 2017 14:52:12 +0200

swh-storage (0.0.87-1~swh1) unstable-swh; urgency=medium

  * Release swh.storage v0.0.87
  * update tasks to new swh.scheduler api

 -- Nicolas Dandrimont <nicolas@dandrimont.eu>  Mon, 12 Jun 2017 17:54:11 +0200

swh-storage (0.0.86-1~swh1) unstable-swh; urgency=medium

  * Release swh.storage v0.0.86
  * archiver updates

 -- Nicolas Dandrimont <nicolas@dandrimont.eu>  Tue, 06 Jun 2017 18:43:43 +0200

swh-storage (0.0.85-1~swh1) unstable-swh; urgency=medium

  * v0.0.85
  * Improve license endpoint's unknown license policy

 -- Antoine R. Dumont (@ardumont) <antoine.romain.dumont@gmail.com>  Tue, 06 Jun 2017 17:55:40 +0200

swh-storage (0.0.84-1~swh1) unstable-swh; urgency=medium

  * v0.0.84
  * Update indexer endpoints to use indexer configuration id
  * Add indexer configuration endpoint

 -- Antoine R. Dumont (@ardumont) <antoine.romain.dumont@gmail.com>  Fri, 02 Jun 2017 16:16:47 +0200

swh-storage (0.0.83-1~swh1) unstable-swh; urgency=medium

  * v0.0.83
  * Add blake2s256 new hash computation on content

 -- Antoine R. Dumont (@ardumont) <antoine.romain.dumont@gmail.com>  Fri, 31 Mar 2017 12:27:09 +0200

swh-storage (0.0.82-1~swh1) unstable-swh; urgency=medium

  * v0.0.82
  * swh.storage.listener: Subscribe to new origin notifications
  * sql/swh-func: improve equality check on the three columns for
    swh_content_missing
  * swh.storage: add length to directory listing primitives
  * refactoring: Migrate from swh.core.hashutil to swh.model.hashutil
  * swh.storage.archiver.updater: Create a content updater journal
    client
  * vault: add a git fast-import cooker
  * vault: generic cache to allow multiple cooker types and formats

 -- Antoine R. Dumont (@ardumont) <antoine.romain.dumont@gmail.com>  Tue, 21 Mar 2017 14:50:16 +0100

swh-storage (0.0.81-1~swh1) unstable-swh; urgency=medium

  * Release swh.storage v0.0.81
  * archiver improvements for mass injection in azure

 -- Nicolas Dandrimont <nicolas@dandrimont.eu>  Thu, 09 Mar 2017 11:15:28 +0100

swh-storage (0.0.80-1~swh1) unstable-swh; urgency=medium

  * Release swh.storage v0.0.80
  * archiver improvements related to the mass injection of contents in
    azure
  * updates to the vault cooker

 -- Nicolas Dandrimont <nicolas@dandrimont.eu>  Tue, 07 Mar 2017 15:12:35 +0100

swh-storage (0.0.79-1~swh1) unstable-swh; urgency=medium

  * Release swh.storage v0.0.79
  * archiver: keep counts of objects in each archive
  * converters: normalize timestamps using swh.model

 -- Nicolas Dandrimont <nicolas@dandrimont.eu>  Tue, 14 Feb 2017 19:37:36 +0100

swh-storage (0.0.78-1~swh1) unstable-swh; urgency=medium

  * v0.0.78
  * Refactoring some common code into swh.core + adaptation api calls in
  * swh.objstorage and swh.storage (storage and vault)

 -- Antoine R. Dumont (@ardumont) <antoine.romain.dumont@gmail.com>  Thu, 26 Jan 2017 15:08:03 +0100

swh-storage (0.0.77-1~swh1) unstable-swh; urgency=medium

  * v0.0.77
  * Paginate results for origin_visits endpoint

 -- Antoine R. Dumont (@ardumont) <antoine.romain.dumont@gmail.com>  Thu, 19 Jan 2017 14:41:49 +0100

swh-storage (0.0.76-1~swh1) unstable-swh; urgency=medium

  * v0.0.76
  * Unify storage and objstorage configuration and instantiation
    functions

 -- Antoine R. Dumont (@ardumont) <antoine.romain.dumont@gmail.com>  Thu, 15 Dec 2016 18:25:58 +0100

swh-storage (0.0.75-1~swh1) unstable-swh; urgency=medium

  * v0.0.75
  * Add information on indexer tools (T610)

 -- Antoine R. Dumont (@ardumont) <antoine.romain.dumont@gmail.com>  Fri, 02 Dec 2016 18:21:36 +0100

swh-storage (0.0.74-1~swh1) unstable-swh; urgency=medium

  * v0.0.74
  * Use strict equality for content ctags' symbols search

 -- Antoine R. Dumont (@ardumont) <antoine.romain.dumont@gmail.com>  Tue, 29 Nov 2016 17:25:29 +0100

swh-storage (0.0.73-1~swh1) unstable-swh; urgency=medium

  * v0.0.73
  * Improve ctags search query for edge cases

 -- Antoine R. Dumont (@ardumont) <antoine.romain.dumont@gmail.com>  Mon, 28 Nov 2016 16:34:55 +0100

swh-storage (0.0.72-1~swh1) unstable-swh; urgency=medium

  * v0.0.72
  * Permit pagination on content_ctags_search api endpoint

 -- Antoine R. Dumont (@ardumont) <antoine.romain.dumont@gmail.com>  Thu, 24 Nov 2016 14:19:29 +0100

swh-storage (0.0.71-1~swh1) unstable-swh; urgency=medium

  * v0.0.71
  * Open full-text search endpoint on ctags

 -- Antoine R. Dumont (@ardumont) <antoine.romain.dumont@gmail.com>  Wed, 23 Nov 2016 17:33:51 +0100

swh-storage (0.0.70-1~swh1) unstable-swh; urgency=medium

  * v0.0.70
  * Add new license endpoints (add/get)
  * Update ctags endpoints to align update conflict policy

 -- Antoine R. Dumont (@ardumont) <antoine.romain.dumont@gmail.com>  Thu, 10 Nov 2016 17:27:49 +0100

swh-storage (0.0.69-1~swh1) unstable-swh; urgency=medium

  * v0.0.69
  * storage: Open ctags entry points (missing, add, get)
  * storage: allow adding several origins at once

 -- Antoine R. Dumont (@ardumont) <antoine.romain.dumont@gmail.com>  Thu, 20 Oct 2016 16:07:07 +0200

swh-storage (0.0.68-1~swh1) unstable-swh; urgency=medium

  * v0.0.68
  * indexer: Open mimetype/language get endpoints
  * indexer: Add the mimetype/language add function with conflict_update
    flag
  * archiver: Extend worker-to-backend to transmit messages to another
  * queue (once done)

 -- Antoine R. Dumont (@ardumont) <antoine.romain.dumont@gmail.com>  Thu, 13 Oct 2016 15:30:21 +0200

swh-storage (0.0.67-1~swh1) unstable-swh; urgency=medium

  * v0.0.67
  * Fix provenance storage init function

 -- Antoine R. Dumont (@ardumont) <antoine.romain.dumont@gmail.com>  Wed, 12 Oct 2016 02:24:12 +0200

swh-storage (0.0.66-1~swh1) unstable-swh; urgency=medium

  * v0.0.66
  * Improve provenance configuration format

 -- Antoine R. Dumont (@ardumont) <antoine.romain.dumont@gmail.com>  Wed, 12 Oct 2016 01:39:26 +0200

swh-storage (0.0.65-1~swh1) unstable-swh; urgency=medium

  * v0.0.65
  * Open api entry points for swh.indexer about content mimetype and
  * language
  * Update schema graph to latest version

 -- Antoine R. Dumont (@ardumont) <antoine.romain.dumont@gmail.com>  Sat, 08 Oct 2016 10:00:30 +0200

swh-storage (0.0.64-1~swh1) unstable-swh; urgency=medium

  * v0.0.64
  * Fix: Missing incremented version 5 for archiver.dbversion
  * Retrieve information on a content cached
  * sql/swh-func: content cache populates lines in deterministic order

 -- Antoine R. Dumont (@ardumont) <antoine.romain.dumont@gmail.com>  Thu, 29 Sep 2016 21:50:59 +0200

swh-storage (0.0.63-1~swh1) unstable-swh; urgency=medium

  * v0.0.63
  * Make the 'worker to backend' destination agnostic (message
    parameter)
  * Improve 'unknown sha1' policy (archiver db can lag behind swh db)
  * Improve 'force copy' policy

 -- Antoine R. Dumont (@ardumont) <antoine.romain.dumont@gmail.com>  Fri, 23 Sep 2016 12:29:50 +0200

swh-storage (0.0.62-1~swh1) unstable-swh; urgency=medium

  * Release swh.storage v0.0.62
  * Updates to the provenance cache to reduce churn on the main tables

 -- Nicolas Dandrimont <nicolas@dandrimont.eu>  Thu, 22 Sep 2016 18:54:52 +0200

swh-storage (0.0.61-1~swh1) unstable-swh; urgency=medium

  * v0.0.61
  * Handle copies of unregistered sha1 in archiver db
  * Fix copy to only the targeted destination
  * Update to latest python3-swh.core dependency

 -- Antoine R. Dumont (@ardumont) <antoine.romain.dumont@gmail.com>  Thu, 22 Sep 2016 13:44:05 +0200

swh-storage (0.0.60-1~swh1) unstable-swh; urgency=medium

  * v0.0.60
  * Update archiver dependencies

 -- Antoine R. Dumont (@ardumont) <antoine.romain.dumont@gmail.com>  Tue, 20 Sep 2016 16:46:48 +0200

swh-storage (0.0.59-1~swh1) unstable-swh; urgency=medium

  * v0.0.59
  * Unify configuration property between director/worker
  * Deal with potential missing contents in the archiver db
  * Improve get_contents_error implementation
  * Remove dead code in swh.storage.db about archiver

 -- Antoine R. Dumont (@ardumont) <antoine.romain.dumont@gmail.com>  Sat, 17 Sep 2016 12:50:14 +0200

swh-storage (0.0.58-1~swh1) unstable-swh; urgency=medium

  * v0.0.58
  * ArchiverDirectorToBackend reads sha1 from stdin and sends chunks of
    sha1
  * for archival.

 -- Antoine R. Dumont (@ardumont) <antoine.romain.dumont@gmail.com>  Fri, 16 Sep 2016 22:17:14 +0200

swh-storage (0.0.57-1~swh1) unstable-swh; urgency=medium

  * v0.0.57
  * Update swh.storage.archiver

 -- Antoine R. Dumont (@ardumont) <antoine.romain.dumont@gmail.com>  Thu, 15 Sep 2016 16:30:11 +0200

swh-storage (0.0.56-1~swh1) unstable-swh; urgency=medium

  * v0.0.56
  * Vault: Add vault implementation (directory cooker & cache
  * implementation + its api)
  * Archiver: Add another archiver implementation (direct to backend)

 -- Antoine R. Dumont (@ardumont) <antoine.romain.dumont@gmail.com>  Thu, 15 Sep 2016 10:56:35 +0200

swh-storage (0.0.55-1~swh1) unstable-swh; urgency=medium

  * v0.0.55
  * Fix origin_visit endpoint

 -- Antoine R. Dumont (@ardumont) <antoine.romain.dumont@gmail.com>  Thu, 08 Sep 2016 15:21:28 +0200

swh-storage (0.0.54-1~swh1) unstable-swh; urgency=medium

  * v0.0.54
  * Open origin_visit_get_by entry point

 -- Antoine R. Dumont (@ardumont) <antoine.romain.dumont@gmail.com>  Mon, 05 Sep 2016 12:36:34 +0200

swh-storage (0.0.53-1~swh1) unstable-swh; urgency=medium

  * v0.0.53
  * Add cache about content provenance
  * debian: fix python3-swh.storage.archiver runtime dependency
  * debian: create new package python3-swh.storage.provenance

 -- Antoine R. Dumont (@ardumont) <antoine.romain.dumont@gmail.com>  Fri, 02 Sep 2016 11:14:09 +0200

swh-storage (0.0.52-1~swh1) unstable-swh; urgency=medium

  * v0.0.52
  * Package python3-swh.storage.archiver

 -- Antoine R. Dumont (@ardumont) <antoine.romain.dumont@gmail.com>  Thu, 25 Aug 2016 14:55:23 +0200

swh-storage (0.0.51-1~swh1) unstable-swh; urgency=medium

  * Release swh.storage v0.0.51
  * Add new metadata column to origin_visit
  * Update swh-add-directory script for updated API

 -- Nicolas Dandrimont <nicolas@dandrimont.eu>  Wed, 24 Aug 2016 14:36:03 +0200

swh-storage (0.0.50-1~swh1) unstable-swh; urgency=medium

  * v0.0.50
  * Add a function to pull (only) metadata for a list of contents
  * Update occurrence_add api entry point to properly deal with
    origin_visit
  * Add origin_visit api entry points to create/update origin_visit

 -- Antoine R. Dumont (@ardumont) <antoine.romain.dumont@gmail.com>  Tue, 23 Aug 2016 16:29:26 +0200

swh-storage (0.0.49-1~swh1) unstable-swh; urgency=medium

  * Release swh.storage v0.0.49
  * Proper dependency on python3-kafka

 -- Nicolas Dandrimont <nicolas@dandrimont.eu>  Fri, 19 Aug 2016 13:45:52 +0200

swh-storage (0.0.48-1~swh1) unstable-swh; urgency=medium

  * Release swh.storage v0.0.48
  * Updates to the archiver
  * Notification support for new object creations

 -- Nicolas Dandrimont <nicolas@dandrimont.eu>  Fri, 19 Aug 2016 12:13:50 +0200

swh-storage (0.0.47-1~swh1) unstable-swh; urgency=medium

  * Release swh.storage v0.0.47
  * Update storage archiver to new schemaless schema

 -- Nicolas Dandrimont <nicolas@dandrimont.eu>  Fri, 22 Jul 2016 16:59:19 +0200

swh-storage (0.0.46-1~swh1) unstable-swh; urgency=medium

  * v0.0.46
  * Update archiver bootstrap

 -- Antoine R. Dumont (@ardumont) <antoine.romain.dumont@gmail.com>  Wed, 20 Jul 2016 19:04:42 +0200

swh-storage (0.0.45-1~swh1) unstable-swh; urgency=medium

  * v0.0.45
  * Separate swh.storage.archiver's db from swh.storage.storage

 -- Antoine R. Dumont (@ardumont) <antoine.romain.dumont@gmail.com>  Tue, 19 Jul 2016 15:05:36 +0200

swh-storage (0.0.44-1~swh1) unstable-swh; urgency=medium

  * v0.0.44
  * Open listing visits per origin api

 -- Quentin Campos <qcampos@etud.u-pem.fr>  Fri, 08 Jul 2016 11:27:10 +0200

swh-storage (0.0.43-1~swh1) unstable-swh; urgency=medium

  * v0.0.43
  * Extract objstorage to its own package swh.objstorage

 -- Quentin Campos <qcampos@etud.u-pem.fr>  Mon, 27 Jun 2016 14:57:12 +0200

swh-storage (0.0.42-1~swh1) unstable-swh; urgency=medium

  * Add an object storage multiplexer to allow transition between
    multiple versions of object storages.

 -- Quentin Campos <qcampos@etud.u-pem.fr>  Tue, 21 Jun 2016 15:03:52 +0200

swh-storage (0.0.41-1~swh1) unstable-swh; urgency=medium

  * Refactoring of the object storage in order to allow multiple
    versions of it, as well as a multiplexer for version transition.

 -- Quentin Campos <qcampos@etud.u-pem.fr>  Thu, 16 Jun 2016 15:54:16 +0200

swh-storage (0.0.40-1~swh1) unstable-swh; urgency=medium

  * Release swh.storage v0.0.40:
  * Refactor objstorage to allow for different implementations
  * Updates to the checker functionality
  * Bump swh.core dependency to v0.0.20

 -- Nicolas Dandrimont <nicolas@dandrimont.eu>  Tue, 14 Jun 2016 17:25:42 +0200

swh-storage (0.0.39-1~swh1) unstable-swh; urgency=medium

  * v0.0.39
  * Add run_from_webserver function for objstorage api server
  * Add unique identifier message on default api server route endpoints

 -- Antoine R. Dumont (@ardumont) <antoine.romain.dumont@gmail.com>  Fri, 20 May 2016 15:27:34 +0200

swh-storage (0.0.38-1~swh1) unstable-swh; urgency=medium

  * v0.0.38
  * Add an http api for object storage
  * Implement an archiver to perform backup copies

 -- Quentin Campos <qcampos@etud.u-pem.fr>  Fri, 20 May 2016 14:40:14 +0200

swh-storage (0.0.37-1~swh1) unstable-swh; urgency=medium

  * Release swh.storage v0.0.37
  * Add fullname to person table
  * Add svn as a revision type

 -- Nicolas Dandrimont <nicolas@dandrimont.eu>  Fri, 08 Apr 2016 16:44:24 +0200

swh-storage (0.0.36-1~swh1) unstable-swh; urgency=medium

  * Release swh.storage v0.0.36
  * Add json-schema documentation for the jsonb fields
  * Overhaul entity handling

 -- Nicolas Dandrimont <nicolas@dandrimont.eu>  Wed, 16 Mar 2016 17:27:17 +0100

swh-storage (0.0.35-1~swh1) unstable-swh; urgency=medium

  * Release swh-storage v0.0.35
  * Factor in temporary tables with only an id (db v059)
  * Allow generic object search by sha1_git (db v060)

 -- Nicolas Dandrimont <nicolas@dandrimont.eu>  Thu, 25 Feb 2016 16:21:01 +0100

swh-storage (0.0.34-1~swh1) unstable-swh; urgency=medium

  * Release swh.storage version 0.0.34
  * occurrence improvements
  * commit metadata improvements

 -- Nicolas Dandrimont <nicolas@dandrimont.eu>  Fri, 19 Feb 2016 18:20:07 +0100

swh-storage (0.0.33-1~swh1) unstable-swh; urgency=medium

  * Bump swh.storage to version 0.0.33

 -- Nicolas Dandrimont <nicolas@dandrimont.eu>  Fri, 05 Feb 2016 11:17:00 +0100

swh-storage (0.0.32-1~swh1) unstable-swh; urgency=medium

  * v0.0.32
  * Let the person's id flow
  * sql/upgrades/051: 050->051 schema change
  * sql/upgrades/050: 049->050 schema change - Clean up obsolete
    functions
  * sql/upgrades/049: Final take for 048->049 schema change.
  * sql: Use a new schema for occurrences

 -- Antoine R. Dumont (@ardumont) <antoine.romain.dumont@gmail.com>  Fri, 29 Jan 2016 17:44:27 +0100

swh-storage (0.0.31-1~swh1) unstable-swh; urgency=medium

  * v0.0.31
  * Deal with occurrence_history.branch, occurrence.branch, release.name
    as bytes

 -- Antoine R. Dumont (@ardumont) <antoine.romain.dumont@gmail.com>  Wed, 27 Jan 2016 15:45:53 +0100

swh-storage (0.0.30-1~swh1) unstable-swh; urgency=medium

  * Prepare swh.storage v0.0.30 release
  * type-agnostic occurrences and revisions

 -- Nicolas Dandrimont <nicolas@dandrimont.eu>  Tue, 26 Jan 2016 07:36:43 +0100

swh-storage (0.0.29-1~swh1) unstable-swh; urgency=medium

  * v0.0.29
  * New:
  * Upgrade sql schema to 041→043
  * Deal with communication downtime between clients and storage
  * Open occurrence_get(origin_id) to retrieve latest occurrences per
    origin
  * Open release_get_by to retrieve a release by origin
  * Open directory_get to retrieve information on directory by id
  * Open entity_get to retrieve information on entity + hierarchy from
    its uuid
  * Open directory_get that retrieve information on directory per id
  * Update:
  * directory_get/directory_ls: Rename to directory_ls
  * revision_log: update to retrieve logs from multiple root revisions
  * revision_get_by: branch name filtering is now optional

 -- Antoine R. Dumont (@ardumont) <antoine.romain.dumont@gmail.com>  Wed, 20 Jan 2016 16:15:50 +0100

swh-storage (0.0.28-1~swh1) unstable-swh; urgency=medium

  * v0.0.28
  * Open entity_get api

 -- Antoine R. Dumont (@ardumont) <antoine.romain.dumont@gmail.com>  Fri, 15 Jan 2016 16:37:27 +0100

swh-storage (0.0.27-1~swh1) unstable-swh; urgency=medium

  * v0.0.27
  * Open directory_entry_get_by_path api
  * Improve get_revision_by api performance
  * sql/swh-schema: add index on origin(type, url) --> improve origin
    lookup api
  * Bump to 039 db version

 -- Antoine R. Dumont (@ardumont) <antoine.romain.dumont@gmail.com>  Fri, 15 Jan 2016 12:42:47 +0100

swh-storage (0.0.26-1~swh1) unstable-swh; urgency=medium

  * v0.0.26
  * Open revision_get_by to retrieve a revision by occurrence criterion
    filtering
  * sql/upgrades/036: add 035→036 upgrade script

 -- Antoine R. Dumont (@ardumont) <antoine.romain.dumont@gmail.com>  Wed, 13 Jan 2016 12:46:44 +0100

swh-storage (0.0.25-1~swh1) unstable-swh; urgency=medium

  * v0.0.25
  * Limit results in swh_revision_list*
  * Create the package to align the current db production version on
    https://archive.softwareheritage.org/

 -- Antoine R. Dumont (@ardumont) <antoine.romain.dumont@gmail.com>  Fri, 08 Jan 2016 11:33:08 +0100

swh-storage (0.0.24-1~swh1) unstable-swh; urgency=medium

  * Prepare swh.storage release v0.0.24
  * Add a limit argument to revision_log

 -- Nicolas Dandrimont <nicolas@dandrimont.eu>  Wed, 06 Jan 2016 15:12:53 +0100

swh-storage (0.0.23-1~swh1) unstable-swh; urgency=medium

  * v0.0.23
  * Protect against overflow, wrapped in ValueError for client
  * Fix relative path import for remote storage.
  * api to retrieve revision_log is now 'parents' aware

 -- Antoine R. Dumont (@ardumont) <antoine.romain.dumont@gmail.com>  Wed, 06 Jan 2016 11:30:58 +0100

swh-storage (0.0.22-1~swh1) unstable-swh; urgency=medium

  * Release v0.0.22
  * Fix relative import for remote storage

 -- Nicolas Dandrimont <nicolas@dandrimont.eu>  Wed, 16 Dec 2015 16:04:48 +0100

swh-storage (0.0.21-1~swh1) unstable-swh; urgency=medium

  * Prepare release v0.0.21
  * Protect the storage api client from overflows
  * Add a get_storage function mapping to local or remote storage

 -- Nicolas Dandrimont <nicolas@dandrimont.eu>  Wed, 16 Dec 2015 13:34:46 +0100

swh-storage (0.0.20-1~swh1) unstable-swh; urgency=medium

  * v0.0.20
  * allow numeric timestamps with offset
  * Open revision_log api
  * start migration to swh.model

 -- Antoine R. Dumont (@ardumont) <antoine.romain.dumont@gmail.com>  Mon, 07 Dec 2015 15:20:36 +0100

swh-storage (0.0.19-1~swh1) unstable-swh; urgency=medium

  * v0.0.19
  * Improve directory listing with content data
  * Open person_get
  * Open release_get data reading
  * Improve origin_get api
  * Effort to unify api output on dict (for read)
  * Migrate backend to 032

 -- Antoine R. Dumont (@ardumont) <antoine.romain.dumont@gmail.com>  Fri, 27 Nov 2015 13:33:34 +0100

swh-storage (0.0.18-1~swh1) unstable-swh; urgency=medium

  * v0.0.18
  * Improve origin_get to permit retrieval per id
  * Update directory_get implementation (add join from
  * directory_entry_file to content)
  * Open release_get : [sha1] -> [Release]

 -- Antoine R. Dumont (@ardumont) <antoine.romain.dumont@gmail.com>  Thu, 19 Nov 2015 11:18:35 +0100

swh-storage (0.0.17-1~swh1) unstable-swh; urgency=medium

  * Prepare deployment of swh.storage v0.0.17
  * Add some entity related entry points

 -- Nicolas Dandrimont <nicolas@dandrimont.eu>  Tue, 03 Nov 2015 16:40:59 +0100

swh-storage (0.0.16-1~swh1) unstable-swh; urgency=medium

  * v0.0.16
  * Add metadata column in revision (db version 29)
  * cache http connection for remote storage client

 -- Antoine R. Dumont (@ardumont) <antoine.romain.dumont@gmail.com>  Thu, 29 Oct 2015 10:29:00 +0100

swh-storage (0.0.15-1~swh1) unstable-swh; urgency=medium

  * Prepare deployment of swh.storage v0.0.15
  * Allow population of fetch_history
  * Update organizations / projects as entities
  * Use schema v028 for directory addition

 -- Nicolas Dandrimont <nicolas@dandrimont.eu>  Tue, 27 Oct 2015 11:43:39 +0100

swh-storage (0.0.14-1~swh1) unstable-swh; urgency=medium

  * Prepare swh.storage v0.0.14 deployment

 -- Nicolas Dandrimont <nicolas@dandrimont.eu>  Fri, 16 Oct 2015 15:34:08 +0200

swh-storage (0.0.13-1~swh1) unstable-swh; urgency=medium

  * Prepare deploying swh.storage v0.0.13

 -- Nicolas Dandrimont <nicolas@dandrimont.eu>  Fri, 16 Oct 2015 14:51:44 +0200

swh-storage (0.0.12-1~swh1) unstable-swh; urgency=medium

  * Prepare deploying swh.storage v0.0.12

 -- Nicolas Dandrimont <nicolas@dandrimont.eu>  Tue, 13 Oct 2015 12:39:18 +0200

swh-storage (0.0.11-1~swh1) unstable-swh; urgency=medium

  * Preparing deployment of swh.storage v0.0.11

 -- Nicolas Dandrimont <nicolas@dandrimont.eu>  Fri, 09 Oct 2015 17:44:51 +0200

swh-storage (0.0.10-1~swh1) unstable-swh; urgency=medium

  * Prepare deployment of swh.storage v0.0.10

 -- Nicolas Dandrimont <nicolas@dandrimont.eu>  Tue, 06 Oct 2015 17:37:00 +0200

swh-storage (0.0.9-1~swh1) unstable-swh; urgency=medium

  * Prepare deployment of swh.storage v0.0.9

 -- Nicolas Dandrimont <nicolas@dandrimont.eu>  Thu, 01 Oct 2015 19:03:00 +0200

swh-storage (0.0.8-1~swh1) unstable-swh; urgency=medium

  * Prepare deployment of swh.storage v0.0.8

 -- Nicolas Dandrimont <nicolas@dandrimont.eu>  Thu, 01 Oct 2015 11:32:46 +0200

swh-storage (0.0.7-1~swh1) unstable-swh; urgency=medium

  * Prepare deployment of swh.storage v0.0.7

 -- Nicolas Dandrimont <nicolas@dandrimont.eu>  Tue, 29 Sep 2015 16:52:54 +0200

swh-storage (0.0.6-1~swh1) unstable-swh; urgency=medium

  * Prepare deployment of swh.storage v0.0.6

 -- Nicolas Dandrimont <nicolas@dandrimont.eu>  Tue, 29 Sep 2015 16:43:24 +0200

swh-storage (0.0.5-1~swh1) unstable-swh; urgency=medium

  * Prepare deploying swh.storage v0.0.5

 -- Nicolas Dandrimont <nicolas@dandrimont.eu>  Tue, 29 Sep 2015 16:27:00 +0200

swh-storage (0.0.1-1~swh1) unstable-swh; urgency=medium

  * Initial release
  * swh.storage.api: Properly escape arbitrary byte sequences in
    arguments

 -- Nicolas Dandrimont <nicolas@dandrimont.eu>  Tue, 22 Sep 2015 17:02:34 +0200<|MERGE_RESOLUTION|>--- conflicted
+++ resolved
@@ -1,10 +1,3 @@
-<<<<<<< HEAD
-swh-storage (0.43.1-1~swh1~bpo10+1) buster-swh; urgency=medium
-
-  * Rebuild for buster-swh
-
- -- Software Heritage autobuilder (on jenkins-debian1) <jenkins@jenkins-debian1.internal.softwareheritage.org>  Tue, 08 Feb 2022 09:45:21 +0000
-=======
 swh-storage (1.0.0-1~swh1) unstable-swh; urgency=medium
 
   * New upstream release 1.0.0     - (tagged by David Douard
@@ -13,7 +6,6 @@
     upgrade`, aka updated for swh core 2.0.0
 
  -- Software Heritage autobuilder (on jenkins-debian1) <jenkins@jenkins-debian1.internal.softwareheritage.org>  Thu, 24 Feb 2022 11:13:57 +0000
->>>>>>> 3612cc63
 
 swh-storage (0.43.1-1~swh1) unstable-swh; urgency=medium
 
