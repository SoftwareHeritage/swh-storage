<<<<<<< HEAD
swh-storage (0.0.72-1~swh1~bpo9+1) stretch-swh; urgency=medium

  * Rebuild for stretch-backports.

 -- Antoine R. Dumont (@ardumont) <antoine.romain.dumont@gmail.com>  Thu, 24 Nov 2016 14:19:29 +0100
=======
swh-storage (0.0.73-1~swh1) unstable-swh; urgency=medium

  * v0.0.73
  * Improve ctags search query for edge cases

 -- Antoine R. Dumont (@ardumont) <antoine.romain.dumont@gmail.com>  Mon, 28 Nov 2016 16:34:55 +0100
>>>>>>> 7a081f9f

swh-storage (0.0.72-1~swh1) unstable-swh; urgency=medium

  * v0.0.72
  * Permit pagination on content_ctags_search api endpoint

 -- Antoine R. Dumont (@ardumont) <antoine.romain.dumont@gmail.com>  Thu, 24 Nov 2016 14:19:29 +0100

swh-storage (0.0.71-1~swh1) unstable-swh; urgency=medium

  * v0.0.71
  * Open full-text search endpoint on ctags

 -- Antoine R. Dumont (@ardumont) <antoine.romain.dumont@gmail.com>  Wed, 23 Nov 2016 17:33:51 +0100

swh-storage (0.0.70-1~swh1) unstable-swh; urgency=medium

  * v0.0.70
  * Add new license endpoints (add/get)
  * Update ctags endpoints to align update conflict policy

 -- Antoine R. Dumont (@ardumont) <antoine.romain.dumont@gmail.com>  Thu, 10 Nov 2016 17:27:49 +0100

swh-storage (0.0.69-1~swh1) unstable-swh; urgency=medium

  * v0.0.69
  * storage: Open ctags entry points (missing, add, get)
  * storage: allow adding several origins at once

 -- Antoine R. Dumont (@ardumont) <antoine.romain.dumont@gmail.com>  Thu, 20 Oct 2016 16:07:07 +0200

swh-storage (0.0.68-1~swh1) unstable-swh; urgency=medium

  * v0.0.68
  * indexer: Open mimetype/language get endpoints
  * indexer: Add the mimetype/language add function with conflict_update
    flag
  * archiver: Extend worker-to-backend to transmit messages to another
  * queue (once done)

 -- Antoine R. Dumont (@ardumont) <antoine.romain.dumont@gmail.com>  Thu, 13 Oct 2016 15:30:21 +0200

swh-storage (0.0.67-1~swh1) unstable-swh; urgency=medium

  * v0.0.67
  * Fix provenance storage init function

 -- Antoine R. Dumont (@ardumont) <antoine.romain.dumont@gmail.com>  Wed, 12 Oct 2016 02:24:12 +0200

swh-storage (0.0.66-1~swh1) unstable-swh; urgency=medium

  * v0.0.66
  * Improve provenance configuration format

 -- Antoine R. Dumont (@ardumont) <antoine.romain.dumont@gmail.com>  Wed, 12 Oct 2016 01:39:26 +0200

swh-storage (0.0.65-1~swh1) unstable-swh; urgency=medium

  * v0.0.65
  * Open api entry points for swh.indexer about content mimetype and
  * language
  * Update schema graph to latest version

 -- Antoine R. Dumont (@ardumont) <antoine.romain.dumont@gmail.com>  Sat, 08 Oct 2016 10:00:30 +0200

swh-storage (0.0.64-1~swh1) unstable-swh; urgency=medium

  * v0.0.64
  * Fix: Missing incremented version 5 for archiver.dbversion
  * Retrieve information on a content cached
  * sql/swh-func: content cache populates lines in deterministic order

 -- Antoine R. Dumont (@ardumont) <antoine.romain.dumont@gmail.com>  Thu, 29 Sep 2016 21:50:59 +0200

swh-storage (0.0.63-1~swh1) unstable-swh; urgency=medium

  * v0.0.63
  * Make the 'worker to backend' destination agnostic (message
    parameter)
  * Improve 'unknown sha1' policy (archiver db can lag behind swh db)
  * Improve 'force copy' policy

 -- Antoine R. Dumont (@ardumont) <antoine.romain.dumont@gmail.com>  Fri, 23 Sep 2016 12:29:50 +0200

swh-storage (0.0.62-1~swh1) unstable-swh; urgency=medium

  * Release swh.storage v0.0.62
  * Updates to the provenance cache to reduce churn on the main tables

 -- Nicolas Dandrimont <nicolas@dandrimont.eu>  Thu, 22 Sep 2016 18:54:52 +0200

swh-storage (0.0.61-1~swh1) unstable-swh; urgency=medium

  * v0.0.61
  * Handle copies of unregistered sha1 in archiver db
  * Fix copy to only the targeted destination
  * Update to latest python3-swh.core dependency

 -- Antoine R. Dumont (@ardumont) <antoine.romain.dumont@gmail.com>  Thu, 22 Sep 2016 13:44:05 +0200

swh-storage (0.0.60-1~swh1) unstable-swh; urgency=medium

  * v0.0.60
  * Update archiver dependencies

 -- Antoine R. Dumont (@ardumont) <antoine.romain.dumont@gmail.com>  Tue, 20 Sep 2016 16:46:48 +0200

swh-storage (0.0.59-1~swh1) unstable-swh; urgency=medium

  * v0.0.59
  * Unify configuration property between director/worker
  * Deal with potential missing contents in the archiver db
  * Improve get_contents_error implementation
  * Remove dead code in swh.storage.db about archiver

 -- Antoine R. Dumont (@ardumont) <antoine.romain.dumont@gmail.com>  Sat, 17 Sep 2016 12:50:14 +0200

swh-storage (0.0.58-1~swh1) unstable-swh; urgency=medium

  * v0.0.58
  * ArchiverDirectorToBackend reads sha1 from stdin and sends chunks of
    sha1
  * for archival.

 -- Antoine R. Dumont (@ardumont) <antoine.romain.dumont@gmail.com>  Fri, 16 Sep 2016 22:17:14 +0200

swh-storage (0.0.57-1~swh1) unstable-swh; urgency=medium

  * v0.0.57
  * Update swh.storage.archiver

 -- Antoine R. Dumont (@ardumont) <antoine.romain.dumont@gmail.com>  Thu, 15 Sep 2016 16:30:11 +0200

swh-storage (0.0.56-1~swh1) unstable-swh; urgency=medium

  * v0.0.56
  * Vault: Add vault implementation (directory cooker & cache
  * implementation + its api)
  * Archiver: Add another archiver implementation (direct to backend)

 -- Antoine R. Dumont (@ardumont) <antoine.romain.dumont@gmail.com>  Thu, 15 Sep 2016 10:56:35 +0200

swh-storage (0.0.55-1~swh1) unstable-swh; urgency=medium

  * v0.0.55
  * Fix origin_visit endpoint

 -- Antoine R. Dumont (@ardumont) <antoine.romain.dumont@gmail.com>  Thu, 08 Sep 2016 15:21:28 +0200

swh-storage (0.0.54-1~swh1) unstable-swh; urgency=medium

  * v0.0.54
  * Open origin_visit_get_by entry point

 -- Antoine R. Dumont (@ardumont) <antoine.romain.dumont@gmail.com>  Mon, 05 Sep 2016 12:36:34 +0200

swh-storage (0.0.53-1~swh1) unstable-swh; urgency=medium

  * v0.0.53
  * Add cache about content provenance
  * debian: fix python3-swh.storage.archiver runtime dependency
  * debian: create new package python3-swh.storage.provenance

 -- Antoine R. Dumont (@ardumont) <antoine.romain.dumont@gmail.com>  Fri, 02 Sep 2016 11:14:09 +0200

swh-storage (0.0.52-1~swh1) unstable-swh; urgency=medium

  * v0.0.52
  * Package python3-swh.storage.archiver

 -- Antoine R. Dumont (@ardumont) <antoine.romain.dumont@gmail.com>  Thu, 25 Aug 2016 14:55:23 +0200

swh-storage (0.0.51-1~swh1) unstable-swh; urgency=medium

  * Release swh.storage v0.0.51
  * Add new metadata column to origin_visit
  * Update swh-add-directory script for updated API

 -- Nicolas Dandrimont <nicolas@dandrimont.eu>  Wed, 24 Aug 2016 14:36:03 +0200

swh-storage (0.0.50-1~swh1) unstable-swh; urgency=medium

  * v0.0.50
  * Add a function to pull (only) metadata for a list of contents
  * Update occurrence_add api entry point to properly deal with
    origin_visit
  * Add origin_visit api entry points to create/update origin_visit

 -- Antoine R. Dumont (@ardumont) <antoine.romain.dumont@gmail.com>  Tue, 23 Aug 2016 16:29:26 +0200

swh-storage (0.0.49-1~swh1) unstable-swh; urgency=medium

  * Release swh.storage v0.0.49
  * Proper dependency on python3-kafka

 -- Nicolas Dandrimont <nicolas@dandrimont.eu>  Fri, 19 Aug 2016 13:45:52 +0200

swh-storage (0.0.48-1~swh1) unstable-swh; urgency=medium

  * Release swh.storage v0.0.48
  * Updates to the archiver
  * Notification support for new object creations

 -- Nicolas Dandrimont <nicolas@dandrimont.eu>  Fri, 19 Aug 2016 12:13:50 +0200

swh-storage (0.0.47-1~swh1) unstable-swh; urgency=medium

  * Release swh.storage v0.0.47
  * Update storage archiver to new schemaless schema

 -- Nicolas Dandrimont <nicolas@dandrimont.eu>  Fri, 22 Jul 2016 16:59:19 +0200

swh-storage (0.0.46-1~swh1) unstable-swh; urgency=medium

  * v0.0.46
  * Update archiver bootstrap

 -- Antoine R. Dumont (@ardumont) <antoine.romain.dumont@gmail.com>  Wed, 20 Jul 2016 19:04:42 +0200

swh-storage (0.0.45-1~swh1) unstable-swh; urgency=medium

  * v0.0.45
  * Separate swh.storage.archiver's db from swh.storage.storage

 -- Antoine R. Dumont (@ardumont) <antoine.romain.dumont@gmail.com>  Tue, 19 Jul 2016 15:05:36 +0200

swh-storage (0.0.44-1~swh1) unstable-swh; urgency=medium

  * v0.0.44
  * Open listing visits per origin api

 -- Quentin Campos <qcampos@etud.u-pem.fr>  Fri, 08 Jul 2016 11:27:10 +0200

swh-storage (0.0.43-1~swh1) unstable-swh; urgency=medium

  * v0.0.43
  * Extract objstorage to its own package swh.objstorage

 -- Quentin Campos <qcampos@etud.u-pem.fr>  Mon, 27 Jun 2016 14:57:12 +0200

swh-storage (0.0.42-1~swh1) unstable-swh; urgency=medium

  * Add an object storage multiplexer to allow transition between
    multiple versions of objet storages.

 -- Quentin Campos <qcampos@etud.u-pem.fr>  Tue, 21 Jun 2016 15:03:52 +0200

swh-storage (0.0.41-1~swh1) unstable-swh; urgency=medium

  * Refactoring of the object storage in order to allow multiple
    versions of it, as well as a multiplexer for version transition.

 -- Quentin Campos <qcampos@etud.u-pem.fr>  Thu, 16 Jun 2016 15:54:16 +0200

swh-storage (0.0.40-1~swh1) unstable-swh; urgency=medium

  * Release swh.storage v0.0.40:
  * Refactor objstorage to allow for different implementations
  * Updates to the checker functionality
  * Bump swh.core dependency to v0.0.20

 -- Nicolas Dandrimont <nicolas@dandrimont.eu>  Tue, 14 Jun 2016 17:25:42 +0200

swh-storage (0.0.39-1~swh1) unstable-swh; urgency=medium

  * v0.0.39
  * Add run_from_webserver function for objstorage api server
  * Add unique identifier message on default api server route endpoints

 -- Antoine R. Dumont (@ardumont) <antoine.romain.dumont@gmail.com>  Fri, 20 May 2016 15:27:34 +0200

swh-storage (0.0.38-1~swh1) unstable-swh; urgency=medium

  * v0.0.38
  * Add an http api for object storage
  * Implement an archiver to perform backup copies

 -- Quentin Campos <qcampos@etud.u-pem.fr>  Fri, 20 May 2016 14:40:14 +0200

swh-storage (0.0.37-1~swh1) unstable-swh; urgency=medium

  * Release swh.storage v0.0.37
  * Add fullname to person table
  * Add svn as a revision type

 -- Nicolas Dandrimont <nicolas@dandrimont.eu>  Fri, 08 Apr 2016 16:44:24 +0200

swh-storage (0.0.36-1~swh1) unstable-swh; urgency=medium

  * Release swh.storage v0.0.36
  * Add json-schema documentation for the jsonb fields
  * Overhaul entity handling

 -- Nicolas Dandrimont <nicolas@dandrimont.eu>  Wed, 16 Mar 2016 17:27:17 +0100

swh-storage (0.0.35-1~swh1) unstable-swh; urgency=medium

  * Release swh-storage v0.0.35
  * Factor in temporary tables with only an id (db v059)
  * Allow generic object search by sha1_git (db v060)

 -- Nicolas Dandrimont <nicolas@dandrimont.eu>  Thu, 25 Feb 2016 16:21:01 +0100

swh-storage (0.0.34-1~swh1) unstable-swh; urgency=medium

  * Release swh.storage version 0.0.34
  * occurrence improvements
  * commit metadata improvements

 -- Nicolas Dandrimont <nicolas@dandrimont.eu>  Fri, 19 Feb 2016 18:20:07 +0100

swh-storage (0.0.33-1~swh1) unstable-swh; urgency=medium

  * Bump swh.storage to version 0.0.33

 -- Nicolas Dandrimont <nicolas@dandrimont.eu>  Fri, 05 Feb 2016 11:17:00 +0100

swh-storage (0.0.32-1~swh1) unstable-swh; urgency=medium

  * v0.0.32
  * Let the person's id flow
  * sql/upgrades/051: 050->051 schema change
  * sql/upgrades/050: 049->050 schema change - Clean up obsolete
    functions
  * sql/upgrades/049: Final take for 048->049 schema change.
  * sql: Use a new schema for occurrences

 -- Antoine R. Dumont (@ardumont) <antoine.romain.dumont@gmail.com>  Fri, 29 Jan 2016 17:44:27 +0100

swh-storage (0.0.31-1~swh1) unstable-swh; urgency=medium

  * v0.0.31
  * Deal with occurrence_history.branch, occurrence.branch, release.name
    as bytes

 -- Antoine R. Dumont (@ardumont) <antoine.romain.dumont@gmail.com>  Wed, 27 Jan 2016 15:45:53 +0100

swh-storage (0.0.30-1~swh1) unstable-swh; urgency=medium

  * Prepare swh.storage v0.0.30 release
  * type-agnostic occurrences and revisions

 -- Nicolas Dandrimont <nicolas@dandrimont.eu>  Tue, 26 Jan 2016 07:36:43 +0100

swh-storage (0.0.29-1~swh1) unstable-swh; urgency=medium

  * v0.0.29
  * New:
  * Upgrade sql schema to 041→043
  * Deal with communication downtime between clients and storage
  * Open occurrence_get(origin_id) to retrieve latest occurrences per
    origin
  * Open release_get_by to retrieve a release by origin
  * Open directory_get to retrieve information on directory by id
  * Open entity_get to retrieve information on entity + hierarchy from
    its uuid
  * Open directory_get that retrieve information on directory per id
  * Update:
  * directory_get/directory_ls: Rename to directory_ls
  * revision_log: update to retrieve logs from multiple root revisions
  * revision_get_by: branch name filtering is now optional

 -- Antoine R. Dumont (@ardumont) <antoine.romain.dumont@gmail.com>  Wed, 20 Jan 2016 16:15:50 +0100

swh-storage (0.0.28-1~swh1) unstable-swh; urgency=medium

  * v0.0.28
  * Open entity_get api

 -- Antoine R. Dumont (@ardumont) <antoine.romain.dumont@gmail.com>  Fri, 15 Jan 2016 16:37:27 +0100

swh-storage (0.0.27-1~swh1) unstable-swh; urgency=medium

  * v0.0.27
  * Open directory_entry_get_by_path api
  * Improve get_revision_by api performance
  * sql/swh-schema: add index on origin(type, url) --> improve origin
    lookup api
  * Bump to 039 db version

 -- Antoine R. Dumont (@ardumont) <antoine.romain.dumont@gmail.com>  Fri, 15 Jan 2016 12:42:47 +0100

swh-storage (0.0.26-1~swh1) unstable-swh; urgency=medium

  * v0.0.26
  * Open revision_get_by to retrieve a revision by occurrence criterion
    filtering
  * sql/upgrades/036: add 035→036 upgrade script

 -- Antoine R. Dumont (@ardumont) <antoine.romain.dumont@gmail.com>  Wed, 13 Jan 2016 12:46:44 +0100

swh-storage (0.0.25-1~swh1) unstable-swh; urgency=medium

  * v0.0.25
  * Limit results in swh_revision_list*
  * Create the package to align the current db production version on
    https://archive.softwareheritage.org/

 -- Antoine R. Dumont (@ardumont) <antoine.romain.dumont@gmail.com>  Fri, 08 Jan 2016 11:33:08 +0100

swh-storage (0.0.24-1~swh1) unstable-swh; urgency=medium

  * Prepare swh.storage release v0.0.24
  * Add a limit argument to revision_log

 -- Nicolas Dandrimont <nicolas@dandrimont.eu>  Wed, 06 Jan 2016 15:12:53 +0100

swh-storage (0.0.23-1~swh1) unstable-swh; urgency=medium

  * v0.0.23
  * Protect against overflow, wrapped in ValueError for client
  * Fix relative path import for remote storage.
  * api to retrieve revision_log is now 'parents' aware

 -- Antoine R. Dumont (@ardumont) <antoine.romain.dumont@gmail.com>  Wed, 06 Jan 2016 11:30:58 +0100

swh-storage (0.0.22-1~swh1) unstable-swh; urgency=medium

  * Release v0.0.22
  * Fix relative import for remote storage

 -- Nicolas Dandrimont <nicolas@dandrimont.eu>  Wed, 16 Dec 2015 16:04:48 +0100

swh-storage (0.0.21-1~swh1) unstable-swh; urgency=medium

  * Prepare release v0.0.21
  * Protect the storage api client from overflows
  * Add a get_storage function mapping to local or remote storage

 -- Nicolas Dandrimont <nicolas@dandrimont.eu>  Wed, 16 Dec 2015 13:34:46 +0100

swh-storage (0.0.20-1~swh1) unstable-swh; urgency=medium

  * v0.0.20
  * allow numeric timestamps with offset
  * Open revision_log api
  * start migration to swh.model

 -- Antoine R. Dumont (@ardumont) <antoine.romain.dumont@gmail.com>  Mon, 07 Dec 2015 15:20:36 +0100

swh-storage (0.0.19-1~swh1) unstable-swh; urgency=medium

  * v0.0.19
  * Improve directory listing with content data
  * Open person_get
  * Open release_get data reading
  * Improve origin_get api
  * Effort to unify api output on dict (for read)
  * Migrate backend to 032

 -- Antoine R. Dumont (@ardumont) <antoine.romain.dumont@gmail.com>  Fri, 27 Nov 2015 13:33:34 +0100

swh-storage (0.0.18-1~swh1) unstable-swh; urgency=medium

  * v0.0.18
  * Improve origin_get to permit retrieval per id
  * Update directory_get implementation (add join from
  * directory_entry_file to content)
  * Open release_get : [sha1] -> [Release]

 -- Antoine R. Dumont (@ardumont) <antoine.romain.dumont@gmail.com>  Thu, 19 Nov 2015 11:18:35 +0100

swh-storage (0.0.17-1~swh1) unstable-swh; urgency=medium

  * Prepare deployment of swh.storage v0.0.17
  * Add some entity related entry points

 -- Nicolas Dandrimont <nicolas@dandrimont.eu>  Tue, 03 Nov 2015 16:40:59 +0100

swh-storage (0.0.16-1~swh1) unstable-swh; urgency=medium

  * v0.0.16
  * Add metadata column in revision (db version 29)
  * cache http connection for remote storage client

 -- Antoine R. Dumont (@ardumont) <antoine.romain.dumont@gmail.com>  Thu, 29 Oct 2015 10:29:00 +0100

swh-storage (0.0.15-1~swh1) unstable-swh; urgency=medium

  * Prepare deployment of swh.storage v0.0.15
  * Allow population of fetch_history
  * Update organizations / projects as entities
  * Use schema v028 for directory addition

 -- Nicolas Dandrimont <nicolas@dandrimont.eu>  Tue, 27 Oct 2015 11:43:39 +0100

swh-storage (0.0.14-1~swh1) unstable-swh; urgency=medium

  * Prepare swh.storage v0.0.14 deployment

 -- Nicolas Dandrimont <nicolas@dandrimont.eu>  Fri, 16 Oct 2015 15:34:08 +0200

swh-storage (0.0.13-1~swh1) unstable-swh; urgency=medium

  * Prepare deploying swh.storage v0.0.13

 -- Nicolas Dandrimont <nicolas@dandrimont.eu>  Fri, 16 Oct 2015 14:51:44 +0200

swh-storage (0.0.12-1~swh1) unstable-swh; urgency=medium

  * Prepare deploying swh.storage v0.0.12

 -- Nicolas Dandrimont <nicolas@dandrimont.eu>  Tue, 13 Oct 2015 12:39:18 +0200

swh-storage (0.0.11-1~swh1) unstable-swh; urgency=medium

  * Preparing deployment of swh.storage v0.0.11

 -- Nicolas Dandrimont <nicolas@dandrimont.eu>  Fri, 09 Oct 2015 17:44:51 +0200

swh-storage (0.0.10-1~swh1) unstable-swh; urgency=medium

  * Prepare deployment of swh.storage v0.0.10

 -- Nicolas Dandrimont <nicolas@dandrimont.eu>  Tue, 06 Oct 2015 17:37:00 +0200

swh-storage (0.0.9-1~swh1) unstable-swh; urgency=medium

  * Prepare deployment of swh.storage v0.0.9

 -- Nicolas Dandrimont <nicolas@dandrimont.eu>  Thu, 01 Oct 2015 19:03:00 +0200

swh-storage (0.0.8-1~swh1) unstable-swh; urgency=medium

  * Prepare deployment of swh.storage v0.0.8

 -- Nicolas Dandrimont <nicolas@dandrimont.eu>  Thu, 01 Oct 2015 11:32:46 +0200

swh-storage (0.0.7-1~swh1) unstable-swh; urgency=medium

  * Prepare deployment of swh.storage v0.0.7

 -- Nicolas Dandrimont <nicolas@dandrimont.eu>  Tue, 29 Sep 2015 16:52:54 +0200

swh-storage (0.0.6-1~swh1) unstable-swh; urgency=medium

  * Prepare deployment of swh.storage v0.0.6

 -- Nicolas Dandrimont <nicolas@dandrimont.eu>  Tue, 29 Sep 2015 16:43:24 +0200

swh-storage (0.0.5-1~swh1) unstable-swh; urgency=medium

  * Prepare deploying swh.storage v0.0.5

 -- Nicolas Dandrimont <nicolas@dandrimont.eu>  Tue, 29 Sep 2015 16:27:00 +0200

swh-storage (0.0.1-1~swh1) unstable-swh; urgency=medium

  * Initial release
  * swh.storage.api: Properly escape arbitrary byte sequences in
    arguments

 -- Nicolas Dandrimont <nicolas@dandrimont.eu>  Tue, 22 Sep 2015 17:02:34 +0200<|MERGE_RESOLUTION|>--- conflicted
+++ resolved
@@ -1,17 +1,9 @@
-<<<<<<< HEAD
-swh-storage (0.0.72-1~swh1~bpo9+1) stretch-swh; urgency=medium
-
-  * Rebuild for stretch-backports.
-
- -- Antoine R. Dumont (@ardumont) <antoine.romain.dumont@gmail.com>  Thu, 24 Nov 2016 14:19:29 +0100
-=======
 swh-storage (0.0.73-1~swh1) unstable-swh; urgency=medium
 
   * v0.0.73
   * Improve ctags search query for edge cases
 
  -- Antoine R. Dumont (@ardumont) <antoine.romain.dumont@gmail.com>  Mon, 28 Nov 2016 16:34:55 +0100
->>>>>>> 7a081f9f
 
 swh-storage (0.0.72-1~swh1) unstable-swh; urgency=medium
 
