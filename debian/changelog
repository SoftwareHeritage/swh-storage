--- conflicted
+++ resolved
@@ -1,17 +1,9 @@
-<<<<<<< HEAD
-swh-storage (0.0.66-1~swh1~bpo9+1) stretch-swh; urgency=medium
-
-  * Rebuild for stretch-backports.
-
- -- Antoine R. Dumont (@ardumont) <antoine.romain.dumont@gmail.com>  Wed, 12 Oct 2016 01:39:26 +0200
-=======
 swh-storage (0.0.67-1~swh1) unstable-swh; urgency=medium
 
   * v0.0.67
   * Fix provenance storage init function
 
  -- Antoine R. Dumont (@ardumont) <antoine.romain.dumont@gmail.com>  Wed, 12 Oct 2016 02:24:12 +0200
->>>>>>> 103e828c
 
 swh-storage (0.0.66-1~swh1) unstable-swh; urgency=medium
 
