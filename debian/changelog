--- conflicted
+++ resolved
@@ -1,10 +1,3 @@
-<<<<<<< HEAD
-swh-storage (0.0.52-1~swh1~bpo9+1) stretch-swh; urgency=medium
-
-  * Rebuild for stretch-backports.
-
- -- Antoine R. Dumont (@ardumont) <antoine.romain.dumont@gmail.com>  Thu, 25 Aug 2016 14:55:23 +0200
-=======
 swh-storage (0.0.53-1~swh1) unstable-swh; urgency=medium
 
   * v0.0.53
@@ -13,7 +6,6 @@
   * debian: create new package python3-swh.storage.provenance
 
  -- Antoine R. Dumont (@ardumont) <antoine.romain.dumont@gmail.com>  Fri, 02 Sep 2016 11:14:09 +0200
->>>>>>> 96514e0b
 
 swh-storage (0.0.52-1~swh1) unstable-swh; urgency=medium
 
