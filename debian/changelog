--- conflicted
+++ resolved
@@ -1,10 +1,3 @@
-<<<<<<< HEAD
-swh-storage (0.0.77-1~swh1~bpo9+1) stretch-swh; urgency=medium
-
-  * Rebuild for stretch-backports.
-
- -- Antoine R. Dumont (@ardumont) <antoine.romain.dumont@gmail.com>  Thu, 19 Jan 2017 14:41:49 +0100
-=======
 swh-storage (0.0.78-1~swh1) unstable-swh; urgency=medium
 
   * v0.0.78
@@ -12,7 +5,6 @@
   * swh.objstorage and swh.storage (storage and vault)
 
  -- Antoine R. Dumont (@ardumont) <antoine.romain.dumont@gmail.com>  Thu, 26 Jan 2017 15:08:03 +0100
->>>>>>> cd35eca6
 
 swh-storage (0.0.77-1~swh1) unstable-swh; urgency=medium
 
