<<<<<<< HEAD
swh-storage (0.0.115-1~swh1~bpo9+1) stretch-swh; urgency=medium

  * Rebuild for stretch-backports.

 -- Antoine Lambert <antoine.lambert@inria.fr>  Fri, 14 Dec 2018 15:47:52 +0100
=======
swh-storage (0.0.116-1~swh1) unstable-swh; urgency=medium

  * v0.0.116
  * Update requirements to latest swh.core

 -- Antoine R. Dumont (@ardumont) <antoine.romain.dumont@gmail.com>  Fri, 14 Dec 2018 15:57:04 +0100
>>>>>>> fd0aa9c0

swh-storage (0.0.115-1~swh1) unstable-swh; urgency=medium

  * version 0.0.115

 -- Antoine Lambert <antoine.lambert@inria.fr>  Fri, 14 Dec 2018 15:47:52 +0100

swh-storage (0.0.114-1~swh1) unstable-swh; urgency=medium

  * version 0.0.114

 -- Antoine Lambert <antoine.lambert@inria.fr>  Wed, 05 Dec 2018 10:59:49 +0100

swh-storage (0.0.113-1~swh1) unstable-swh; urgency=medium

  * v0.0.113
  * in-memory storage: Add recursive argument to directory_ls endpoint

 -- Antoine R. Dumont (@ardumont) <antoine.romain.dumont@gmail.com>  Fri, 30 Nov 2018 11:56:44 +0100

swh-storage (0.0.112-1~swh1) unstable-swh; urgency=medium

  * v0.0.112
  * in-memory storage: Align with existing storage
  * docstring: Improvments and adapt according to api
  * doc: update index to match new swh-doc format
  * Increase test coverage for stat_counters + fix its bugs.

 -- Antoine R. Dumont (@ardumont) <antoine.romain.dumont@gmail.com>  Fri, 30 Nov 2018 10:28:02 +0100

swh-storage (0.0.111-1~swh1) unstable-swh; urgency=medium

  * v0.0.111
  * Move generative tests in their own module
  * Open in-memory storage implementation

 -- Antoine R. Dumont (@ardumont) <antoine.romain.dumont@gmail.com>  Wed, 21 Nov 2018 08:55:14 +0100

swh-storage (0.0.110-1~swh1) unstable-swh; urgency=medium

  * v0.0.110
  * storage: Open content_get_range endpoint
  * tests: Start using hypothesis for tests generation
  * Improvments: Remove SQLisms from the tests and API
  * docs: Document metadata providers

 -- Antoine R. Dumont (@ardumont) <antoine.romain.dumont@gmail.com>  Fri, 16 Nov 2018 11:53:14 +0100

swh-storage (0.0.109-1~swh1) unstable-swh; urgency=medium

  * version 0.0.109

 -- Antoine Lambert <antoine.lambert@inria.fr>  Mon, 12 Nov 2018 14:11:09 +0100

swh-storage (0.0.108-1~swh1) unstable-swh; urgency=medium

  * Release swh.storage v0.0.108
  * Add a function to get a full snapshot from the paginated view

 -- Nicolas Dandrimont <nicolas@dandrimont.eu>  Thu, 18 Oct 2018 18:32:10 +0200

swh-storage (0.0.107-1~swh1) unstable-swh; urgency=medium

  * Release swh.storage v0.0.107
  * Enable pagination of snapshot branches
  * Drop occurrence-related tables
  * Drop entity-related tables

 -- Nicolas Dandrimont <nicolas@dandrimont.eu>  Wed, 17 Oct 2018 15:06:07 +0200

swh-storage (0.0.106-1~swh1) unstable-swh; urgency=medium

  * Release swh.storage v0.0.106
  * Fix origin_visit_get_latest_snapshot logic
  * Improve directory iterator
  * Drop backwards compatibility between snapshots and occurrences
  * Drop the occurrence table

 -- Nicolas Dandrimont <nicolas@dandrimont.eu>  Mon, 08 Oct 2018 17:03:54 +0200

swh-storage (0.0.105-1~swh1) unstable-swh; urgency=medium

  * v0.0.105
  * Increase directory_ls endpoint to 20 seconds
  * Add snapshot to the stats endpoint
  * Improve documentation

 -- Antoine R. Dumont (@ardumont) <antoine.romain.dumont@gmail.com>  Mon, 10 Sep 2018 11:36:27 +0200

swh-storage (0.0.104-1~swh1) unstable-swh; urgency=medium

  * version 0.0.104

 -- Antoine Lambert <antoine.lambert@inria.fr>  Wed, 29 Aug 2018 15:55:37 +0200

swh-storage (0.0.103-1~swh1) unstable-swh; urgency=medium

  * v0.0.103
  * swh.storage.storage: origin_add returns updated list of dict with id

 -- Antoine R. Dumont (@ardumont) <antoine.romain.dumont@gmail.com>  Mon, 30 Jul 2018 11:47:53 +0200

swh-storage (0.0.102-1~swh1) unstable-swh; urgency=medium

  * Release swh-storage v0.0.102
  * Stop using temporary tables for read-only queries
  * Add timeouts for some read-only queries

 -- Nicolas Dandrimont <nicolas@dandrimont.eu>  Tue, 05 Jun 2018 14:06:54 +0200

swh-storage (0.0.101-1~swh1) unstable-swh; urgency=medium

  * v0.0.101
  * swh.storage.api.client: Permit to specify the query timeout option

 -- Antoine R. Dumont (@ardumont) <antoine.romain.dumont@gmail.com>  Thu, 24 May 2018 12:13:51 +0200

swh-storage (0.0.100-1~swh1) unstable-swh; urgency=medium

  * Release swh.storage v0.0.100
  * remote api: only instantiate storage once per import
  * add thread-awareness to the storage implementation
  * properly cleanup after tests
  * parallelize objstorage and storage additions

 -- Nicolas Dandrimont <nicolas@dandrimont.eu>  Sat, 12 May 2018 18:12:40 +0200

swh-storage (0.0.99-1~swh1) unstable-swh; urgency=medium

  * v0.0.99
  * storage: Add methods to compute directories/revisions diff
  * Add a new table for "bucketed" object counts
  * doc: update table clusters in SQL diagram
  * swh.storage.content_missing: Improve docstring

 -- Antoine R. Dumont (@ardumont) <antoine.romain.dumont@gmail.com>  Tue, 20 Feb 2018 13:32:25 +0100

swh-storage (0.0.98-1~swh1) unstable-swh; urgency=medium

  * Release swh.storage v0.0.98
  * Switch backwards compatibility for snapshots off

 -- Nicolas Dandrimont <nicolas@dandrimont.eu>  Tue, 06 Feb 2018 15:27:15 +0100

swh-storage (0.0.97-1~swh1) unstable-swh; urgency=medium

  * Release swh.storage v0.0.97
  * refactor database initialization
  * use a separate thread instead of a temporary file for COPY
    operations
  * add more snapshot-related endpoints

 -- Nicolas Dandrimont <nicolas@dandrimont.eu>  Tue, 06 Feb 2018 14:07:07 +0100

swh-storage (0.0.96-1~swh1) unstable-swh; urgency=medium

  * Release swh.storage v0.0.96
  * Add snapshot models
  * Add support for hg revision type

 -- Nicolas Dandrimont <nicolas@dandrimont.eu>  Tue, 19 Dec 2017 16:25:57 +0100

swh-storage (0.0.95-1~swh1) unstable-swh; urgency=medium

  * v0.0.95
  * swh.storage: Rename indexer_configuration to tool
  * swh.storage: Migrate indexer model to its own model

 -- Antoine R. Dumont (@ardumont) <antoine.romain.dumont@gmail.com>  Thu, 07 Dec 2017 09:56:31 +0100

swh-storage (0.0.94-1~swh1) unstable-swh; urgency=medium

  * v0.0.94
  * Open searching origins methods to storage

 -- Antoine R. Dumont (@ardumont) <antoine.romain.dumont@gmail.com>  Tue, 05 Dec 2017 12:32:57 +0100

swh-storage (0.0.93-1~swh1) unstable-swh; urgency=medium

  * v0.0.93
  * swh.storage: Open indexer_configuration_add endpoint
  * swh-data: Update content mimetype indexer configuration
  * origin_visit_get: make order repeatable
  * db: Make unique indices actually unique and vice versa
  * Add origin_metadata endpoints (add, get, etc...)
  * cleanup: Remove unused content provenance cache tables

 -- Antoine R. Dumont (@ardumont) <antoine.romain.dumont@gmail.com>  Fri, 24 Nov 2017 11:14:11 +0100

swh-storage (0.0.92-1~swh1) unstable-swh; urgency=medium

  * Release swh.storage v0.0.92
  * make swh.storage.schemata work on SQLAlchemy 1.0

 -- Nicolas Dandrimont <nicolas@dandrimont.eu>  Thu, 12 Oct 2017 19:51:24 +0200

swh-storage (0.0.91-1~swh1) unstable-swh; urgency=medium

  * Release swh.storage version 0.0.91
  * Update packaging runes

 -- Nicolas Dandrimont <nicolas@dandrimont.eu>  Thu, 12 Oct 2017 18:41:46 +0200

swh-storage (0.0.90-1~swh1) unstable-swh; urgency=medium

  * Release swh.storage v0.0.90
  * Remove leaky dependency on python3-kafka

 -- Nicolas Dandrimont <nicolas@dandrimont.eu>  Wed, 11 Oct 2017 18:53:22 +0200

swh-storage (0.0.89-1~swh1) unstable-swh; urgency=medium

  * Release swh.storage v0.0.89
  * Add new package for ancillary schemata
  * Add new metadata-related entry points
  * Update for new swh.model

 -- Nicolas Dandrimont <nicolas@dandrimont.eu>  Wed, 11 Oct 2017 17:39:29 +0200

swh-storage (0.0.88-1~swh1) unstable-swh; urgency=medium

  * Release swh.storage v0.0.88
  * Move the archiver to its own module
  * Prepare building for stretch

 -- Nicolas Dandrimont <nicolas@dandrimont.eu>  Fri, 30 Jun 2017 14:52:12 +0200

swh-storage (0.0.87-1~swh1) unstable-swh; urgency=medium

  * Release swh.storage v0.0.87
  * update tasks to new swh.scheduler api

 -- Nicolas Dandrimont <nicolas@dandrimont.eu>  Mon, 12 Jun 2017 17:54:11 +0200

swh-storage (0.0.86-1~swh1) unstable-swh; urgency=medium

  * Release swh.storage v0.0.86
  * archiver updates

 -- Nicolas Dandrimont <nicolas@dandrimont.eu>  Tue, 06 Jun 2017 18:43:43 +0200

swh-storage (0.0.85-1~swh1) unstable-swh; urgency=medium

  * v0.0.85
  * Improve license endpoint's unknown license policy

 -- Antoine R. Dumont (@ardumont) <antoine.romain.dumont@gmail.com>  Tue, 06 Jun 2017 17:55:40 +0200

swh-storage (0.0.84-1~swh1) unstable-swh; urgency=medium

  * v0.0.84
  * Update indexer endpoints to use indexer configuration id
  * Add indexer configuration endpoint

 -- Antoine R. Dumont (@ardumont) <antoine.romain.dumont@gmail.com>  Fri, 02 Jun 2017 16:16:47 +0200

swh-storage (0.0.83-1~swh1) unstable-swh; urgency=medium

  * v0.0.83
  * Add blake2s256 new hash computation on content

 -- Antoine R. Dumont (@ardumont) <antoine.romain.dumont@gmail.com>  Fri, 31 Mar 2017 12:27:09 +0200

swh-storage (0.0.82-1~swh1) unstable-swh; urgency=medium

  * v0.0.82
  * swh.storage.listener: Subscribe to new origin notifications
  * sql/swh-func: improve equality check on the three columns for
    swh_content_missing
  * swh.storage: add length to directory listing primitives
  * refactoring: Migrate from swh.core.hashutil to swh.model.hashutil
  * swh.storage.archiver.updater: Create a content updater journal
    client
  * vault: add a git fast-import cooker
  * vault: generic cache to allow multiple cooker types and formats

 -- Antoine R. Dumont (@ardumont) <antoine.romain.dumont@gmail.com>  Tue, 21 Mar 2017 14:50:16 +0100

swh-storage (0.0.81-1~swh1) unstable-swh; urgency=medium

  * Release swh.storage v0.0.81
  * archiver improvements for mass injection in azure

 -- Nicolas Dandrimont <nicolas@dandrimont.eu>  Thu, 09 Mar 2017 11:15:28 +0100

swh-storage (0.0.80-1~swh1) unstable-swh; urgency=medium

  * Release swh.storage v0.0.80
  * archiver improvements related to the mass injection of contents in
    azure
  * updates to the vault cooker

 -- Nicolas Dandrimont <nicolas@dandrimont.eu>  Tue, 07 Mar 2017 15:12:35 +0100

swh-storage (0.0.79-1~swh1) unstable-swh; urgency=medium

  * Release swh.storage v0.0.79
  * archiver: keep counts of objects in each archive
  * converters: normalize timestamps using swh.model

 -- Nicolas Dandrimont <nicolas@dandrimont.eu>  Tue, 14 Feb 2017 19:37:36 +0100

swh-storage (0.0.78-1~swh1) unstable-swh; urgency=medium

  * v0.0.78
  * Refactoring some common code into swh.core + adaptation api calls in
  * swh.objstorage and swh.storage (storage and vault)

 -- Antoine R. Dumont (@ardumont) <antoine.romain.dumont@gmail.com>  Thu, 26 Jan 2017 15:08:03 +0100

swh-storage (0.0.77-1~swh1) unstable-swh; urgency=medium

  * v0.0.77
  * Paginate results for origin_visits endpoint

 -- Antoine R. Dumont (@ardumont) <antoine.romain.dumont@gmail.com>  Thu, 19 Jan 2017 14:41:49 +0100

swh-storage (0.0.76-1~swh1) unstable-swh; urgency=medium

  * v0.0.76
  * Unify storage and objstorage configuration and instantiation
    functions

 -- Antoine R. Dumont (@ardumont) <antoine.romain.dumont@gmail.com>  Thu, 15 Dec 2016 18:25:58 +0100

swh-storage (0.0.75-1~swh1) unstable-swh; urgency=medium

  * v0.0.75
  * Add information on indexer tools (T610)

 -- Antoine R. Dumont (@ardumont) <antoine.romain.dumont@gmail.com>  Fri, 02 Dec 2016 18:21:36 +0100

swh-storage (0.0.74-1~swh1) unstable-swh; urgency=medium

  * v0.0.74
  * Use strict equality for content ctags' symbols search

 -- Antoine R. Dumont (@ardumont) <antoine.romain.dumont@gmail.com>  Tue, 29 Nov 2016 17:25:29 +0100

swh-storage (0.0.73-1~swh1) unstable-swh; urgency=medium

  * v0.0.73
  * Improve ctags search query for edge cases

 -- Antoine R. Dumont (@ardumont) <antoine.romain.dumont@gmail.com>  Mon, 28 Nov 2016 16:34:55 +0100

swh-storage (0.0.72-1~swh1) unstable-swh; urgency=medium

  * v0.0.72
  * Permit pagination on content_ctags_search api endpoint

 -- Antoine R. Dumont (@ardumont) <antoine.romain.dumont@gmail.com>  Thu, 24 Nov 2016 14:19:29 +0100

swh-storage (0.0.71-1~swh1) unstable-swh; urgency=medium

  * v0.0.71
  * Open full-text search endpoint on ctags

 -- Antoine R. Dumont (@ardumont) <antoine.romain.dumont@gmail.com>  Wed, 23 Nov 2016 17:33:51 +0100

swh-storage (0.0.70-1~swh1) unstable-swh; urgency=medium

  * v0.0.70
  * Add new license endpoints (add/get)
  * Update ctags endpoints to align update conflict policy

 -- Antoine R. Dumont (@ardumont) <antoine.romain.dumont@gmail.com>  Thu, 10 Nov 2016 17:27:49 +0100

swh-storage (0.0.69-1~swh1) unstable-swh; urgency=medium

  * v0.0.69
  * storage: Open ctags entry points (missing, add, get)
  * storage: allow adding several origins at once

 -- Antoine R. Dumont (@ardumont) <antoine.romain.dumont@gmail.com>  Thu, 20 Oct 2016 16:07:07 +0200

swh-storage (0.0.68-1~swh1) unstable-swh; urgency=medium

  * v0.0.68
  * indexer: Open mimetype/language get endpoints
  * indexer: Add the mimetype/language add function with conflict_update
    flag
  * archiver: Extend worker-to-backend to transmit messages to another
  * queue (once done)

 -- Antoine R. Dumont (@ardumont) <antoine.romain.dumont@gmail.com>  Thu, 13 Oct 2016 15:30:21 +0200

swh-storage (0.0.67-1~swh1) unstable-swh; urgency=medium

  * v0.0.67
  * Fix provenance storage init function

 -- Antoine R. Dumont (@ardumont) <antoine.romain.dumont@gmail.com>  Wed, 12 Oct 2016 02:24:12 +0200

swh-storage (0.0.66-1~swh1) unstable-swh; urgency=medium

  * v0.0.66
  * Improve provenance configuration format

 -- Antoine R. Dumont (@ardumont) <antoine.romain.dumont@gmail.com>  Wed, 12 Oct 2016 01:39:26 +0200

swh-storage (0.0.65-1~swh1) unstable-swh; urgency=medium

  * v0.0.65
  * Open api entry points for swh.indexer about content mimetype and
  * language
  * Update schema graph to latest version

 -- Antoine R. Dumont (@ardumont) <antoine.romain.dumont@gmail.com>  Sat, 08 Oct 2016 10:00:30 +0200

swh-storage (0.0.64-1~swh1) unstable-swh; urgency=medium

  * v0.0.64
  * Fix: Missing incremented version 5 for archiver.dbversion
  * Retrieve information on a content cached
  * sql/swh-func: content cache populates lines in deterministic order

 -- Antoine R. Dumont (@ardumont) <antoine.romain.dumont@gmail.com>  Thu, 29 Sep 2016 21:50:59 +0200

swh-storage (0.0.63-1~swh1) unstable-swh; urgency=medium

  * v0.0.63
  * Make the 'worker to backend' destination agnostic (message
    parameter)
  * Improve 'unknown sha1' policy (archiver db can lag behind swh db)
  * Improve 'force copy' policy

 -- Antoine R. Dumont (@ardumont) <antoine.romain.dumont@gmail.com>  Fri, 23 Sep 2016 12:29:50 +0200

swh-storage (0.0.62-1~swh1) unstable-swh; urgency=medium

  * Release swh.storage v0.0.62
  * Updates to the provenance cache to reduce churn on the main tables

 -- Nicolas Dandrimont <nicolas@dandrimont.eu>  Thu, 22 Sep 2016 18:54:52 +0200

swh-storage (0.0.61-1~swh1) unstable-swh; urgency=medium

  * v0.0.61
  * Handle copies of unregistered sha1 in archiver db
  * Fix copy to only the targeted destination
  * Update to latest python3-swh.core dependency

 -- Antoine R. Dumont (@ardumont) <antoine.romain.dumont@gmail.com>  Thu, 22 Sep 2016 13:44:05 +0200

swh-storage (0.0.60-1~swh1) unstable-swh; urgency=medium

  * v0.0.60
  * Update archiver dependencies

 -- Antoine R. Dumont (@ardumont) <antoine.romain.dumont@gmail.com>  Tue, 20 Sep 2016 16:46:48 +0200

swh-storage (0.0.59-1~swh1) unstable-swh; urgency=medium

  * v0.0.59
  * Unify configuration property between director/worker
  * Deal with potential missing contents in the archiver db
  * Improve get_contents_error implementation
  * Remove dead code in swh.storage.db about archiver

 -- Antoine R. Dumont (@ardumont) <antoine.romain.dumont@gmail.com>  Sat, 17 Sep 2016 12:50:14 +0200

swh-storage (0.0.58-1~swh1) unstable-swh; urgency=medium

  * v0.0.58
  * ArchiverDirectorToBackend reads sha1 from stdin and sends chunks of
    sha1
  * for archival.

 -- Antoine R. Dumont (@ardumont) <antoine.romain.dumont@gmail.com>  Fri, 16 Sep 2016 22:17:14 +0200

swh-storage (0.0.57-1~swh1) unstable-swh; urgency=medium

  * v0.0.57
  * Update swh.storage.archiver

 -- Antoine R. Dumont (@ardumont) <antoine.romain.dumont@gmail.com>  Thu, 15 Sep 2016 16:30:11 +0200

swh-storage (0.0.56-1~swh1) unstable-swh; urgency=medium

  * v0.0.56
  * Vault: Add vault implementation (directory cooker & cache
  * implementation + its api)
  * Archiver: Add another archiver implementation (direct to backend)

 -- Antoine R. Dumont (@ardumont) <antoine.romain.dumont@gmail.com>  Thu, 15 Sep 2016 10:56:35 +0200

swh-storage (0.0.55-1~swh1) unstable-swh; urgency=medium

  * v0.0.55
  * Fix origin_visit endpoint

 -- Antoine R. Dumont (@ardumont) <antoine.romain.dumont@gmail.com>  Thu, 08 Sep 2016 15:21:28 +0200

swh-storage (0.0.54-1~swh1) unstable-swh; urgency=medium

  * v0.0.54
  * Open origin_visit_get_by entry point

 -- Antoine R. Dumont (@ardumont) <antoine.romain.dumont@gmail.com>  Mon, 05 Sep 2016 12:36:34 +0200

swh-storage (0.0.53-1~swh1) unstable-swh; urgency=medium

  * v0.0.53
  * Add cache about content provenance
  * debian: fix python3-swh.storage.archiver runtime dependency
  * debian: create new package python3-swh.storage.provenance

 -- Antoine R. Dumont (@ardumont) <antoine.romain.dumont@gmail.com>  Fri, 02 Sep 2016 11:14:09 +0200

swh-storage (0.0.52-1~swh1) unstable-swh; urgency=medium

  * v0.0.52
  * Package python3-swh.storage.archiver

 -- Antoine R. Dumont (@ardumont) <antoine.romain.dumont@gmail.com>  Thu, 25 Aug 2016 14:55:23 +0200

swh-storage (0.0.51-1~swh1) unstable-swh; urgency=medium

  * Release swh.storage v0.0.51
  * Add new metadata column to origin_visit
  * Update swh-add-directory script for updated API

 -- Nicolas Dandrimont <nicolas@dandrimont.eu>  Wed, 24 Aug 2016 14:36:03 +0200

swh-storage (0.0.50-1~swh1) unstable-swh; urgency=medium

  * v0.0.50
  * Add a function to pull (only) metadata for a list of contents
  * Update occurrence_add api entry point to properly deal with
    origin_visit
  * Add origin_visit api entry points to create/update origin_visit

 -- Antoine R. Dumont (@ardumont) <antoine.romain.dumont@gmail.com>  Tue, 23 Aug 2016 16:29:26 +0200

swh-storage (0.0.49-1~swh1) unstable-swh; urgency=medium

  * Release swh.storage v0.0.49
  * Proper dependency on python3-kafka

 -- Nicolas Dandrimont <nicolas@dandrimont.eu>  Fri, 19 Aug 2016 13:45:52 +0200

swh-storage (0.0.48-1~swh1) unstable-swh; urgency=medium

  * Release swh.storage v0.0.48
  * Updates to the archiver
  * Notification support for new object creations

 -- Nicolas Dandrimont <nicolas@dandrimont.eu>  Fri, 19 Aug 2016 12:13:50 +0200

swh-storage (0.0.47-1~swh1) unstable-swh; urgency=medium

  * Release swh.storage v0.0.47
  * Update storage archiver to new schemaless schema

 -- Nicolas Dandrimont <nicolas@dandrimont.eu>  Fri, 22 Jul 2016 16:59:19 +0200

swh-storage (0.0.46-1~swh1) unstable-swh; urgency=medium

  * v0.0.46
  * Update archiver bootstrap

 -- Antoine R. Dumont (@ardumont) <antoine.romain.dumont@gmail.com>  Wed, 20 Jul 2016 19:04:42 +0200

swh-storage (0.0.45-1~swh1) unstable-swh; urgency=medium

  * v0.0.45
  * Separate swh.storage.archiver's db from swh.storage.storage

 -- Antoine R. Dumont (@ardumont) <antoine.romain.dumont@gmail.com>  Tue, 19 Jul 2016 15:05:36 +0200

swh-storage (0.0.44-1~swh1) unstable-swh; urgency=medium

  * v0.0.44
  * Open listing visits per origin api

 -- Quentin Campos <qcampos@etud.u-pem.fr>  Fri, 08 Jul 2016 11:27:10 +0200

swh-storage (0.0.43-1~swh1) unstable-swh; urgency=medium

  * v0.0.43
  * Extract objstorage to its own package swh.objstorage

 -- Quentin Campos <qcampos@etud.u-pem.fr>  Mon, 27 Jun 2016 14:57:12 +0200

swh-storage (0.0.42-1~swh1) unstable-swh; urgency=medium

  * Add an object storage multiplexer to allow transition between
    multiple versions of objet storages.

 -- Quentin Campos <qcampos@etud.u-pem.fr>  Tue, 21 Jun 2016 15:03:52 +0200

swh-storage (0.0.41-1~swh1) unstable-swh; urgency=medium

  * Refactoring of the object storage in order to allow multiple
    versions of it, as well as a multiplexer for version transition.

 -- Quentin Campos <qcampos@etud.u-pem.fr>  Thu, 16 Jun 2016 15:54:16 +0200

swh-storage (0.0.40-1~swh1) unstable-swh; urgency=medium

  * Release swh.storage v0.0.40:
  * Refactor objstorage to allow for different implementations
  * Updates to the checker functionality
  * Bump swh.core dependency to v0.0.20

 -- Nicolas Dandrimont <nicolas@dandrimont.eu>  Tue, 14 Jun 2016 17:25:42 +0200

swh-storage (0.0.39-1~swh1) unstable-swh; urgency=medium

  * v0.0.39
  * Add run_from_webserver function for objstorage api server
  * Add unique identifier message on default api server route endpoints

 -- Antoine R. Dumont (@ardumont) <antoine.romain.dumont@gmail.com>  Fri, 20 May 2016 15:27:34 +0200

swh-storage (0.0.38-1~swh1) unstable-swh; urgency=medium

  * v0.0.38
  * Add an http api for object storage
  * Implement an archiver to perform backup copies

 -- Quentin Campos <qcampos@etud.u-pem.fr>  Fri, 20 May 2016 14:40:14 +0200

swh-storage (0.0.37-1~swh1) unstable-swh; urgency=medium

  * Release swh.storage v0.0.37
  * Add fullname to person table
  * Add svn as a revision type

 -- Nicolas Dandrimont <nicolas@dandrimont.eu>  Fri, 08 Apr 2016 16:44:24 +0200

swh-storage (0.0.36-1~swh1) unstable-swh; urgency=medium

  * Release swh.storage v0.0.36
  * Add json-schema documentation for the jsonb fields
  * Overhaul entity handling

 -- Nicolas Dandrimont <nicolas@dandrimont.eu>  Wed, 16 Mar 2016 17:27:17 +0100

swh-storage (0.0.35-1~swh1) unstable-swh; urgency=medium

  * Release swh-storage v0.0.35
  * Factor in temporary tables with only an id (db v059)
  * Allow generic object search by sha1_git (db v060)

 -- Nicolas Dandrimont <nicolas@dandrimont.eu>  Thu, 25 Feb 2016 16:21:01 +0100

swh-storage (0.0.34-1~swh1) unstable-swh; urgency=medium

  * Release swh.storage version 0.0.34
  * occurrence improvements
  * commit metadata improvements

 -- Nicolas Dandrimont <nicolas@dandrimont.eu>  Fri, 19 Feb 2016 18:20:07 +0100

swh-storage (0.0.33-1~swh1) unstable-swh; urgency=medium

  * Bump swh.storage to version 0.0.33

 -- Nicolas Dandrimont <nicolas@dandrimont.eu>  Fri, 05 Feb 2016 11:17:00 +0100

swh-storage (0.0.32-1~swh1) unstable-swh; urgency=medium

  * v0.0.32
  * Let the person's id flow
  * sql/upgrades/051: 050->051 schema change
  * sql/upgrades/050: 049->050 schema change - Clean up obsolete
    functions
  * sql/upgrades/049: Final take for 048->049 schema change.
  * sql: Use a new schema for occurrences

 -- Antoine R. Dumont (@ardumont) <antoine.romain.dumont@gmail.com>  Fri, 29 Jan 2016 17:44:27 +0100

swh-storage (0.0.31-1~swh1) unstable-swh; urgency=medium

  * v0.0.31
  * Deal with occurrence_history.branch, occurrence.branch, release.name
    as bytes

 -- Antoine R. Dumont (@ardumont) <antoine.romain.dumont@gmail.com>  Wed, 27 Jan 2016 15:45:53 +0100

swh-storage (0.0.30-1~swh1) unstable-swh; urgency=medium

  * Prepare swh.storage v0.0.30 release
  * type-agnostic occurrences and revisions

 -- Nicolas Dandrimont <nicolas@dandrimont.eu>  Tue, 26 Jan 2016 07:36:43 +0100

swh-storage (0.0.29-1~swh1) unstable-swh; urgency=medium

  * v0.0.29
  * New:
  * Upgrade sql schema to 041→043
  * Deal with communication downtime between clients and storage
  * Open occurrence_get(origin_id) to retrieve latest occurrences per
    origin
  * Open release_get_by to retrieve a release by origin
  * Open directory_get to retrieve information on directory by id
  * Open entity_get to retrieve information on entity + hierarchy from
    its uuid
  * Open directory_get that retrieve information on directory per id
  * Update:
  * directory_get/directory_ls: Rename to directory_ls
  * revision_log: update to retrieve logs from multiple root revisions
  * revision_get_by: branch name filtering is now optional

 -- Antoine R. Dumont (@ardumont) <antoine.romain.dumont@gmail.com>  Wed, 20 Jan 2016 16:15:50 +0100

swh-storage (0.0.28-1~swh1) unstable-swh; urgency=medium

  * v0.0.28
  * Open entity_get api

 -- Antoine R. Dumont (@ardumont) <antoine.romain.dumont@gmail.com>  Fri, 15 Jan 2016 16:37:27 +0100

swh-storage (0.0.27-1~swh1) unstable-swh; urgency=medium

  * v0.0.27
  * Open directory_entry_get_by_path api
  * Improve get_revision_by api performance
  * sql/swh-schema: add index on origin(type, url) --> improve origin
    lookup api
  * Bump to 039 db version

 -- Antoine R. Dumont (@ardumont) <antoine.romain.dumont@gmail.com>  Fri, 15 Jan 2016 12:42:47 +0100

swh-storage (0.0.26-1~swh1) unstable-swh; urgency=medium

  * v0.0.26
  * Open revision_get_by to retrieve a revision by occurrence criterion
    filtering
  * sql/upgrades/036: add 035→036 upgrade script

 -- Antoine R. Dumont (@ardumont) <antoine.romain.dumont@gmail.com>  Wed, 13 Jan 2016 12:46:44 +0100

swh-storage (0.0.25-1~swh1) unstable-swh; urgency=medium

  * v0.0.25
  * Limit results in swh_revision_list*
  * Create the package to align the current db production version on
    https://archive.softwareheritage.org/

 -- Antoine R. Dumont (@ardumont) <antoine.romain.dumont@gmail.com>  Fri, 08 Jan 2016 11:33:08 +0100

swh-storage (0.0.24-1~swh1) unstable-swh; urgency=medium

  * Prepare swh.storage release v0.0.24
  * Add a limit argument to revision_log

 -- Nicolas Dandrimont <nicolas@dandrimont.eu>  Wed, 06 Jan 2016 15:12:53 +0100

swh-storage (0.0.23-1~swh1) unstable-swh; urgency=medium

  * v0.0.23
  * Protect against overflow, wrapped in ValueError for client
  * Fix relative path import for remote storage.
  * api to retrieve revision_log is now 'parents' aware

 -- Antoine R. Dumont (@ardumont) <antoine.romain.dumont@gmail.com>  Wed, 06 Jan 2016 11:30:58 +0100

swh-storage (0.0.22-1~swh1) unstable-swh; urgency=medium

  * Release v0.0.22
  * Fix relative import for remote storage

 -- Nicolas Dandrimont <nicolas@dandrimont.eu>  Wed, 16 Dec 2015 16:04:48 +0100

swh-storage (0.0.21-1~swh1) unstable-swh; urgency=medium

  * Prepare release v0.0.21
  * Protect the storage api client from overflows
  * Add a get_storage function mapping to local or remote storage

 -- Nicolas Dandrimont <nicolas@dandrimont.eu>  Wed, 16 Dec 2015 13:34:46 +0100

swh-storage (0.0.20-1~swh1) unstable-swh; urgency=medium

  * v0.0.20
  * allow numeric timestamps with offset
  * Open revision_log api
  * start migration to swh.model

 -- Antoine R. Dumont (@ardumont) <antoine.romain.dumont@gmail.com>  Mon, 07 Dec 2015 15:20:36 +0100

swh-storage (0.0.19-1~swh1) unstable-swh; urgency=medium

  * v0.0.19
  * Improve directory listing with content data
  * Open person_get
  * Open release_get data reading
  * Improve origin_get api
  * Effort to unify api output on dict (for read)
  * Migrate backend to 032

 -- Antoine R. Dumont (@ardumont) <antoine.romain.dumont@gmail.com>  Fri, 27 Nov 2015 13:33:34 +0100

swh-storage (0.0.18-1~swh1) unstable-swh; urgency=medium

  * v0.0.18
  * Improve origin_get to permit retrieval per id
  * Update directory_get implementation (add join from
  * directory_entry_file to content)
  * Open release_get : [sha1] -> [Release]

 -- Antoine R. Dumont (@ardumont) <antoine.romain.dumont@gmail.com>  Thu, 19 Nov 2015 11:18:35 +0100

swh-storage (0.0.17-1~swh1) unstable-swh; urgency=medium

  * Prepare deployment of swh.storage v0.0.17
  * Add some entity related entry points

 -- Nicolas Dandrimont <nicolas@dandrimont.eu>  Tue, 03 Nov 2015 16:40:59 +0100

swh-storage (0.0.16-1~swh1) unstable-swh; urgency=medium

  * v0.0.16
  * Add metadata column in revision (db version 29)
  * cache http connection for remote storage client

 -- Antoine R. Dumont (@ardumont) <antoine.romain.dumont@gmail.com>  Thu, 29 Oct 2015 10:29:00 +0100

swh-storage (0.0.15-1~swh1) unstable-swh; urgency=medium

  * Prepare deployment of swh.storage v0.0.15
  * Allow population of fetch_history
  * Update organizations / projects as entities
  * Use schema v028 for directory addition

 -- Nicolas Dandrimont <nicolas@dandrimont.eu>  Tue, 27 Oct 2015 11:43:39 +0100

swh-storage (0.0.14-1~swh1) unstable-swh; urgency=medium

  * Prepare swh.storage v0.0.14 deployment

 -- Nicolas Dandrimont <nicolas@dandrimont.eu>  Fri, 16 Oct 2015 15:34:08 +0200

swh-storage (0.0.13-1~swh1) unstable-swh; urgency=medium

  * Prepare deploying swh.storage v0.0.13

 -- Nicolas Dandrimont <nicolas@dandrimont.eu>  Fri, 16 Oct 2015 14:51:44 +0200

swh-storage (0.0.12-1~swh1) unstable-swh; urgency=medium

  * Prepare deploying swh.storage v0.0.12

 -- Nicolas Dandrimont <nicolas@dandrimont.eu>  Tue, 13 Oct 2015 12:39:18 +0200

swh-storage (0.0.11-1~swh1) unstable-swh; urgency=medium

  * Preparing deployment of swh.storage v0.0.11

 -- Nicolas Dandrimont <nicolas@dandrimont.eu>  Fri, 09 Oct 2015 17:44:51 +0200

swh-storage (0.0.10-1~swh1) unstable-swh; urgency=medium

  * Prepare deployment of swh.storage v0.0.10

 -- Nicolas Dandrimont <nicolas@dandrimont.eu>  Tue, 06 Oct 2015 17:37:00 +0200

swh-storage (0.0.9-1~swh1) unstable-swh; urgency=medium

  * Prepare deployment of swh.storage v0.0.9

 -- Nicolas Dandrimont <nicolas@dandrimont.eu>  Thu, 01 Oct 2015 19:03:00 +0200

swh-storage (0.0.8-1~swh1) unstable-swh; urgency=medium

  * Prepare deployment of swh.storage v0.0.8

 -- Nicolas Dandrimont <nicolas@dandrimont.eu>  Thu, 01 Oct 2015 11:32:46 +0200

swh-storage (0.0.7-1~swh1) unstable-swh; urgency=medium

  * Prepare deployment of swh.storage v0.0.7

 -- Nicolas Dandrimont <nicolas@dandrimont.eu>  Tue, 29 Sep 2015 16:52:54 +0200

swh-storage (0.0.6-1~swh1) unstable-swh; urgency=medium

  * Prepare deployment of swh.storage v0.0.6

 -- Nicolas Dandrimont <nicolas@dandrimont.eu>  Tue, 29 Sep 2015 16:43:24 +0200

swh-storage (0.0.5-1~swh1) unstable-swh; urgency=medium

  * Prepare deploying swh.storage v0.0.5

 -- Nicolas Dandrimont <nicolas@dandrimont.eu>  Tue, 29 Sep 2015 16:27:00 +0200

swh-storage (0.0.1-1~swh1) unstable-swh; urgency=medium

  * Initial release
  * swh.storage.api: Properly escape arbitrary byte sequences in
    arguments

 -- Nicolas Dandrimont <nicolas@dandrimont.eu>  Tue, 22 Sep 2015 17:02:34 +0200<|MERGE_RESOLUTION|>--- conflicted
+++ resolved
@@ -1,17 +1,9 @@
-<<<<<<< HEAD
-swh-storage (0.0.115-1~swh1~bpo9+1) stretch-swh; urgency=medium
-
-  * Rebuild for stretch-backports.
-
- -- Antoine Lambert <antoine.lambert@inria.fr>  Fri, 14 Dec 2018 15:47:52 +0100
-=======
 swh-storage (0.0.116-1~swh1) unstable-swh; urgency=medium
 
   * v0.0.116
   * Update requirements to latest swh.core
 
  -- Antoine R. Dumont (@ardumont) <antoine.romain.dumont@gmail.com>  Fri, 14 Dec 2018 15:57:04 +0100
->>>>>>> fd0aa9c0
 
 swh-storage (0.0.115-1~swh1) unstable-swh; urgency=medium
 
