<<<<<<< HEAD
swh-storage (0.0.40-1~swh1~bpo9+1) stretch-swh; urgency=medium

  * Rebuild for stretch-backports.

 -- Nicolas Dandrimont <nicolas@dandrimont.eu>  Tue, 14 Jun 2016 17:25:42 +0200
=======
swh-storage (0.0.41-1~swh1) unstable-swh; urgency=medium

  * Refactoring of the object storage in order to allow multiple
    versions of it, as well as a multiplexer for version transition.

 -- Quentin Campos <qcampos@etud.u-pem.fr>  Thu, 16 Jun 2016 15:54:16 +0200
>>>>>>> eb1fa204

swh-storage (0.0.40-1~swh1) unstable-swh; urgency=medium

  * Release swh.storage v0.0.40:
  * Refactor objstorage to allow for different implementations
  * Updates to the checker functionality
  * Bump swh.core dependency to v0.0.20

 -- Nicolas Dandrimont <nicolas@dandrimont.eu>  Tue, 14 Jun 2016 17:25:42 +0200

swh-storage (0.0.39-1~swh1) unstable-swh; urgency=medium

  * v0.0.39
  * Add run_from_webserver function for objstorage api server
  * Add unique identifier message on default api server route endpoints

 -- Antoine R. Dumont (@ardumont) <antoine.romain.dumont@gmail.com>  Fri, 20 May 2016 15:27:34 +0200

swh-storage (0.0.38-1~swh1) unstable-swh; urgency=medium

  * v0.0.38
  * Add an http api for object storage
  * Implement an archiver to perform backup copies

 -- Quentin Campos <qcampos@etud.u-pem.fr>  Fri, 20 May 2016 14:40:14 +0200

swh-storage (0.0.37-1~swh1) unstable-swh; urgency=medium

  * Release swh.storage v0.0.37
  * Add fullname to person table
  * Add svn as a revision type

 -- Nicolas Dandrimont <nicolas@dandrimont.eu>  Fri, 08 Apr 2016 16:44:24 +0200

swh-storage (0.0.36-1~swh1) unstable-swh; urgency=medium

  * Release swh.storage v0.0.36
  * Add json-schema documentation for the jsonb fields
  * Overhaul entity handling

 -- Nicolas Dandrimont <nicolas@dandrimont.eu>  Wed, 16 Mar 2016 17:27:17 +0100

swh-storage (0.0.35-1~swh1) unstable-swh; urgency=medium

  * Release swh-storage v0.0.35
  * Factor in temporary tables with only an id (db v059)
  * Allow generic object search by sha1_git (db v060)

 -- Nicolas Dandrimont <nicolas@dandrimont.eu>  Thu, 25 Feb 2016 16:21:01 +0100

swh-storage (0.0.34-1~swh1) unstable-swh; urgency=medium

  * Release swh.storage version 0.0.34
  * occurrence improvements
  * commit metadata improvements

 -- Nicolas Dandrimont <nicolas@dandrimont.eu>  Fri, 19 Feb 2016 18:20:07 +0100

swh-storage (0.0.33-1~swh1) unstable-swh; urgency=medium

  * Bump swh.storage to version 0.0.33

 -- Nicolas Dandrimont <nicolas@dandrimont.eu>  Fri, 05 Feb 2016 11:17:00 +0100

swh-storage (0.0.32-1~swh1) unstable-swh; urgency=medium

  * v0.0.32
  * Let the person's id flow
  * sql/upgrades/051: 050->051 schema change
  * sql/upgrades/050: 049->050 schema change - Clean up obsolete
    functions
  * sql/upgrades/049: Final take for 048->049 schema change.
  * sql: Use a new schema for occurrences

 -- Antoine R. Dumont (@ardumont) <antoine.romain.dumont@gmail.com>  Fri, 29 Jan 2016 17:44:27 +0100

swh-storage (0.0.31-1~swh1) unstable-swh; urgency=medium

  * v0.0.31
  * Deal with occurrence_history.branch, occurrence.branch, release.name
    as bytes

 -- Antoine R. Dumont (@ardumont) <antoine.romain.dumont@gmail.com>  Wed, 27 Jan 2016 15:45:53 +0100

swh-storage (0.0.30-1~swh1) unstable-swh; urgency=medium

  * Prepare swh.storage v0.0.30 release
  * type-agnostic occurrences and revisions

 -- Nicolas Dandrimont <nicolas@dandrimont.eu>  Tue, 26 Jan 2016 07:36:43 +0100

swh-storage (0.0.29-1~swh1) unstable-swh; urgency=medium

  * v0.0.29
  * New:
  * Upgrade sql schema to 041→043
  * Deal with communication downtime between clients and storage
  * Open occurrence_get(origin_id) to retrieve latest occurrences per
    origin
  * Open release_get_by to retrieve a release by origin
  * Open directory_get to retrieve information on directory by id
  * Open entity_get to retrieve information on entity + hierarchy from
    its uuid
  * Open directory_get that retrieve information on directory per id
  * Update:
  * directory_get/directory_ls: Rename to directory_ls
  * revision_log: update to retrieve logs from multiple root revisions
  * revision_get_by: branch name filtering is now optional

 -- Antoine R. Dumont (@ardumont) <antoine.romain.dumont@gmail.com>  Wed, 20 Jan 2016 16:15:50 +0100

swh-storage (0.0.28-1~swh1) unstable-swh; urgency=medium

  * v0.0.28
  * Open entity_get api

 -- Antoine R. Dumont (@ardumont) <antoine.romain.dumont@gmail.com>  Fri, 15 Jan 2016 16:37:27 +0100

swh-storage (0.0.27-1~swh1) unstable-swh; urgency=medium

  * v0.0.27
  * Open directory_entry_get_by_path api
  * Improve get_revision_by api performance
  * sql/swh-schema: add index on origin(type, url) --> improve origin
    lookup api
  * Bump to 039 db version

 -- Antoine R. Dumont (@ardumont) <antoine.romain.dumont@gmail.com>  Fri, 15 Jan 2016 12:42:47 +0100

swh-storage (0.0.26-1~swh1) unstable-swh; urgency=medium

  * v0.0.26
  * Open revision_get_by to retrieve a revision by occurrence criterion
    filtering
  * sql/upgrades/036: add 035→036 upgrade script

 -- Antoine R. Dumont (@ardumont) <antoine.romain.dumont@gmail.com>  Wed, 13 Jan 2016 12:46:44 +0100

swh-storage (0.0.25-1~swh1) unstable-swh; urgency=medium

  * v0.0.25
  * Limit results in swh_revision_list*
  * Create the package to align the current db production version on
    https://archive.softwareheritage.org/

 -- Antoine R. Dumont (@ardumont) <antoine.romain.dumont@gmail.com>  Fri, 08 Jan 2016 11:33:08 +0100

swh-storage (0.0.24-1~swh1) unstable-swh; urgency=medium

  * Prepare swh.storage release v0.0.24
  * Add a limit argument to revision_log

 -- Nicolas Dandrimont <nicolas@dandrimont.eu>  Wed, 06 Jan 2016 15:12:53 +0100

swh-storage (0.0.23-1~swh1) unstable-swh; urgency=medium

  * v0.0.23
  * Protect against overflow, wrapped in ValueError for client
  * Fix relative path import for remote storage.
  * api to retrieve revision_log is now 'parents' aware

 -- Antoine R. Dumont (@ardumont) <antoine.romain.dumont@gmail.com>  Wed, 06 Jan 2016 11:30:58 +0100

swh-storage (0.0.22-1~swh1) unstable-swh; urgency=medium

  * Release v0.0.22
  * Fix relative import for remote storage

 -- Nicolas Dandrimont <nicolas@dandrimont.eu>  Wed, 16 Dec 2015 16:04:48 +0100

swh-storage (0.0.21-1~swh1) unstable-swh; urgency=medium

  * Prepare release v0.0.21
  * Protect the storage api client from overflows
  * Add a get_storage function mapping to local or remote storage

 -- Nicolas Dandrimont <nicolas@dandrimont.eu>  Wed, 16 Dec 2015 13:34:46 +0100

swh-storage (0.0.20-1~swh1) unstable-swh; urgency=medium

  * v0.0.20
  * allow numeric timestamps with offset
  * Open revision_log api
  * start migration to swh.model

 -- Antoine R. Dumont (@ardumont) <antoine.romain.dumont@gmail.com>  Mon, 07 Dec 2015 15:20:36 +0100

swh-storage (0.0.19-1~swh1) unstable-swh; urgency=medium

  * v0.0.19
  * Improve directory listing with content data
  * Open person_get
  * Open release_get data reading
  * Improve origin_get api
  * Effort to unify api output on dict (for read)
  * Migrate backend to 032

 -- Antoine R. Dumont (@ardumont) <antoine.romain.dumont@gmail.com>  Fri, 27 Nov 2015 13:33:34 +0100

swh-storage (0.0.18-1~swh1) unstable-swh; urgency=medium

  * v0.0.18
  * Improve origin_get to permit retrieval per id
  * Update directory_get implementation (add join from
  * directory_entry_file to content)
  * Open release_get : [sha1] -> [Release]

 -- Antoine R. Dumont (@ardumont) <antoine.romain.dumont@gmail.com>  Thu, 19 Nov 2015 11:18:35 +0100

swh-storage (0.0.17-1~swh1) unstable-swh; urgency=medium

  * Prepare deployment of swh.storage v0.0.17
  * Add some entity related entry points

 -- Nicolas Dandrimont <nicolas@dandrimont.eu>  Tue, 03 Nov 2015 16:40:59 +0100

swh-storage (0.0.16-1~swh1) unstable-swh; urgency=medium

  * v0.0.16
  * Add metadata column in revision (db version 29)
  * cache http connection for remote storage client

 -- Antoine R. Dumont (@ardumont) <antoine.romain.dumont@gmail.com>  Thu, 29 Oct 2015 10:29:00 +0100

swh-storage (0.0.15-1~swh1) unstable-swh; urgency=medium

  * Prepare deployment of swh.storage v0.0.15
  * Allow population of fetch_history
  * Update organizations / projects as entities
  * Use schema v028 for directory addition

 -- Nicolas Dandrimont <nicolas@dandrimont.eu>  Tue, 27 Oct 2015 11:43:39 +0100

swh-storage (0.0.14-1~swh1) unstable-swh; urgency=medium

  * Prepare swh.storage v0.0.14 deployment

 -- Nicolas Dandrimont <nicolas@dandrimont.eu>  Fri, 16 Oct 2015 15:34:08 +0200

swh-storage (0.0.13-1~swh1) unstable-swh; urgency=medium

  * Prepare deploying swh.storage v0.0.13

 -- Nicolas Dandrimont <nicolas@dandrimont.eu>  Fri, 16 Oct 2015 14:51:44 +0200

swh-storage (0.0.12-1~swh1) unstable-swh; urgency=medium

  * Prepare deploying swh.storage v0.0.12

 -- Nicolas Dandrimont <nicolas@dandrimont.eu>  Tue, 13 Oct 2015 12:39:18 +0200

swh-storage (0.0.11-1~swh1) unstable-swh; urgency=medium

  * Preparing deployment of swh.storage v0.0.11

 -- Nicolas Dandrimont <nicolas@dandrimont.eu>  Fri, 09 Oct 2015 17:44:51 +0200

swh-storage (0.0.10-1~swh1) unstable-swh; urgency=medium

  * Prepare deployment of swh.storage v0.0.10

 -- Nicolas Dandrimont <nicolas@dandrimont.eu>  Tue, 06 Oct 2015 17:37:00 +0200

swh-storage (0.0.9-1~swh1) unstable-swh; urgency=medium

  * Prepare deployment of swh.storage v0.0.9

 -- Nicolas Dandrimont <nicolas@dandrimont.eu>  Thu, 01 Oct 2015 19:03:00 +0200

swh-storage (0.0.8-1~swh1) unstable-swh; urgency=medium

  * Prepare deployment of swh.storage v0.0.8

 -- Nicolas Dandrimont <nicolas@dandrimont.eu>  Thu, 01 Oct 2015 11:32:46 +0200

swh-storage (0.0.7-1~swh1) unstable-swh; urgency=medium

  * Prepare deployment of swh.storage v0.0.7

 -- Nicolas Dandrimont <nicolas@dandrimont.eu>  Tue, 29 Sep 2015 16:52:54 +0200

swh-storage (0.0.6-1~swh1) unstable-swh; urgency=medium

  * Prepare deployment of swh.storage v0.0.6

 -- Nicolas Dandrimont <nicolas@dandrimont.eu>  Tue, 29 Sep 2015 16:43:24 +0200

swh-storage (0.0.5-1~swh1) unstable-swh; urgency=medium

  * Prepare deploying swh.storage v0.0.5

 -- Nicolas Dandrimont <nicolas@dandrimont.eu>  Tue, 29 Sep 2015 16:27:00 +0200

swh-storage (0.0.1-1~swh1) unstable-swh; urgency=medium

  * Initial release
  * swh.storage.api: Properly escape arbitrary byte sequences in
    arguments

 -- Nicolas Dandrimont <nicolas@dandrimont.eu>  Tue, 22 Sep 2015 17:02:34 +0200<|MERGE_RESOLUTION|>--- conflicted
+++ resolved
@@ -1,17 +1,9 @@
-<<<<<<< HEAD
-swh-storage (0.0.40-1~swh1~bpo9+1) stretch-swh; urgency=medium
-
-  * Rebuild for stretch-backports.
-
- -- Nicolas Dandrimont <nicolas@dandrimont.eu>  Tue, 14 Jun 2016 17:25:42 +0200
-=======
 swh-storage (0.0.41-1~swh1) unstable-swh; urgency=medium
 
   * Refactoring of the object storage in order to allow multiple
     versions of it, as well as a multiplexer for version transition.
 
  -- Quentin Campos <qcampos@etud.u-pem.fr>  Thu, 16 Jun 2016 15:54:16 +0200
->>>>>>> eb1fa204
 
 swh-storage (0.0.40-1~swh1) unstable-swh; urgency=medium
 
