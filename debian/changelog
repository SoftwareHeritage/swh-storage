<<<<<<< HEAD
swh-storage (0.0.50-1~swh1~bpo9+1) stretch-swh; urgency=medium

  * Rebuild for stretch-backports.

 -- Antoine R. Dumont (@ardumont) <antoine.romain.dumont@gmail.com>  Tue, 23 Aug 2016 16:29:26 +0200
=======
swh-storage (0.0.51-1~swh1) unstable-swh; urgency=medium

  * Release swh.storage v0.0.51
  * Add new metadata column to origin_visit
  * Update swh-add-directory script for updated API

 -- Nicolas Dandrimont <nicolas@dandrimont.eu>  Wed, 24 Aug 2016 14:36:03 +0200
>>>>>>> 7dcfc99a

swh-storage (0.0.50-1~swh1) unstable-swh; urgency=medium

  * v0.0.50
  * Add a function to pull (only) metadata for a list of contents
  * Update occurrence_add api entry point to properly deal with
    origin_visit
  * Add origin_visit api entry points to create/update origin_visit

 -- Antoine R. Dumont (@ardumont) <antoine.romain.dumont@gmail.com>  Tue, 23 Aug 2016 16:29:26 +0200

swh-storage (0.0.49-1~swh1) unstable-swh; urgency=medium

  * Release swh.storage v0.0.49
  * Proper dependency on python3-kafka

 -- Nicolas Dandrimont <nicolas@dandrimont.eu>  Fri, 19 Aug 2016 13:45:52 +0200

swh-storage (0.0.48-1~swh1) unstable-swh; urgency=medium

  * Release swh.storage v0.0.48
  * Updates to the archiver
  * Notification support for new object creations

 -- Nicolas Dandrimont <nicolas@dandrimont.eu>  Fri, 19 Aug 2016 12:13:50 +0200

swh-storage (0.0.47-1~swh1) unstable-swh; urgency=medium

  * Release swh.storage v0.0.47
  * Update storage archiver to new schemaless schema

 -- Nicolas Dandrimont <nicolas@dandrimont.eu>  Fri, 22 Jul 2016 16:59:19 +0200

swh-storage (0.0.46-1~swh1) unstable-swh; urgency=medium

  * v0.0.46
  * Update archiver bootstrap

 -- Antoine R. Dumont (@ardumont) <antoine.romain.dumont@gmail.com>  Wed, 20 Jul 2016 19:04:42 +0200

swh-storage (0.0.45-1~swh1) unstable-swh; urgency=medium

  * v0.0.45
  * Separate swh.storage.archiver's db from swh.storage.storage

 -- Antoine R. Dumont (@ardumont) <antoine.romain.dumont@gmail.com>  Tue, 19 Jul 2016 15:05:36 +0200

swh-storage (0.0.44-1~swh1) unstable-swh; urgency=medium

  * v0.0.44
  * Open listing visits per origin api

 -- Quentin Campos <qcampos@etud.u-pem.fr>  Fri, 08 Jul 2016 11:27:10 +0200

swh-storage (0.0.43-1~swh1) unstable-swh; urgency=medium

  * v0.0.43
  * Extract objstorage to its own package swh.objstorage

 -- Quentin Campos <qcampos@etud.u-pem.fr>  Mon, 27 Jun 2016 14:57:12 +0200

swh-storage (0.0.42-1~swh1) unstable-swh; urgency=medium

  * Add an object storage multiplexer to allow transition between
    multiple versions of objet storages.

 -- Quentin Campos <qcampos@etud.u-pem.fr>  Tue, 21 Jun 2016 15:03:52 +0200

swh-storage (0.0.41-1~swh1) unstable-swh; urgency=medium

  * Refactoring of the object storage in order to allow multiple
    versions of it, as well as a multiplexer for version transition.

 -- Quentin Campos <qcampos@etud.u-pem.fr>  Thu, 16 Jun 2016 15:54:16 +0200

swh-storage (0.0.40-1~swh1) unstable-swh; urgency=medium

  * Release swh.storage v0.0.40:
  * Refactor objstorage to allow for different implementations
  * Updates to the checker functionality
  * Bump swh.core dependency to v0.0.20

 -- Nicolas Dandrimont <nicolas@dandrimont.eu>  Tue, 14 Jun 2016 17:25:42 +0200

swh-storage (0.0.39-1~swh1) unstable-swh; urgency=medium

  * v0.0.39
  * Add run_from_webserver function for objstorage api server
  * Add unique identifier message on default api server route endpoints

 -- Antoine R. Dumont (@ardumont) <antoine.romain.dumont@gmail.com>  Fri, 20 May 2016 15:27:34 +0200

swh-storage (0.0.38-1~swh1) unstable-swh; urgency=medium

  * v0.0.38
  * Add an http api for object storage
  * Implement an archiver to perform backup copies

 -- Quentin Campos <qcampos@etud.u-pem.fr>  Fri, 20 May 2016 14:40:14 +0200

swh-storage (0.0.37-1~swh1) unstable-swh; urgency=medium

  * Release swh.storage v0.0.37
  * Add fullname to person table
  * Add svn as a revision type

 -- Nicolas Dandrimont <nicolas@dandrimont.eu>  Fri, 08 Apr 2016 16:44:24 +0200

swh-storage (0.0.36-1~swh1) unstable-swh; urgency=medium

  * Release swh.storage v0.0.36
  * Add json-schema documentation for the jsonb fields
  * Overhaul entity handling

 -- Nicolas Dandrimont <nicolas@dandrimont.eu>  Wed, 16 Mar 2016 17:27:17 +0100

swh-storage (0.0.35-1~swh1) unstable-swh; urgency=medium

  * Release swh-storage v0.0.35
  * Factor in temporary tables with only an id (db v059)
  * Allow generic object search by sha1_git (db v060)

 -- Nicolas Dandrimont <nicolas@dandrimont.eu>  Thu, 25 Feb 2016 16:21:01 +0100

swh-storage (0.0.34-1~swh1) unstable-swh; urgency=medium

  * Release swh.storage version 0.0.34
  * occurrence improvements
  * commit metadata improvements

 -- Nicolas Dandrimont <nicolas@dandrimont.eu>  Fri, 19 Feb 2016 18:20:07 +0100

swh-storage (0.0.33-1~swh1) unstable-swh; urgency=medium

  * Bump swh.storage to version 0.0.33

 -- Nicolas Dandrimont <nicolas@dandrimont.eu>  Fri, 05 Feb 2016 11:17:00 +0100

swh-storage (0.0.32-1~swh1) unstable-swh; urgency=medium

  * v0.0.32
  * Let the person's id flow
  * sql/upgrades/051: 050->051 schema change
  * sql/upgrades/050: 049->050 schema change - Clean up obsolete
    functions
  * sql/upgrades/049: Final take for 048->049 schema change.
  * sql: Use a new schema for occurrences

 -- Antoine R. Dumont (@ardumont) <antoine.romain.dumont@gmail.com>  Fri, 29 Jan 2016 17:44:27 +0100

swh-storage (0.0.31-1~swh1) unstable-swh; urgency=medium

  * v0.0.31
  * Deal with occurrence_history.branch, occurrence.branch, release.name
    as bytes

 -- Antoine R. Dumont (@ardumont) <antoine.romain.dumont@gmail.com>  Wed, 27 Jan 2016 15:45:53 +0100

swh-storage (0.0.30-1~swh1) unstable-swh; urgency=medium

  * Prepare swh.storage v0.0.30 release
  * type-agnostic occurrences and revisions

 -- Nicolas Dandrimont <nicolas@dandrimont.eu>  Tue, 26 Jan 2016 07:36:43 +0100

swh-storage (0.0.29-1~swh1) unstable-swh; urgency=medium

  * v0.0.29
  * New:
  * Upgrade sql schema to 041→043
  * Deal with communication downtime between clients and storage
  * Open occurrence_get(origin_id) to retrieve latest occurrences per
    origin
  * Open release_get_by to retrieve a release by origin
  * Open directory_get to retrieve information on directory by id
  * Open entity_get to retrieve information on entity + hierarchy from
    its uuid
  * Open directory_get that retrieve information on directory per id
  * Update:
  * directory_get/directory_ls: Rename to directory_ls
  * revision_log: update to retrieve logs from multiple root revisions
  * revision_get_by: branch name filtering is now optional

 -- Antoine R. Dumont (@ardumont) <antoine.romain.dumont@gmail.com>  Wed, 20 Jan 2016 16:15:50 +0100

swh-storage (0.0.28-1~swh1) unstable-swh; urgency=medium

  * v0.0.28
  * Open entity_get api

 -- Antoine R. Dumont (@ardumont) <antoine.romain.dumont@gmail.com>  Fri, 15 Jan 2016 16:37:27 +0100

swh-storage (0.0.27-1~swh1) unstable-swh; urgency=medium

  * v0.0.27
  * Open directory_entry_get_by_path api
  * Improve get_revision_by api performance
  * sql/swh-schema: add index on origin(type, url) --> improve origin
    lookup api
  * Bump to 039 db version

 -- Antoine R. Dumont (@ardumont) <antoine.romain.dumont@gmail.com>  Fri, 15 Jan 2016 12:42:47 +0100

swh-storage (0.0.26-1~swh1) unstable-swh; urgency=medium

  * v0.0.26
  * Open revision_get_by to retrieve a revision by occurrence criterion
    filtering
  * sql/upgrades/036: add 035→036 upgrade script

 -- Antoine R. Dumont (@ardumont) <antoine.romain.dumont@gmail.com>  Wed, 13 Jan 2016 12:46:44 +0100

swh-storage (0.0.25-1~swh1) unstable-swh; urgency=medium

  * v0.0.25
  * Limit results in swh_revision_list*
  * Create the package to align the current db production version on
    https://archive.softwareheritage.org/

 -- Antoine R. Dumont (@ardumont) <antoine.romain.dumont@gmail.com>  Fri, 08 Jan 2016 11:33:08 +0100

swh-storage (0.0.24-1~swh1) unstable-swh; urgency=medium

  * Prepare swh.storage release v0.0.24
  * Add a limit argument to revision_log

 -- Nicolas Dandrimont <nicolas@dandrimont.eu>  Wed, 06 Jan 2016 15:12:53 +0100

swh-storage (0.0.23-1~swh1) unstable-swh; urgency=medium

  * v0.0.23
  * Protect against overflow, wrapped in ValueError for client
  * Fix relative path import for remote storage.
  * api to retrieve revision_log is now 'parents' aware

 -- Antoine R. Dumont (@ardumont) <antoine.romain.dumont@gmail.com>  Wed, 06 Jan 2016 11:30:58 +0100

swh-storage (0.0.22-1~swh1) unstable-swh; urgency=medium

  * Release v0.0.22
  * Fix relative import for remote storage

 -- Nicolas Dandrimont <nicolas@dandrimont.eu>  Wed, 16 Dec 2015 16:04:48 +0100

swh-storage (0.0.21-1~swh1) unstable-swh; urgency=medium

  * Prepare release v0.0.21
  * Protect the storage api client from overflows
  * Add a get_storage function mapping to local or remote storage

 -- Nicolas Dandrimont <nicolas@dandrimont.eu>  Wed, 16 Dec 2015 13:34:46 +0100

swh-storage (0.0.20-1~swh1) unstable-swh; urgency=medium

  * v0.0.20
  * allow numeric timestamps with offset
  * Open revision_log api
  * start migration to swh.model

 -- Antoine R. Dumont (@ardumont) <antoine.romain.dumont@gmail.com>  Mon, 07 Dec 2015 15:20:36 +0100

swh-storage (0.0.19-1~swh1) unstable-swh; urgency=medium

  * v0.0.19
  * Improve directory listing with content data
  * Open person_get
  * Open release_get data reading
  * Improve origin_get api
  * Effort to unify api output on dict (for read)
  * Migrate backend to 032

 -- Antoine R. Dumont (@ardumont) <antoine.romain.dumont@gmail.com>  Fri, 27 Nov 2015 13:33:34 +0100

swh-storage (0.0.18-1~swh1) unstable-swh; urgency=medium

  * v0.0.18
  * Improve origin_get to permit retrieval per id
  * Update directory_get implementation (add join from
  * directory_entry_file to content)
  * Open release_get : [sha1] -> [Release]

 -- Antoine R. Dumont (@ardumont) <antoine.romain.dumont@gmail.com>  Thu, 19 Nov 2015 11:18:35 +0100

swh-storage (0.0.17-1~swh1) unstable-swh; urgency=medium

  * Prepare deployment of swh.storage v0.0.17
  * Add some entity related entry points

 -- Nicolas Dandrimont <nicolas@dandrimont.eu>  Tue, 03 Nov 2015 16:40:59 +0100

swh-storage (0.0.16-1~swh1) unstable-swh; urgency=medium

  * v0.0.16
  * Add metadata column in revision (db version 29)
  * cache http connection for remote storage client

 -- Antoine R. Dumont (@ardumont) <antoine.romain.dumont@gmail.com>  Thu, 29 Oct 2015 10:29:00 +0100

swh-storage (0.0.15-1~swh1) unstable-swh; urgency=medium

  * Prepare deployment of swh.storage v0.0.15
  * Allow population of fetch_history
  * Update organizations / projects as entities
  * Use schema v028 for directory addition

 -- Nicolas Dandrimont <nicolas@dandrimont.eu>  Tue, 27 Oct 2015 11:43:39 +0100

swh-storage (0.0.14-1~swh1) unstable-swh; urgency=medium

  * Prepare swh.storage v0.0.14 deployment

 -- Nicolas Dandrimont <nicolas@dandrimont.eu>  Fri, 16 Oct 2015 15:34:08 +0200

swh-storage (0.0.13-1~swh1) unstable-swh; urgency=medium

  * Prepare deploying swh.storage v0.0.13

 -- Nicolas Dandrimont <nicolas@dandrimont.eu>  Fri, 16 Oct 2015 14:51:44 +0200

swh-storage (0.0.12-1~swh1) unstable-swh; urgency=medium

  * Prepare deploying swh.storage v0.0.12

 -- Nicolas Dandrimont <nicolas@dandrimont.eu>  Tue, 13 Oct 2015 12:39:18 +0200

swh-storage (0.0.11-1~swh1) unstable-swh; urgency=medium

  * Preparing deployment of swh.storage v0.0.11

 -- Nicolas Dandrimont <nicolas@dandrimont.eu>  Fri, 09 Oct 2015 17:44:51 +0200

swh-storage (0.0.10-1~swh1) unstable-swh; urgency=medium

  * Prepare deployment of swh.storage v0.0.10

 -- Nicolas Dandrimont <nicolas@dandrimont.eu>  Tue, 06 Oct 2015 17:37:00 +0200

swh-storage (0.0.9-1~swh1) unstable-swh; urgency=medium

  * Prepare deployment of swh.storage v0.0.9

 -- Nicolas Dandrimont <nicolas@dandrimont.eu>  Thu, 01 Oct 2015 19:03:00 +0200

swh-storage (0.0.8-1~swh1) unstable-swh; urgency=medium

  * Prepare deployment of swh.storage v0.0.8

 -- Nicolas Dandrimont <nicolas@dandrimont.eu>  Thu, 01 Oct 2015 11:32:46 +0200

swh-storage (0.0.7-1~swh1) unstable-swh; urgency=medium

  * Prepare deployment of swh.storage v0.0.7

 -- Nicolas Dandrimont <nicolas@dandrimont.eu>  Tue, 29 Sep 2015 16:52:54 +0200

swh-storage (0.0.6-1~swh1) unstable-swh; urgency=medium

  * Prepare deployment of swh.storage v0.0.6

 -- Nicolas Dandrimont <nicolas@dandrimont.eu>  Tue, 29 Sep 2015 16:43:24 +0200

swh-storage (0.0.5-1~swh1) unstable-swh; urgency=medium

  * Prepare deploying swh.storage v0.0.5

 -- Nicolas Dandrimont <nicolas@dandrimont.eu>  Tue, 29 Sep 2015 16:27:00 +0200

swh-storage (0.0.1-1~swh1) unstable-swh; urgency=medium

  * Initial release
  * swh.storage.api: Properly escape arbitrary byte sequences in
    arguments

 -- Nicolas Dandrimont <nicolas@dandrimont.eu>  Tue, 22 Sep 2015 17:02:34 +0200<|MERGE_RESOLUTION|>--- conflicted
+++ resolved
@@ -1,10 +1,3 @@
-<<<<<<< HEAD
-swh-storage (0.0.50-1~swh1~bpo9+1) stretch-swh; urgency=medium
-
-  * Rebuild for stretch-backports.
-
- -- Antoine R. Dumont (@ardumont) <antoine.romain.dumont@gmail.com>  Tue, 23 Aug 2016 16:29:26 +0200
-=======
 swh-storage (0.0.51-1~swh1) unstable-swh; urgency=medium
 
   * Release swh.storage v0.0.51
@@ -12,7 +5,6 @@
   * Update swh-add-directory script for updated API
 
  -- Nicolas Dandrimont <nicolas@dandrimont.eu>  Wed, 24 Aug 2016 14:36:03 +0200
->>>>>>> 7dcfc99a
 
 swh-storage (0.0.50-1~swh1) unstable-swh; urgency=medium
 
