--- conflicted
+++ resolved
@@ -1,10 +1,3 @@
-<<<<<<< HEAD
-swh-storage (0.35.1-1~swh1~bpo10+1) buster-swh; urgency=medium
-
-  * Rebuild for buster-swh
-
- -- Software Heritage autobuilder (on jenkins-debian1) <jenkins@jenkins-debian1.internal.softwareheritage.org>  Fri, 20 Aug 2021 10:07:02 +0000
-=======
 swh-storage (0.36.0-1~swh1) unstable-swh; urgency=medium
 
   * New upstream release 0.36.0     - (tagged by Vincent SELLIER
@@ -17,7 +10,6 @@
     extra where clause to use the right index for extid requests
 
  -- Software Heritage autobuilder (on jenkins-debian1) <jenkins@jenkins-debian1.internal.softwareheritage.org>  Tue, 24 Aug 2021 15:01:32 +0000
->>>>>>> ffe636f3
 
 swh-storage (0.35.1-1~swh1) unstable-swh; urgency=medium
 
