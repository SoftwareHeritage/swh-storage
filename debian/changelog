<<<<<<< HEAD
swh-storage (0.0.19-1~swh1~bpo9+1) stretch-swh; urgency=medium

  * Rebuild for stretch-backports.

 -- Antoine R. Dumont (@ardumont) <antoine.romain.dumont@gmail.com>  Fri, 27 Nov 2015 13:33:33 +0100
=======
swh-storage (0.0.20-1~swh1) unstable-swh; urgency=medium

  * v0.0.20
  * allow numeric timestamps with offset
  * Open revision_log api
  * start migration to swh.model

 -- Antoine R. Dumont (@ardumont) <antoine.romain.dumont@gmail.com>  Mon, 07 Dec 2015 15:20:36 +0100
>>>>>>> 53522193

swh-storage (0.0.19-1~swh1) unstable-swh; urgency=medium

  * v0.0.19
  * Improve directory listing with content data
  * Open person_get
  * Open release_get data reading
  * Improve origin_get api
  * Effort to unify api output on dict (for read)
  * Migrate backend to 032

 -- Antoine R. Dumont (@ardumont) <antoine.romain.dumont@gmail.com>  Fri, 27 Nov 2015 13:33:34 +0100

swh-storage (0.0.18-1~swh1) unstable-swh; urgency=medium

  * v0.0.18
  * Improve origin_get to permit retrieval per id
  * Update directory_get implementation (add join from
  * directory_entry_file to content)
  * Open release_get : [sha1] -> [Release]

 -- Antoine R. Dumont (@ardumont) <antoine.romain.dumont@gmail.com>  Thu, 19 Nov 2015 11:18:35 +0100

swh-storage (0.0.17-1~swh1) unstable-swh; urgency=medium

  * Prepare deployment of swh.storage v0.0.17
  * Add some entity related entry points

 -- Nicolas Dandrimont <nicolas@dandrimont.eu>  Tue, 03 Nov 2015 16:40:59 +0100

swh-storage (0.0.16-1~swh1) unstable-swh; urgency=medium

  * v0.0.16
  * Add metadata column in revision (db version 29)
  * cache http connection for remote storage client

 -- Antoine R. Dumont (@ardumont) <antoine.romain.dumont@gmail.com>  Thu, 29 Oct 2015 10:29:00 +0100

swh-storage (0.0.15-1~swh1) unstable-swh; urgency=medium

  * Prepare deployment of swh.storage v0.0.15
  * Allow population of fetch_history
  * Update organizations / projects as entities
  * Use schema v028 for directory addition

 -- Nicolas Dandrimont <nicolas@dandrimont.eu>  Tue, 27 Oct 2015 11:43:39 +0100

swh-storage (0.0.14-1~swh1) unstable-swh; urgency=medium

  * Prepare swh.storage v0.0.14 deployment

 -- Nicolas Dandrimont <nicolas@dandrimont.eu>  Fri, 16 Oct 2015 15:34:08 +0200

swh-storage (0.0.13-1~swh1) unstable-swh; urgency=medium

  * Prepare deploying swh.storage v0.0.13

 -- Nicolas Dandrimont <nicolas@dandrimont.eu>  Fri, 16 Oct 2015 14:51:44 +0200

swh-storage (0.0.12-1~swh1) unstable-swh; urgency=medium

  * Prepare deploying swh.storage v0.0.12

 -- Nicolas Dandrimont <nicolas@dandrimont.eu>  Tue, 13 Oct 2015 12:39:18 +0200

swh-storage (0.0.11-1~swh1) unstable-swh; urgency=medium

  * Preparing deployment of swh.storage v0.0.11

 -- Nicolas Dandrimont <nicolas@dandrimont.eu>  Fri, 09 Oct 2015 17:44:51 +0200

swh-storage (0.0.10-1~swh1) unstable-swh; urgency=medium

  * Prepare deployment of swh.storage v0.0.10

 -- Nicolas Dandrimont <nicolas@dandrimont.eu>  Tue, 06 Oct 2015 17:37:00 +0200

swh-storage (0.0.9-1~swh1) unstable-swh; urgency=medium

  * Prepare deployment of swh.storage v0.0.9

 -- Nicolas Dandrimont <nicolas@dandrimont.eu>  Thu, 01 Oct 2015 19:03:00 +0200

swh-storage (0.0.8-1~swh1) unstable-swh; urgency=medium

  * Prepare deployment of swh.storage v0.0.8

 -- Nicolas Dandrimont <nicolas@dandrimont.eu>  Thu, 01 Oct 2015 11:32:46 +0200

swh-storage (0.0.7-1~swh1) unstable-swh; urgency=medium

  * Prepare deployment of swh.storage v0.0.7

 -- Nicolas Dandrimont <nicolas@dandrimont.eu>  Tue, 29 Sep 2015 16:52:54 +0200

swh-storage (0.0.6-1~swh1) unstable-swh; urgency=medium

  * Prepare deployment of swh.storage v0.0.6

 -- Nicolas Dandrimont <nicolas@dandrimont.eu>  Tue, 29 Sep 2015 16:43:24 +0200

swh-storage (0.0.5-1~swh1) unstable-swh; urgency=medium

  * Prepare deploying swh.storage v0.0.5

 -- Nicolas Dandrimont <nicolas@dandrimont.eu>  Tue, 29 Sep 2015 16:27:00 +0200

swh-storage (0.0.1-1~swh1) unstable-swh; urgency=medium

  * Initial release
  * swh.storage.api: Properly escape arbitrary byte sequences in
    arguments

 -- Nicolas Dandrimont <nicolas@dandrimont.eu>  Tue, 22 Sep 2015 17:02:34 +0200<|MERGE_RESOLUTION|>--- conflicted
+++ resolved
@@ -1,10 +1,3 @@
-<<<<<<< HEAD
-swh-storage (0.0.19-1~swh1~bpo9+1) stretch-swh; urgency=medium
-
-  * Rebuild for stretch-backports.
-
- -- Antoine R. Dumont (@ardumont) <antoine.romain.dumont@gmail.com>  Fri, 27 Nov 2015 13:33:33 +0100
-=======
 swh-storage (0.0.20-1~swh1) unstable-swh; urgency=medium
 
   * v0.0.20
@@ -13,7 +6,6 @@
   * start migration to swh.model
 
  -- Antoine R. Dumont (@ardumont) <antoine.romain.dumont@gmail.com>  Mon, 07 Dec 2015 15:20:36 +0100
->>>>>>> 53522193
 
 swh-storage (0.0.19-1~swh1) unstable-swh; urgency=medium
 
