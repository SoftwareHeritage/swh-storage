<<<<<<< HEAD
swh-storage (0.0.44-1~swh1~bpo9+1) stretch-swh; urgency=medium

  * Rebuild for stretch-backports.

 -- Quentin Campos <qcampos@etud.u-pem.fr>  Fri, 08 Jul 2016 11:27:10 +0200
=======
swh-storage (0.0.45-1~swh1) unstable-swh; urgency=medium

  * v0.0.45
  * Separate swh.storage.archiver's db from swh.storage.storage

 -- Antoine R. Dumont (@ardumont) <antoine.romain.dumont@gmail.com>  Tue, 19 Jul 2016 15:05:36 +0200
>>>>>>> facc66c3

swh-storage (0.0.44-1~swh1) unstable-swh; urgency=medium

  * v0.0.44
  * Open listing visits per origin api

 -- Quentin Campos <qcampos@etud.u-pem.fr>  Fri, 08 Jul 2016 11:27:10 +0200

swh-storage (0.0.43-1~swh1) unstable-swh; urgency=medium

  * v0.0.43
  * Extract objstorage to its own package swh.objstorage

 -- Quentin Campos <qcampos@etud.u-pem.fr>  Mon, 27 Jun 2016 14:57:12 +0200

swh-storage (0.0.42-1~swh1) unstable-swh; urgency=medium

  * Add an object storage multiplexer to allow transition between
    multiple versions of objet storages.

 -- Quentin Campos <qcampos@etud.u-pem.fr>  Tue, 21 Jun 2016 15:03:52 +0200

swh-storage (0.0.41-1~swh1) unstable-swh; urgency=medium

  * Refactoring of the object storage in order to allow multiple
    versions of it, as well as a multiplexer for version transition.

 -- Quentin Campos <qcampos@etud.u-pem.fr>  Thu, 16 Jun 2016 15:54:16 +0200

swh-storage (0.0.40-1~swh1) unstable-swh; urgency=medium

  * Release swh.storage v0.0.40:
  * Refactor objstorage to allow for different implementations
  * Updates to the checker functionality
  * Bump swh.core dependency to v0.0.20

 -- Nicolas Dandrimont <nicolas@dandrimont.eu>  Tue, 14 Jun 2016 17:25:42 +0200

swh-storage (0.0.39-1~swh1) unstable-swh; urgency=medium

  * v0.0.39
  * Add run_from_webserver function for objstorage api server
  * Add unique identifier message on default api server route endpoints

 -- Antoine R. Dumont (@ardumont) <antoine.romain.dumont@gmail.com>  Fri, 20 May 2016 15:27:34 +0200

swh-storage (0.0.38-1~swh1) unstable-swh; urgency=medium

  * v0.0.38
  * Add an http api for object storage
  * Implement an archiver to perform backup copies

 -- Quentin Campos <qcampos@etud.u-pem.fr>  Fri, 20 May 2016 14:40:14 +0200

swh-storage (0.0.37-1~swh1) unstable-swh; urgency=medium

  * Release swh.storage v0.0.37
  * Add fullname to person table
  * Add svn as a revision type

 -- Nicolas Dandrimont <nicolas@dandrimont.eu>  Fri, 08 Apr 2016 16:44:24 +0200

swh-storage (0.0.36-1~swh1) unstable-swh; urgency=medium

  * Release swh.storage v0.0.36
  * Add json-schema documentation for the jsonb fields
  * Overhaul entity handling

 -- Nicolas Dandrimont <nicolas@dandrimont.eu>  Wed, 16 Mar 2016 17:27:17 +0100

swh-storage (0.0.35-1~swh1) unstable-swh; urgency=medium

  * Release swh-storage v0.0.35
  * Factor in temporary tables with only an id (db v059)
  * Allow generic object search by sha1_git (db v060)

 -- Nicolas Dandrimont <nicolas@dandrimont.eu>  Thu, 25 Feb 2016 16:21:01 +0100

swh-storage (0.0.34-1~swh1) unstable-swh; urgency=medium

  * Release swh.storage version 0.0.34
  * occurrence improvements
  * commit metadata improvements

 -- Nicolas Dandrimont <nicolas@dandrimont.eu>  Fri, 19 Feb 2016 18:20:07 +0100

swh-storage (0.0.33-1~swh1) unstable-swh; urgency=medium

  * Bump swh.storage to version 0.0.33

 -- Nicolas Dandrimont <nicolas@dandrimont.eu>  Fri, 05 Feb 2016 11:17:00 +0100

swh-storage (0.0.32-1~swh1) unstable-swh; urgency=medium

  * v0.0.32
  * Let the person's id flow
  * sql/upgrades/051: 050->051 schema change
  * sql/upgrades/050: 049->050 schema change - Clean up obsolete
    functions
  * sql/upgrades/049: Final take for 048->049 schema change.
  * sql: Use a new schema for occurrences

 -- Antoine R. Dumont (@ardumont) <antoine.romain.dumont@gmail.com>  Fri, 29 Jan 2016 17:44:27 +0100

swh-storage (0.0.31-1~swh1) unstable-swh; urgency=medium

  * v0.0.31
  * Deal with occurrence_history.branch, occurrence.branch, release.name
    as bytes

 -- Antoine R. Dumont (@ardumont) <antoine.romain.dumont@gmail.com>  Wed, 27 Jan 2016 15:45:53 +0100

swh-storage (0.0.30-1~swh1) unstable-swh; urgency=medium

  * Prepare swh.storage v0.0.30 release
  * type-agnostic occurrences and revisions

 -- Nicolas Dandrimont <nicolas@dandrimont.eu>  Tue, 26 Jan 2016 07:36:43 +0100

swh-storage (0.0.29-1~swh1) unstable-swh; urgency=medium

  * v0.0.29
  * New:
  * Upgrade sql schema to 041→043
  * Deal with communication downtime between clients and storage
  * Open occurrence_get(origin_id) to retrieve latest occurrences per
    origin
  * Open release_get_by to retrieve a release by origin
  * Open directory_get to retrieve information on directory by id
  * Open entity_get to retrieve information on entity + hierarchy from
    its uuid
  * Open directory_get that retrieve information on directory per id
  * Update:
  * directory_get/directory_ls: Rename to directory_ls
  * revision_log: update to retrieve logs from multiple root revisions
  * revision_get_by: branch name filtering is now optional

 -- Antoine R. Dumont (@ardumont) <antoine.romain.dumont@gmail.com>  Wed, 20 Jan 2016 16:15:50 +0100

swh-storage (0.0.28-1~swh1) unstable-swh; urgency=medium

  * v0.0.28
  * Open entity_get api

 -- Antoine R. Dumont (@ardumont) <antoine.romain.dumont@gmail.com>  Fri, 15 Jan 2016 16:37:27 +0100

swh-storage (0.0.27-1~swh1) unstable-swh; urgency=medium

  * v0.0.27
  * Open directory_entry_get_by_path api
  * Improve get_revision_by api performance
  * sql/swh-schema: add index on origin(type, url) --> improve origin
    lookup api
  * Bump to 039 db version

 -- Antoine R. Dumont (@ardumont) <antoine.romain.dumont@gmail.com>  Fri, 15 Jan 2016 12:42:47 +0100

swh-storage (0.0.26-1~swh1) unstable-swh; urgency=medium

  * v0.0.26
  * Open revision_get_by to retrieve a revision by occurrence criterion
    filtering
  * sql/upgrades/036: add 035→036 upgrade script

 -- Antoine R. Dumont (@ardumont) <antoine.romain.dumont@gmail.com>  Wed, 13 Jan 2016 12:46:44 +0100

swh-storage (0.0.25-1~swh1) unstable-swh; urgency=medium

  * v0.0.25
  * Limit results in swh_revision_list*
  * Create the package to align the current db production version on
    https://archive.softwareheritage.org/

 -- Antoine R. Dumont (@ardumont) <antoine.romain.dumont@gmail.com>  Fri, 08 Jan 2016 11:33:08 +0100

swh-storage (0.0.24-1~swh1) unstable-swh; urgency=medium

  * Prepare swh.storage release v0.0.24
  * Add a limit argument to revision_log

 -- Nicolas Dandrimont <nicolas@dandrimont.eu>  Wed, 06 Jan 2016 15:12:53 +0100

swh-storage (0.0.23-1~swh1) unstable-swh; urgency=medium

  * v0.0.23
  * Protect against overflow, wrapped in ValueError for client
  * Fix relative path import for remote storage.
  * api to retrieve revision_log is now 'parents' aware

 -- Antoine R. Dumont (@ardumont) <antoine.romain.dumont@gmail.com>  Wed, 06 Jan 2016 11:30:58 +0100

swh-storage (0.0.22-1~swh1) unstable-swh; urgency=medium

  * Release v0.0.22
  * Fix relative import for remote storage

 -- Nicolas Dandrimont <nicolas@dandrimont.eu>  Wed, 16 Dec 2015 16:04:48 +0100

swh-storage (0.0.21-1~swh1) unstable-swh; urgency=medium

  * Prepare release v0.0.21
  * Protect the storage api client from overflows
  * Add a get_storage function mapping to local or remote storage

 -- Nicolas Dandrimont <nicolas@dandrimont.eu>  Wed, 16 Dec 2015 13:34:46 +0100

swh-storage (0.0.20-1~swh1) unstable-swh; urgency=medium

  * v0.0.20
  * allow numeric timestamps with offset
  * Open revision_log api
  * start migration to swh.model

 -- Antoine R. Dumont (@ardumont) <antoine.romain.dumont@gmail.com>  Mon, 07 Dec 2015 15:20:36 +0100

swh-storage (0.0.19-1~swh1) unstable-swh; urgency=medium

  * v0.0.19
  * Improve directory listing with content data
  * Open person_get
  * Open release_get data reading
  * Improve origin_get api
  * Effort to unify api output on dict (for read)
  * Migrate backend to 032

 -- Antoine R. Dumont (@ardumont) <antoine.romain.dumont@gmail.com>  Fri, 27 Nov 2015 13:33:34 +0100

swh-storage (0.0.18-1~swh1) unstable-swh; urgency=medium

  * v0.0.18
  * Improve origin_get to permit retrieval per id
  * Update directory_get implementation (add join from
  * directory_entry_file to content)
  * Open release_get : [sha1] -> [Release]

 -- Antoine R. Dumont (@ardumont) <antoine.romain.dumont@gmail.com>  Thu, 19 Nov 2015 11:18:35 +0100

swh-storage (0.0.17-1~swh1) unstable-swh; urgency=medium

  * Prepare deployment of swh.storage v0.0.17
  * Add some entity related entry points

 -- Nicolas Dandrimont <nicolas@dandrimont.eu>  Tue, 03 Nov 2015 16:40:59 +0100

swh-storage (0.0.16-1~swh1) unstable-swh; urgency=medium

  * v0.0.16
  * Add metadata column in revision (db version 29)
  * cache http connection for remote storage client

 -- Antoine R. Dumont (@ardumont) <antoine.romain.dumont@gmail.com>  Thu, 29 Oct 2015 10:29:00 +0100

swh-storage (0.0.15-1~swh1) unstable-swh; urgency=medium

  * Prepare deployment of swh.storage v0.0.15
  * Allow population of fetch_history
  * Update organizations / projects as entities
  * Use schema v028 for directory addition

 -- Nicolas Dandrimont <nicolas@dandrimont.eu>  Tue, 27 Oct 2015 11:43:39 +0100

swh-storage (0.0.14-1~swh1) unstable-swh; urgency=medium

  * Prepare swh.storage v0.0.14 deployment

 -- Nicolas Dandrimont <nicolas@dandrimont.eu>  Fri, 16 Oct 2015 15:34:08 +0200

swh-storage (0.0.13-1~swh1) unstable-swh; urgency=medium

  * Prepare deploying swh.storage v0.0.13

 -- Nicolas Dandrimont <nicolas@dandrimont.eu>  Fri, 16 Oct 2015 14:51:44 +0200

swh-storage (0.0.12-1~swh1) unstable-swh; urgency=medium

  * Prepare deploying swh.storage v0.0.12

 -- Nicolas Dandrimont <nicolas@dandrimont.eu>  Tue, 13 Oct 2015 12:39:18 +0200

swh-storage (0.0.11-1~swh1) unstable-swh; urgency=medium

  * Preparing deployment of swh.storage v0.0.11

 -- Nicolas Dandrimont <nicolas@dandrimont.eu>  Fri, 09 Oct 2015 17:44:51 +0200

swh-storage (0.0.10-1~swh1) unstable-swh; urgency=medium

  * Prepare deployment of swh.storage v0.0.10

 -- Nicolas Dandrimont <nicolas@dandrimont.eu>  Tue, 06 Oct 2015 17:37:00 +0200

swh-storage (0.0.9-1~swh1) unstable-swh; urgency=medium

  * Prepare deployment of swh.storage v0.0.9

 -- Nicolas Dandrimont <nicolas@dandrimont.eu>  Thu, 01 Oct 2015 19:03:00 +0200

swh-storage (0.0.8-1~swh1) unstable-swh; urgency=medium

  * Prepare deployment of swh.storage v0.0.8

 -- Nicolas Dandrimont <nicolas@dandrimont.eu>  Thu, 01 Oct 2015 11:32:46 +0200

swh-storage (0.0.7-1~swh1) unstable-swh; urgency=medium

  * Prepare deployment of swh.storage v0.0.7

 -- Nicolas Dandrimont <nicolas@dandrimont.eu>  Tue, 29 Sep 2015 16:52:54 +0200

swh-storage (0.0.6-1~swh1) unstable-swh; urgency=medium

  * Prepare deployment of swh.storage v0.0.6

 -- Nicolas Dandrimont <nicolas@dandrimont.eu>  Tue, 29 Sep 2015 16:43:24 +0200

swh-storage (0.0.5-1~swh1) unstable-swh; urgency=medium

  * Prepare deploying swh.storage v0.0.5

 -- Nicolas Dandrimont <nicolas@dandrimont.eu>  Tue, 29 Sep 2015 16:27:00 +0200

swh-storage (0.0.1-1~swh1) unstable-swh; urgency=medium

  * Initial release
  * swh.storage.api: Properly escape arbitrary byte sequences in
    arguments

 -- Nicolas Dandrimont <nicolas@dandrimont.eu>  Tue, 22 Sep 2015 17:02:34 +0200<|MERGE_RESOLUTION|>--- conflicted
+++ resolved
@@ -1,17 +1,9 @@
-<<<<<<< HEAD
-swh-storage (0.0.44-1~swh1~bpo9+1) stretch-swh; urgency=medium
-
-  * Rebuild for stretch-backports.
-
- -- Quentin Campos <qcampos@etud.u-pem.fr>  Fri, 08 Jul 2016 11:27:10 +0200
-=======
 swh-storage (0.0.45-1~swh1) unstable-swh; urgency=medium
 
   * v0.0.45
   * Separate swh.storage.archiver's db from swh.storage.storage
 
  -- Antoine R. Dumont (@ardumont) <antoine.romain.dumont@gmail.com>  Tue, 19 Jul 2016 15:05:36 +0200
->>>>>>> facc66c3
 
 swh-storage (0.0.44-1~swh1) unstable-swh; urgency=medium
 
