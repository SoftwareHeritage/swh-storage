--- conflicted
+++ resolved
@@ -1,17 +1,9 @@
-<<<<<<< HEAD
-swh-storage (0.0.74-1~swh1~bpo9+1) stretch-swh; urgency=medium
-
-  * Rebuild for stretch-backports.
-
- -- Antoine R. Dumont (@ardumont) <antoine.romain.dumont@gmail.com>  Tue, 29 Nov 2016 17:25:29 +0100
-=======
 swh-storage (0.0.75-1~swh1) unstable-swh; urgency=medium
 
   * v0.0.75
   * Add information on indexer tools (T610)
 
  -- Antoine R. Dumont (@ardumont) <antoine.romain.dumont@gmail.com>  Fri, 02 Dec 2016 18:21:36 +0100
->>>>>>> aaf7d9a4
 
 swh-storage (0.0.74-1~swh1) unstable-swh; urgency=medium
 
