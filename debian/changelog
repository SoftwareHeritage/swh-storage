<<<<<<< HEAD
swh-storage (1.4.1-1~swh1~bpo10+1) buster-swh; urgency=medium

  * Rebuild for buster-swh

 -- Software Heritage autobuilder (on jenkins-debian1) <jenkins@jenkins-debian1.internal.softwareheritage.org>  Fri, 03 Jun 2022 15:40:41 +0000
=======
swh-storage (1.4.2-1~swh1) unstable-swh; urgency=medium

  * New upstream release 1.4.2     - (tagged by Antoine R. Dumont
    (@ardumont) <ardumont@softwareheritage.org> on 2022-08-04 09:57:35
    +0200)
  * Upstream changes:     - v1.4.2     - postgresql: Increase some
    timeouts to get origin visits     - backfill: Add support for
    directories with duplicated entries     - cli: move an import
    statement in the cli command     - do not always auto-create an
    OriginVisitStatus object in origin_visit_add()     - Add a
    Storage.flavor property to the postgresql backend     - Update
    pytest_plugin for swh.core 2.10

 -- Software Heritage autobuilder (on jenkins-debian1) <jenkins@jenkins-debian1.internal.softwareheritage.org>  Thu, 04 Aug 2022 08:13:25 +0000
>>>>>>> 11fde18e

swh-storage (1.4.1-1~swh1) unstable-swh; urgency=medium

  * New upstream release 1.4.1     - (tagged by Antoine R. Dumont
    (@ardumont) <ardumont@softwareheritage.org> on 2022-06-03 15:52:27
    +0200)
  * Upstream changes:     - v1.4.1     - Set current_version attribute
    to postgresql datastore     - origin/master pytest_plugin: use the
    stock pytest_postgresql postgresql factory     - Add missing
    __init__.py in proxies/     - docs: Describe metadata formats more
    precisely, and mention github and gitlab's     - add strict
    asyncio_mode in pytest.ini

 -- Software Heritage autobuilder (on jenkins-debian1) <jenkins@jenkins-debian1.internal.softwareheritage.org>  Fri, 03 Jun 2022 15:25:19 +0000

swh-storage (1.4.0-1~swh1) unstable-swh; urgency=medium

  * New upstream release 1.4.0     - (tagged by Valentin Lorentz
    <vlorentz@softwareheritage.org> on 2022-05-03 11:43:34 +0200)
  * Upstream changes:     - v1.4.0     - * Add function
    storage.algos.directory.directory_get     - * Fix deprecation
    warnings

 -- Software Heritage autobuilder (on jenkins-debian1) <jenkins@jenkins-debian1.internal.softwareheritage.org>  Tue, 03 May 2022 09:55:07 +0000

swh-storage (1.3.2-1~swh1) unstable-swh; urgency=medium

  * New upstream release 1.3.2     - (tagged by Antoine R. Dumont
    (@ardumont) <ardumont@softwareheritage.org> on 2022-04-25 14:22:19
    +0200)
  * Upstream changes:     - v1.3.2     - retry: re-raise original
    exception instead of a RetryError     - Use logger everywhere in
    tenacious.py     - pre-commit: Remove codespell commit-msg hook

 -- Software Heritage autobuilder (on jenkins-debian1) <jenkins@jenkins-debian1.internal.softwareheritage.org>  Mon, 25 Apr 2022 12:33:52 +0000

swh-storage (1.3.1-1~swh1) unstable-swh; urgency=medium

  * New upstream release 1.3.1     - (tagged by Antoine Lambert
    <anlambert@softwareheritage.org> on 2022-04-12 14:36:22 +0200)
  * Upstream changes:     - version 1.3.1

 -- Software Heritage autobuilder (on jenkins-debian1) <jenkins@jenkins-debian1.internal.softwareheritage.org>  Tue, 12 Apr 2022 12:48:04 +0000

swh-storage (1.3.0-1~swh1) unstable-swh; urgency=medium

  * New upstream release 1.3.0     - (tagged by Antoine R. Dumont
    (@ardumont) <ardumont@softwareheritage.org> on 2022-04-11 14:23:42
    +0200)
  * Upstream changes:     - v1.3.0     - interface: Add new method
    origin_visit_get_with_statuses     - Make postgresql's Storage
    client options configurable from config     - requirements-test:
    Remove pytest pinning to < 7     - Add .git-blame-ignore-revs file
    with automatic reformatting commits     - python: Reformat code with
    black 22.3.0     - pre-commit, tox: Bump black from 19.10b0 to
    22.3.0

 -- Software Heritage autobuilder (on jenkins-debian1) <jenkins@jenkins-debian1.internal.softwareheritage.org>  Mon, 11 Apr 2022 12:37:01 +0000

swh-storage (1.2.0-1~swh1) unstable-swh; urgency=medium

  * New upstream release 1.2.0     - (tagged by Nicolas Dandrimont
    <nicolas@dandrimont.eu> on 2022-03-23 16:49:10 +0100)
  * Upstream changes:     - Release swh.storage 1.2.0     -
    Compatibility with swh.model 6

 -- Software Heritage autobuilder (on jenkins-debian1) <jenkins@jenkins-debian1.internal.softwareheritage.org>  Wed, 23 Mar 2022 16:00:33 +0000

swh-storage (1.1.0-1~swh1) unstable-swh; urgency=medium

  * New upstream release 1.1.0     - (tagged by Valentin Lorentz
    <vlorentz@softwareheritage.org> on 2022-03-16 16:09:49 +0100)
  * Upstream changes:     - v1.1.0     - * postgresql: Increase timeouts
    that often fail     - * origin_visit_get_latest: Order by visit id
    instead of date     - * postgresql: Remove unused listener code from
    db.py     - * backfill: Make integer_ranges() work on str args + add
    typing to RANGE_GENERATORS     - * backfill: Add missing
    raw_manifest to directories

 -- Software Heritage autobuilder (on jenkins-debian1) <jenkins@jenkins-debian1.internal.softwareheritage.org>  Wed, 23 Mar 2022 15:01:47 +0000

swh-storage (1.0.0-1~swh1) unstable-swh; urgency=medium

  * New upstream release 1.0.0     - (tagged by David Douard
    <david.douard@sdfa3.org> on 2022-02-24 11:32:18 +0100)
  * Upstream changes:     - v1.0.0     - add support for `swh db
    upgrade`, aka updated for swh core 2.0.0

 -- Software Heritage autobuilder (on jenkins-debian1) <jenkins@jenkins-debian1.internal.softwareheritage.org>  Thu, 24 Feb 2022 11:13:57 +0000

swh-storage (0.43.1-1~swh1) unstable-swh; urgency=medium

  * New upstream release 0.43.1     - (tagged by Valentin Lorentz
    <vlorentz@softwareheritage.org> on 2022-02-08 10:21:59 +0100)
  * Upstream changes:     - v0.43.1     - * Add typing to
    revision_walker.py and make the state a dataclass     - *
    revision_walker: Add support for ignore_displayname.

 -- Software Heritage autobuilder (on jenkins-debian1) <jenkins@jenkins-debian1.internal.softwareheritage.org>  Tue, 08 Feb 2022 09:31:33 +0000

swh-storage (0.43.0-1~swh1) unstable-swh; urgency=medium

  * New upstream release 0.43.0     - (tagged by Nicolas Dandrimont
    <nicolas@dandrimont.eu> on 2022-02-02 18:46:15 +0100)
  * Upstream changes:     - Release swh.storage 0.43.0     - Add a
    displayname field to the person table in PostgreSQL     - Use the
    displayname field in returned results for revision_get,     -
    revision_log and release_get

 -- Software Heritage autobuilder (on jenkins-debian1) <jenkins@jenkins-debian1.internal.softwareheritage.org>  Wed, 02 Feb 2022 17:56:33 +0000

swh-storage (0.42.0-1~swh1) unstable-swh; urgency=medium

  * New upstream release 0.42.0     - (tagged by Valentin Lorentz
    <vlorentz@softwareheritage.org> on 2022-01-25 16:44:35 +0100)
  * Upstream changes:     - v0.42.0     - * Remove 'offset' and
    'negative_utc' for the TimestampWithTimezone constructor call     -
    * Stop using the deprecated 'TimestampWithTimezone.offset' attribute
    - * Fix directory_add to actually insert the manifest + add
    directory_get_raw_manifest

 -- Software Heritage autobuilder (on jenkins-debian1) <jenkins@jenkins-debian1.internal.softwareheritage.org>  Tue, 25 Jan 2022 15:54:46 +0000

swh-storage (0.41.1-1~swh1) unstable-swh; urgency=medium

  * New upstream release 0.41.1     - (tagged by David Douard
    <david.douard@sdfa3.org> on 2022-01-04 15:46:41 +0100)
  * Upstream changes:     - v0.41.1

 -- Software Heritage autobuilder (on jenkins-debian1) <jenkins@jenkins-debian1.internal.softwareheritage.org>  Tue, 04 Jan 2022 14:55:33 +0000

swh-storage (0.41.0-1~swh1) unstable-swh; urgency=medium

  * New upstream release 0.41.0     - (tagged by Nicolas Dandrimont
    <nicolas@dandrimont.eu> on 2021-12-22 15:24:31 +0100)
  * Upstream changes:     - Release swh.storage v0.41.0     - add
    support for storing odd-shaped git objects enabled in swh.model
    4.0.0     - drop workarounds for old versions of tenacity

 -- Software Heritage autobuilder (on jenkins-debian1) <jenkins@jenkins-debian1.internal.softwareheritage.org>  Wed, 22 Dec 2021 15:22:18 +0000

swh-storage (0.40.0-2~swh1) unstable-swh; urgency=medium

  * Update dependencies in d/control.

 -- David Douard <david.douard@sdfa3.org>  Tue, 16 Nov 2021 14:37:20 +0100

swh-storage (0.40.0-1~swh1) unstable-swh; urgency=medium

  * New upstream release 0.40.0     - (tagged by David Douard
    <david.douard@sdfa3.org> on 2021-11-16 10:11:25 +0100)
  * Upstream changes:     - v0.40.0     - Add support for a redis-based
    reporting for invalid mirrorred objects     - Remove now useless
    fixers in storage/fixer.py     - Add a new --type option to 'swh
    strorage repay'     - Update extrinsic metadata specs

 -- Software Heritage autobuilder (on jenkins-debian1) <jenkins@jenkins-debian1.internal.softwareheritage.org>  Tue, 16 Nov 2021 09:45:39 +0000

swh-storage (0.39.0-1~swh1) unstable-swh; urgency=medium

  * New upstream release 0.39.0     - (tagged by Antoine Lambert
    <anlambert@softwareheritage.org> on 2021-10-28 17:09:40 +0200)
  * Upstream changes:     - version 0.39.0

 -- Software Heritage autobuilder (on jenkins-debian1) <jenkins@jenkins-debian1.internal.softwareheritage.org>  Fri, 29 Oct 2021 09:17:36 +0000

swh-storage (0.38.0-1~swh1) unstable-swh; urgency=medium

  * New upstream release 0.38.0     - (tagged by Antoine R. Dumont
    (@ardumont) <ardumont@softwareheritage.org> on 2021-10-11 13:28:27
    +0200)
  * Upstream changes:     - v0.38.0     - buffer: add some debug logging
    for number of objects sent     - buffer: add a threshold for the
    estimated size of revision and release batches     - buffer: add a
    threshold for the number of revision parents in one batch     -
    buffer: add a threshold for the number of directory entries in one
    batch     - filter: add filtering for release_add     - filter: do
    not call the underlying functions if there's nothing to add     -
    buffer: Ensure that we don't send data from empty buffers

 -- Software Heritage autobuilder (on jenkins-debian1) <jenkins@jenkins-debian1.internal.softwareheritage.org>  Mon, 11 Oct 2021 14:58:23 +0000

swh-storage (0.37.1-1~swh1) unstable-swh; urgency=medium

  * New upstream release 0.37.1     - (tagged by David Douard
    <david.douard@sdfa3.org> on 2021-09-29 11:31:33 +0200)
  * Upstream changes:     - v0.37.1

 -- Software Heritage autobuilder (on jenkins-debian1) <jenkins@jenkins-debian1.internal.softwareheritage.org>  Wed, 29 Sep 2021 10:12:31 +0000

swh-storage (0.37.0-1~swh2) unstable-swh; urgency=medium

  * Bump new release

 -- Antoine R. Dumont (@ardumont) <ardumont@softwareheritage.org>  Thu, 16 Sep 2021 09:51:51 +0200

swh-storage (0.37.0-1~swh1) unstable-swh; urgency=medium

  * New upstream release 0.37.0     - (tagged by Antoine R. Dumont
    (@ardumont) <ardumont@softwareheritage.org> on 2021-09-15 18:44:19
    +0200)
  * Upstream changes:     - v0.37.0     - Allow filtering extids per
    extid_version/extid_type when reading     -
    migrate_extrinsic_metadata: Fix edge cases (missing f-
    stringification, remaining pypi     - issues, ...)     - cassandra:
    Make directory_ls fetch contents in batch instead of one-by-one     -
    cassandra: Add option to select (hopefully) more efficient batch
    insertion algos     - cassandra: Remove stat_counters.     -
    cassandra: generate statsd metrics on method calls     -
    content_get: Fetch rows concurrently     -
    directory_entry_add_batch: Remove the temporary prepared statement
    entirely     - directory_entry_add_batch: Reduce churn of prepared
    statements     - postgresql: Fix a column order mismatch between the
    query and object builder     - Add counting storage proxy

 -- Software Heritage autobuilder (on jenkins-debian1) <jenkins@jenkins-debian1.internal.softwareheritage.org>  Thu, 16 Sep 2021 06:42:23 +0000

swh-storage (0.36.0-1~swh1) unstable-swh; urgency=medium

  * New upstream release 0.36.0     - (tagged by Vincent SELLIER
    <vincent.sellier@softwareheritage.org> on 2021-08-24 16:51:07 +0200)
  * Upstream changes:     - v0.36.0     - changelog:     - Add cvs as
    supported revision_type     - Add test for origin_visit_get_latest
    in presence of mismatched id and date orders     - cassandra: Bump
    next_visit_id when origin_visit_add is called by a replayer     -
    cassandra: Make content_missing query in batches     - backfill: add
    extra where clause to use the right index for extid requests

 -- Software Heritage autobuilder (on jenkins-debian1) <jenkins@jenkins-debian1.internal.softwareheritage.org>  Tue, 24 Aug 2021 15:01:32 +0000

swh-storage (0.35.1-1~swh1) unstable-swh; urgency=medium

  * New upstream release 0.35.1     - (tagged by Valentin Lorentz
    <vlorentz@softwareheritage.org> on 2021-08-20 11:53:33 +0200)
  * Upstream changes:     - v0.35.1     - * cassandra: Fix crash when
    using _missing() functions with more than 100 ids with ScyllaDB.

 -- Software Heritage autobuilder (on jenkins-debian1) <jenkins@jenkins-debian1.internal.softwareheritage.org>  Fri, 20 Aug 2021 10:01:16 +0000

swh-storage (0.35.0-1~swh1) unstable-swh; urgency=medium

  * New upstream release 0.35.0     - (tagged by Antoine R. Dumont
    (@ardumont) <ardumont@softwareheritage.org> on 2021-07-28 10:36:09
    +0200)
  * Upstream changes:     - v0.35.0     - Implement storage of the
    ExtID.extid_version field

 -- Software Heritage autobuilder (on jenkins-debian1) <jenkins@jenkins-debian1.internal.softwareheritage.org>  Wed, 28 Jul 2021 08:43:06 +0000

swh-storage (0.34.0-1~swh1) unstable-swh; urgency=medium

  * New upstream release 0.34.0     - (tagged by Vincent SELLIER
    <vincent.sellier@softwareheritage.org> on 2021-07-07 18:22:00 +0200)
  * Upstream changes:     - v0.34.0     - cassandra: allow to configure
    the consistency level

 -- Software Heritage autobuilder (on jenkins-debian1) <jenkins@jenkins-debian1.internal.softwareheritage.org>  Wed, 07 Jul 2021 16:58:42 +0000

swh-storage (0.33.0-1~swh1) unstable-swh; urgency=medium

  * New upstream release 0.33.0     - (tagged by Valentin Lorentz
    <vlorentz@softwareheritage.org> on 2021-07-05 16:48:16 +0200)
  * Upstream changes:     - v0.33.0     - * Add endpoint
    raw_extrinsic_metadata_get_authorities

 -- Software Heritage autobuilder (on jenkins-debian1) <jenkins@jenkins-debian1.internal.softwareheritage.org>  Mon, 05 Jul 2021 15:00:12 +0000

swh-storage (0.32.0-1~swh1) unstable-swh; urgency=medium

  * New upstream release 0.32.0     - (tagged by Vincent SELLIER
    <vincent.sellier@softwareheritage.org> on 2021-06-28 15:35:44 +0200)
  * Upstream changes:     - v0.32.0     - * cassandra: Add support for
    non-ASCII origin 'URLs'.

 -- Software Heritage autobuilder (on jenkins-debian1) <jenkins@jenkins-debian1.internal.softwareheritage.org>  Mon, 28 Jun 2021 16:20:21 +0000

swh-storage (0.31.0-1~swh1) unstable-swh; urgency=medium

  * New upstream release 0.31.0     - (tagged by Valentin Lorentz
    <vlorentz@softwareheritage.org> on 2021-06-25 11:17:50 +0200)
  * Upstream changes:     - v0.31.0     - * cassandra: Add partial
    support for ScyllaDB     - * mypy: Fix errors with release >= v0.900
    (but breaks older mypy versions)     - * Add endpoints to access
    REMD by id

 -- Software Heritage autobuilder (on jenkins-debian1) <jenkins@jenkins-debian1.internal.softwareheritage.org>  Fri, 25 Jun 2021 09:26:09 +0000

swh-storage (0.30.1-1~swh1) unstable-swh; urgency=medium

  * New upstream release 0.30.1     - (tagged by Antoine R. Dumont
    (@ardumont) <ardumont@softwareheritage.org> on 2021-05-21 10:09:02
    +0200)
  * Upstream changes:     - v0.30.1     - Finalize the config "local"
    deprecation in favor of "postgresql"     - tests: Make test
    parameters order deterministic, so they don't crash pytest-xdist
    - test_cassandra: Improve error when the process is started but not
    listening

 -- Software Heritage autobuilder (on jenkins-debian1) <jenkins@jenkins-debian1.internal.softwareheritage.org>  Fri, 21 May 2021 08:22:33 +0000

swh-storage (0.30.0-1~swh1) unstable-swh; urgency=medium

  * New upstream release 0.30.0     - (tagged by David Douard
    <david.douard@sdfa3.org> on 2021-05-18 16:34:25 +0200)
  * Upstream changes:     - v0.30.0

 -- Software Heritage autobuilder (on jenkins-debian1) <jenkins@jenkins-debian1.internal.softwareheritage.org>  Tue, 18 May 2021 14:45:21 +0000

swh-storage (0.29.1-1~swh1) unstable-swh; urgency=medium

  * New upstream release 0.29.1     - (tagged by Nicolas Dandrimont
    <nicolas@dandrimont.eu> on 2021-05-14 18:31:52 +0200)
  * Upstream changes:     - Release swh.storage 0.29.1     - Add missing
    db migration

 -- Software Heritage autobuilder (on jenkins-debian1) <jenkins@jenkins-debian1.internal.softwareheritage.org>  Fri, 14 May 2021 16:59:42 +0000

swh-storage (0.29.0-1~swh1) unstable-swh; urgency=medium

  * New upstream release 0.29.0     - (tagged by Valentin Lorentz
    <vlorentz@softwareheritage.org> on 2021-05-11 15:04:58 +0200)
  * Upstream changes:     - v0.29.0     - * Make the
    TenaciousProxyStorage retry when a single object add fails     - *
    Move all proxy storages in swh/storage/proxies/     - * Deprecate
    the "local" storage cls in favor of "postgresql"     - * cassandra:
    Add tests checking directory_add and snapshot_add are atomic.     -
    * Add endpoint directory_get_entries, to quickly list a directory's
    entries     - * content_get: Add support for queries by sha1_git

 -- Software Heritage autobuilder (on jenkins-debian1) <jenkins@jenkins-debian1.internal.softwareheritage.org>  Tue, 11 May 2021 13:12:42 +0000

swh-storage (0.28.0-1~swh1) unstable-swh; urgency=medium

  * New upstream release 0.28.0     - (tagged by Valentin Lorentz
    <vlorentz@softwareheritage.org> on 2021-05-06 15:52:03 +0200)
  * Upstream changes:     - v0.28.0     - * Normalize all
    Storage.xxx_add() methods to return a summary     - * cassandra: Add
    'check_missing' option, to allow updating objects     - * cassandra:
    Add a test of a 'complex' migration, with a PK update     - * Add a
    new TenaciousProxyStorage     - * Make postgresql's origin_add not
    raise an error in case of conflict     - * Stop storing
    authority/fetcher metadata.     - * tenacious: Document potential
    issues about objects being dropped     - * Use swh.core 0.14

 -- Software Heritage autobuilder (on jenkins-debian1) <jenkins@jenkins-debian1.internal.softwareheritage.org>  Thu, 06 May 2021 14:06:51 +0000

swh-storage (0.27.4-1~swh1) unstable-swh; urgency=medium

  * New upstream release 0.27.4     - (tagged by Antoine Lambert
    <antoine.lambert@inria.fr> on 2021-04-29 14:38:49 +0200)
  * Upstream changes:     - version 0.27.4

 -- Software Heritage autobuilder (on jenkins-debian1) <jenkins@jenkins-debian1.internal.softwareheritage.org>  Thu, 29 Apr 2021 13:04:46 +0000

swh-storage (0.27.3-1~swh1) unstable-swh; urgency=medium

  * New upstream release 0.27.3     - (tagged by Antoine Lambert
    <antoine.lambert@inria.fr> on 2021-04-09 14:59:36 +0200)
  * Upstream changes:     - version 0.27.3

 -- Software Heritage autobuilder (on jenkins-debian1) <jenkins@jenkins-debian1.internal.softwareheritage.org>  Fri, 09 Apr 2021 13:06:58 +0000

swh-storage (0.27.2-1~swh1) unstable-swh; urgency=medium

  * New upstream release 0.27.2     - (tagged by David Douard
    <david.douard@sdfa3.org> on 2021-04-07 15:06:41 +0200)
  * Upstream changes:     - v0.27.2

 -- Software Heritage autobuilder (on jenkins-debian1) <jenkins@jenkins-debian1.internal.softwareheritage.org>  Thu, 08 Apr 2021 08:05:43 +0000

swh-storage (0.27.1-1~swh1) unstable-swh; urgency=medium

  * New upstream release 0.27.1     - (tagged by Valentin Lorentz
    <vlorentz@softwareheritage.org> on 2021-03-30 17:47:03 +0200)
  * Upstream changes:     - v0.27.1     - * buffer: Add support for
    'extid'

 -- Software Heritage autobuilder (on jenkins-debian1) <jenkins@jenkins-debian1.internal.softwareheritage.org>  Tue, 30 Mar 2021 15:59:01 +0000

swh-storage (0.27.0-1~swh1) unstable-swh; urgency=medium

  * New upstream release 0.27.0     - (tagged by Valentin Lorentz
    <vlorentz@softwareheritage.org> on 2021-03-29 14:33:24 +0200)
  * Upstream changes:     - v0.27.0     - * origin_visit_status_add: Fix
    inconsistent/incorrect errors when type is None and visit is
    missing.     - * extid: remove unicity on (extid_type, extid) and
    (target_type, target)

 -- Software Heritage autobuilder (on jenkins-debian1) <jenkins@jenkins-debian1.internal.softwareheritage.org>  Mon, 29 Mar 2021 12:44:14 +0000

swh-storage (0.26.0-1~swh1) unstable-swh; urgency=medium

  * New upstream release 0.26.0     - (tagged by Nicolas Dandrimont
    <nicolas@dandrimont.eu> on 2021-03-22 14:44:35 +0100)
  * Upstream changes:     - Release swh.storage v0.26.0     - Move
    raw_extrinsic_metadata deduplication to use a new id column.

 -- Software Heritage autobuilder (on jenkins-debian1) <jenkins@jenkins-debian1.internal.softwareheritage.org>  Mon, 22 Mar 2021 21:53:39 +0000

swh-storage (0.25.0-1~swh1) unstable-swh; urgency=medium

  * New upstream release 0.25.0     - (tagged by Antoine Lambert
    <antoine.lambert@inria.fr> on 2021-03-18 13:55:10 +0100)
  * Upstream changes:     - version 0.25.0

 -- Software Heritage autobuilder (on jenkins-debian1) <jenkins@jenkins-debian1.internal.softwareheritage.org>  Thu, 18 Mar 2021 13:02:02 +0000

swh-storage (0.24.1-1~swh1) unstable-swh; urgency=medium

  * New upstream release 0.24.1     - (tagged by Valentin Lorentz
    <vlorentz@softwareheritage.org> on 2021-03-04 23:32:36 +0100)
  * Upstream changes:     - v0.24.1     - * tests: Drop hypothesis < 6
    requirement     - * Remove the remaining references to the
    deprecated SWHID class     - * postgresql: Ensure a minimum limit
    for the snapshot branches query

 -- Software Heritage autobuilder (on jenkins-debian1) <jenkins@jenkins-debian1.internal.softwareheritage.org>  Thu, 04 Mar 2021 22:39:03 +0000

swh-storage (0.24.0-1~swh1) unstable-swh; urgency=medium

  * New upstream release 0.24.0     - (tagged by Valentin Lorentz
    <vlorentz@softwareheritage.org> on 2021-03-02 10:00:23 +0100)
  * Upstream changes:     - v0.24.0     - * storage_tests: recompute ids
    when evolving RawExtrinsicMetadata objects.     - *
    RawExtrinsicMetadata: update to use the API in swh-model 1.0.0

 -- Software Heritage autobuilder (on jenkins-debian1) <jenkins@jenkins-debian1.internal.softwareheritage.org>  Tue, 02 Mar 2021 09:11:15 +0000

swh-storage (0.23.2-1~swh1) unstable-swh; urgency=medium

  * New upstream release 0.23.2     - (tagged by Antoine Lambert
    <antoine.lambert@inria.fr> on 2021-02-19 11:47:03 +0100)
  * Upstream changes:     - version 0.23.2

 -- Software Heritage autobuilder (on jenkins-debian1) <jenkins@jenkins-debian1.internal.softwareheritage.org>  Fri, 19 Feb 2021 10:58:50 +0000

swh-storage (0.23.1-1~swh1) unstable-swh; urgency=medium

  * New upstream release 0.23.1     - (tagged by Antoine R. Dumont
    (@ardumont) <ardumont@softwareheritage.org> on 2021-02-16 17:19:00
    +0100)
  * Upstream changes:     - v0.23.1     - Switch anonymized replayer
    test to use pytest parametrization

 -- Software Heritage autobuilder (on jenkins-debian1) <jenkins@jenkins-debian1.internal.softwareheritage.org>  Tue, 16 Feb 2021 16:28:25 +0000

swh-storage (0.23.0-1~swh2) unstable-swh; urgency=medium

  * Fix dependency issue

 -- Antoine R. Dumont (@ardumont) <ardumont@softwareheritage.org>  Tue, 16 Feb 2021 14:34:57 +0100

swh-storage (0.23.0-1~swh1) unstable-swh; urgency=medium

  * New upstream release 0.23.0     - (tagged by Antoine R. Dumont
    (@ardumont) <ardumont@softwareheritage.org> on 2021-02-15 15:20:21
    +0100)
  * Upstream changes:     - v0.23.0     - storage: Refactor
    OriginVisitStatus instantiation     - db: Unify sql joins on
    origin_visit_status using "USING"     - storage.postgresql: Use
    origin_visit_status.type value as source     - test_replay: Fix hang
    since confluent-kafka 1.6 release     - postgresql: Fix dbversion()
    to return the max version instead of a random one.     - buffer:
    ensure objects are flushed in topological order     - Return an
    accurate summary from buffer's flush() method     - buffer: add
    support for snapshots     - buffer: add type annotations for tests

 -- Software Heritage autobuilder (on jenkins-debian1) <jenkins@jenkins-debian1.internal.softwareheritage.org>  Mon, 15 Feb 2021 14:39:04 +0000

swh-storage (0.22.0-1~swh1) unstable-swh; urgency=medium

  * New upstream release 0.22.0     - (tagged by Antoine R. Dumont
    (@ardumont) <ardumont@softwareheritage.org> on 2021-02-03 12:09:29
    +0100)
  * Upstream changes:     - v0.22.0     - storage: Make
    origin_get_latest_visit_status return OriginVisitStatus     -
    storage: Change origin_visit_status_get_random interface to return
    visit_status     - Write introduction to swh-storage

 -- Software Heritage autobuilder (on jenkins-debian1) <jenkins@jenkins-debian1.internal.softwareheritage.org>  Wed, 03 Feb 2021 11:15:27 +0000

swh-storage (0.21.1-1~swh1) unstable-swh; urgency=medium

  * New upstream release 0.21.1     - (tagged by Vincent SELLIER
    <vincent.sellier@softwareheritage.org> on 2021-01-28 14:11:26 +0100)
  * Upstream changes:     - v0.21.1     - * Correctly return
    origin_visit_status.type value everywhere

 -- Software Heritage autobuilder (on jenkins-debian1) <jenkins@jenkins-debian1.internal.softwareheritage.org>  Thu, 28 Jan 2021 13:19:24 +0000

swh-storage (0.21.0-1~swh1) unstable-swh; urgency=medium

  * New upstream release 0.21.0     - (tagged by Antoine R. Dumont
    (@ardumont) <ardumont@softwareheritage.org> on 2021-01-20 15:42:40
    +0100)
  * Upstream changes:     - v0.21.0     - db: Allow new status values
    not_found, failed to OriginVisitStatus

 -- Software Heritage autobuilder (on jenkins-debian1) <jenkins@jenkins-debian1.internal.softwareheritage.org>  Wed, 20 Jan 2021 14:52:20 +0000

swh-storage (0.20.0-1~swh1) unstable-swh; urgency=medium

  * New upstream release 0.20.0     - (tagged by Antoine R. Dumont
    (@ardumont) <ardumont@softwareheritage.org> on 2021-01-20 10:24:00
    +0100)
  * Upstream changes:     - v0.20.0     - storage: Add persistence of
    the field OriginVisitStatus.type     - backfiller: Add type to the
    origin_visit_status topic     - tests: Make test_content_add_race
    fail for the right reason.

 -- Software Heritage autobuilder (on jenkins-debian1) <jenkins@jenkins-debian1.internal.softwareheritage.org>  Wed, 20 Jan 2021 09:29:54 +0000

swh-storage (0.19.0-1~swh1) unstable-swh; urgency=medium

  * New upstream release 0.19.0     - (tagged by Vincent SELLIER
    <vincent.sellier@softwareheritage.org> on 2021-01-14 11:09:17 +0100)
  * Upstream changes:     - v0.19.0     - * 2021-01-12 Adapt cassandra
    storage to ignore the new OriginVisitStatus.type field     - * 2021-
    01-08 Allow to use the JAVA_HOME environment for cassandra tests
    - * 2021-01-13 Enforce hypothesis <6 to prevent test breakage     -
    * 2021-01-08 Make the CREATE_TABLES_QUERIES in cassandra/schema.py
    an explicit list     - * 2020-12-18 Add a cli section in the doc
    - * 2020-11-24 storage.backfill: Allow cli run for
    origin_visit_status as well     - * 2020-11-24 conftest: Reference
    swh.core.db.pytest_plugin

 -- Software Heritage autobuilder (on jenkins-debian1) <jenkins@jenkins-debian1.internal.softwareheritage.org>  Thu, 14 Jan 2021 10:18:31 +0000

swh-storage (0.18.0-1~swh1) unstable-swh; urgency=medium

  * New upstream release 0.18.0     - (tagged by Antoine R. Dumont
    (@ardumont) <ardumont@softwareheritage.org> on 2020-11-23 14:46:41
    +0100)
  * Upstream changes:     - v0.18.0     - requirements-test.txt: Drop no
    longer needed pytest-postgresql requirement     - backfill: Reverse
    flawed logic in SnapshotBranch generation     -
    migrate_extrinsic_metadata: don't crash when deb revisions aren't
    referenced by any snapshot

 -- Software Heritage autobuilder (on jenkins-debian1) <jenkins@jenkins-debian1.internal.softwareheritage.org>  Mon, 23 Nov 2020 13:52:32 +0000

swh-storage (0.17.2-1~swh1) unstable-swh; urgency=medium

  * New upstream release 0.17.2     - (tagged by Nicolas Dandrimont
    <nicolas@dandrimont.eu> on 2020-11-13 11:56:37 +0100)
  * Upstream changes:     - Release swh.storage 0.17.2     - Future-
    proof get_journal_writer by setting the value_sanitizer argument
    - migrate_extrinsic_metadata improvements     - backfill: only flush
    on every batch

 -- Software Heritage autobuilder (on jenkins-debian1) <jenkins@jenkins-debian1.internal.softwareheritage.org>  Fri, 13 Nov 2020 11:05:35 +0000

swh-storage (0.17.1-1~swh1) unstable-swh; urgency=medium

  * New upstream release 0.17.1     - (tagged by Antoine Lambert
    <antoine.lambert@inria.fr> on 2020-11-05 13:50:35 +0100)
  * Upstream changes:     - version 0.17.1

 -- Software Heritage autobuilder (on jenkins-debian1) <jenkins@jenkins-debian1.internal.softwareheritage.org>  Thu, 05 Nov 2020 12:56:53 +0000

swh-storage (0.17.0-1~swh1) unstable-swh; urgency=medium

  * New upstream release 0.17.0     - (tagged by Nicolas Dandrimont
    <nicolas@dandrimont.eu> on 2020-11-03 18:09:53 +0100)
  * Upstream changes:     - Release swh.storage v0.17.0     - Migrate
    all raw extrinsic metadata attributes from id to target     - Add an
    `algos` function to resolve branch aliases     - Prepare updates to
    make swh.journal more generic     - Improve api server
    initialization     - Various updates to the
    migrate_extrinsic_metadata script, notably writing     - most
    metadata on directories instead of revisions

 -- Software Heritage autobuilder (on jenkins-debian1) <jenkins@jenkins-debian1.internal.softwareheritage.org>  Tue, 03 Nov 2020 17:20:45 +0000

swh-storage (0.16.0-1~swh1) unstable-swh; urgency=medium

  * New upstream release 0.16.0     - (tagged by Nicolas Dandrimont
    <nicolas@dandrimont.eu> on 2020-10-09 18:23:24 +0200)
  * Upstream changes:     - Release swh.storage v0.16.0     - Updates to
    the intrinsic metadata migration script     - Various improvements
    to the buffer storage     - Update swh storage backfill to use
    common configuration keys

 -- Software Heritage autobuilder (on jenkins-debian1) <jenkins@jenkins-debian1.internal.softwareheritage.org>  Fri, 09 Oct 2020 16:33:11 +0000

swh-storage (0.15.3-1~swh1) unstable-swh; urgency=medium

  * New upstream release 0.15.3     - (tagged by Nicolas Dandrimont
    <nicolas@dandrimont.eu> on 2020-09-24 20:14:39 +0200)
  * Upstream changes:     - Release swh.storage v0.15.3     - hopefully
    fix the documentation build

 -- Software Heritage autobuilder (on jenkins-debian1) <jenkins@jenkins-debian1.internal.softwareheritage.org>  Thu, 24 Sep 2020 18:24:14 +0000

swh-storage (0.15.2-1~swh1) unstable-swh; urgency=medium

  * New upstream release 0.15.2     - (tagged by Nicolas Dandrimont
    <nicolas@dandrimont.eu> on 2020-09-24 19:22:11 +0200)
  * Upstream changes:     - Release swh.storage v0.15.2     - no change
    rebuild to clean up jenkins fsckup accumulating old files.

 -- Software Heritage autobuilder (on jenkins-debian1) <jenkins@jenkins-debian1.internal.softwareheritage.org>  Thu, 24 Sep 2020 17:28:22 +0000

swh-storage (0.15.1-1~swh1) unstable-swh; urgency=medium

  * New upstream release 0.15.1     - (tagged by Nicolas Dandrimont
    <nicolas@dandrimont.eu> on 2020-09-24 18:34:54 +0200)
  * Upstream changes:     - Release swh.storage v0.15.1     - Restore
    buffer proxy behavior with default arguments

 -- Software Heritage autobuilder (on jenkins-debian1) <jenkins@jenkins-debian1.internal.softwareheritage.org>  Thu, 24 Sep 2020 16:44:22 +0000

swh-storage (0.15.0-1~swh1) unstable-swh; urgency=medium

  * New upstream release 0.15.0     - (tagged by Antoine R. Dumont
    (@ardumont) <ardumont@softwareheritage.org> on 2020-09-24 16:54:07
    +0200)
  * Upstream changes:     - v0.15.0     - Support different database
    flavors in the SQL scripts     - Add the SQL commands used to set up
    the logical replication publication     - Output a warning when the
    version of the database is different than expected     - Improve
    code quality and doc in BufferedProxyStorage     - Adapt cli
    declaration entrypoint to swh.core 0.3     - Add warning about
    skipped_content (sneaking into the 'content' topics)     - graph-
    replayer: fix to prevent wrong warning     - pre-commit: Add isort
    hook and reorder imports with isort     - pytest_plugin: Change
    dbname to storage to avoid clash in tests     - pytest_plugin: Use
    psql to load SQL files instead of connecting with psycopg2

 -- Software Heritage autobuilder (on jenkins-debian1) <jenkins@jenkins-debian1.internal.softwareheritage.org>  Thu, 24 Sep 2020 15:03:58 +0000

swh-storage (0.14.3-1~swh1) unstable-swh; urgency=medium

  * New upstream release 0.14.3     - (tagged by David Douard
    <david.douard@sdfa3.org> on 2020-09-17 16:58:59 +0200)
  * Upstream changes:     - v0.14.3

 -- Software Heritage autobuilder (on jenkins-debian1) <jenkins@jenkins-debian1.internal.softwareheritage.org>  Thu, 17 Sep 2020 16:53:56 +0000

swh-storage (0.14.2-1~swh1) unstable-swh; urgency=medium

  * New upstream release 0.14.2     - (tagged by David Douard
    <david.douard@sdfa3.org> on 2020-09-11 15:31:22 +0200)
  * Upstream changes:     - v0.14.2

 -- Software Heritage autobuilder (on jenkins-debian1) <jenkins@jenkins-debian1.internal.softwareheritage.org>  Fri, 11 Sep 2020 13:37:11 +0000

swh-storage (0.14.1-1~swh1) unstable-swh; urgency=medium

  * New upstream release 0.14.1     - (tagged by Antoine R. Dumont
    (@ardumont) <ardumont@softwareheritage.org> on 2020-09-04 15:43:51
    +0200)
  * Upstream changes:     - v0.14.1     - algos.diff: Add missed
    revision_get conversion

 -- Software Heritage autobuilder (on jenkins-debian1) <jenkins@jenkins-debian1.internal.softwareheritage.org>  Fri, 04 Sep 2020 13:52:17 +0000

swh-storage (0.14.0-1~swh1) unstable-swh; urgency=medium

  * New upstream release 0.14.0     - (tagged by Antoine R. Dumont
    (@ardumont) <ardumont@softwareheritage.org> on 2020-09-04 12:23:52
    +0200)
  * Upstream changes:     - v0.14.0     - Refactor revision_get storage
    API to return Revision objects     - cassandra: Discard Content
    ctime field in content_get_partition

 -- Software Heritage autobuilder (on jenkins-debian1) <jenkins@jenkins-debian1.internal.softwareheritage.org>  Fri, 04 Sep 2020 10:59:54 +0000

swh-storage (0.13.3-1~swh1) unstable-swh; urgency=medium

  * New upstream release 0.13.3     - (tagged by Antoine R. Dumont
    (@ardumont) <ardumont@softwareheritage.org> on 2020-09-01 14:34:57
    +0200)
  * Upstream changes:     - v0.13.3     - storage*: release_get(...) ->
    List[Optional[Release]]     - Make StorageInterface a Protocol.     -
    Add a validating storage proxy, to check ids before insertion.     -
    Add a --check-config option for cli commands     - Remove the
    deprecated config-path option from `swh storage rpc-serve` command
    - Add support for a new "check_config" config option in
    get_storage()     - Check for db version mismatch in
    PgStorage.check_config()     - Add a check_dbversion() method to the
    Db class     - Fix pytest_plugin's database janitor: do not truncate
    the dbversion table     - algos.snapshot: Add
    visits_and_snapshots_get_from_revision     - storage/interface:
    Remove deprecated diff endpoints     - storage_tests: Remove
    duplicated postgresql-specific tests.     - Move postgresql-related
    files to swh/storage/postgresql/

 -- Software Heritage autobuilder (on jenkins-debian1) <jenkins@jenkins-debian1.internal.softwareheritage.org>  Tue, 01 Sep 2020 12:40:29 +0000

swh-storage (0.13.2-1~swh2) unstable-swh; urgency=medium

  * Add mypy-extensions to build-dependencies

 -- Nicolas Dandrimont <olasd@debian.org>  Fri, 21 Aug 2020 12:17:05 +0200

swh-storage (0.13.2-1~swh1) unstable-swh; urgency=medium

  * New upstream release 0.13.2     - (tagged by Valentin Lorentz
    <vlorentz@softwareheritage.org> on 2020-08-20 08:59:39 +0200)
  * Upstream changes:     - v0.13.2     - * pg: Fix crash in
    snapshot_get when the snapshot does not exist.     - * cassandra:
    fix signatures     - * in_memory: rewrite as a backend for the
    cassandra storage     - * remove endpoint
    snapshot_get_by_origin_visit.     - * pg: rewrite converters to work
    with model objects

 -- Software Heritage autobuilder (on jenkins-debian1) <jenkins@jenkins-debian1.internal.softwareheritage.org>  Thu, 20 Aug 2020 07:18:50 +0000

swh-storage (0.13.1-1~swh3) unstable-swh; urgency=medium

  * Update dependencies

 -- Antoine R. Dumont (@ardumont) <ardumont@softwareheritage.org>  Fri, 07 Aug 2020 21:17:01 +0000

swh-storage (0.13.1-1~swh2) unstable-swh; urgency=medium

  * Update dependencies

 -- Antoine R. Dumont (@ardumont) <ardumont@softwareheritage.org>  Fri, 07 Aug 2020 21:02:01 +0000

swh-storage (0.13.1-1~swh1) unstable-swh; urgency=medium

  * New upstream release 0.13.1     - (tagged by Valentin Lorentz
    <vlorentz@softwareheritage.org> on 2020-08-07 18:14:32 +0200)
  * Upstream changes:     - v0.13.1     - * Make snapshot_get_branches
    return a TypedDict containing SnapshotBranch objects.

 -- Software Heritage autobuilder (on jenkins-debian1) <jenkins@jenkins-debian1.internal.softwareheritage.org>  Fri, 07 Aug 2020 16:23:01 +0000

swh-storage (0.13.0-1~swh1) unstable-swh; urgency=medium

  * New upstream release 0.13.0     - (tagged by Antoine R. Dumont
    (@ardumont) <ardumont@softwareheritage.org> on 2020-08-07 12:38:47
    +0200)
  * Upstream changes:     - v0.13.0     - storage*: Rename and type
    content_get(List[Sha1]) -> List[Optional[Content]]     - storage*:
    Rename content_get_data(Sha1) -> Optional[bytes]     - Simplify as
    Content.ctime None is popped out of a to_dict call in recent model
    - cassandra.storage: Use next token for pagination instead of
    computing it

 -- Software Heritage autobuilder (on jenkins-debian1) <jenkins@jenkins-debian1.internal.softwareheritage.org>  Fri, 07 Aug 2020 10:49:28 +0000

swh-storage (0.12.0-1~swh1) unstable-swh; urgency=medium

  * New upstream release 0.12.0     - (tagged by Antoine R. Dumont
    (@ardumont) <ardumont@softwareheritage.org> on 2020-08-06 08:50:17
    +0200)
  * Upstream changes:     - v0.12.0     - Type storage endpoints     -
    Drop content_get_range endpoint in favor of content_get_partition

 -- Software Heritage autobuilder (on jenkins-debian1) <jenkins@jenkins-debian1.internal.softwareheritage.org>  Thu, 06 Aug 2020 06:55:26 +0000

swh-storage (0.11.10-1~swh1) unstable-swh; urgency=medium

  * New upstream release 0.11.10     - (tagged by Antoine R. Dumont
    (@ardumont) <ardumont@softwareheritage.org> on 2020-08-04 14:10:21
    +0200)
  * Upstream changes:     - v0.11.10     - tests: Improve coverage on
    directory_ls endpoints     - storage*: Type content_find(...) ->
    List[Content]     - storage*: Type
    {cnt,dir,rev,rel,snp}_get_random(...) -> Sha1Git

 -- Software Heritage autobuilder (on jenkins-debian1) <jenkins@jenkins-debian1.internal.softwareheritage.org>  Tue, 04 Aug 2020 12:15:21 +0000

swh-storage (0.11.9-1~swh1) unstable-swh; urgency=medium

  * New upstream release 0.11.9     - (tagged by Antoine R. Dumont
    (@ardumont) <ardumont@softwareheritage.org> on 2020-08-03 11:55:10
    +0200)
  * Upstream changes:     - v0.11.9     - storage*: Drop origin-get-
    range in favor of origin-list     - storage*: Do not allow unknown
    visit status in origin_visit*_get_latest     - storage*: Add type
    annotation to origin_count     - Reuse swh.core stream_results
    function

 -- Software Heritage autobuilder (on jenkins-debian1) <jenkins@jenkins-debian1.internal.softwareheritage.org>  Mon, 03 Aug 2020 10:02:56 +0000

swh-storage (0.11.8-1~swh1) unstable-swh; urgency=medium

  * New upstream release 0.11.8     - (tagged by Valentin Lorentz
    <vlorentz@softwareheritage.org> on 2020-07-31 14:57:09 +0200)
  * Upstream changes:     - v0.11.8     - * test_replay: update for
    swh.journal 0.4.1.     - * Add support for metadata-related object
    types to the backfiller and replayer.     - * pg: Rewrite
    _origin_query to force the query planner to filter on URLs before
    filtering on visits.     - * Make raw_extrinsic_metadata_get return
    PagedResult instead of Dict.     - * Rename argument 'object_type'
    of raw_extrinsic_metadata_get to 'type'.

 -- Software Heritage autobuilder (on jenkins-debian1) <jenkins@jenkins-debian1.internal.softwareheritage.org>  Fri, 31 Jul 2020 13:17:40 +0000

swh-storage (0.11.6-1~swh1) unstable-swh; urgency=medium

  * New upstream release 0.11.6     - (tagged by Antoine R. Dumont
    (@ardumont) <ardumont@softwareheritage.org> on 2020-07-30 16:20:48
    +0200)
  * Upstream changes:     - v0.11.6     - storage*: Adapt
    origin_list(...) -> PagedResult[Origin]     - algos.snapshot: Open
    snapshot_id_get_from_revision     - storage*: add
    origin_visit_status_get(...) -> PagedResult[OriginVisitStatus]     -
    Add type annotations on get_storage.     - buffer: Pass lists to
    backend functions, not iterables.     - storage*: Simplify next-page-
    token computation     - filter: Fix types passed to the proxied
    storage.     - Fix upcoming type warning with swh.core > v0.1.2.
    - Make API endpoints take Lists instead of Iterables as arguments
    - storage*: use an enum to explicit the order in origin_visit_get
    - storage*: origin_visit_get(...) -> PagedResult[OriginVisit]     -
    Write metadata + metadata authorities/fetchers to the journal.

 -- Software Heritage autobuilder (on jenkins-debian1) <jenkins@jenkins-debian1.internal.softwareheritage.org>  Thu, 30 Jul 2020 14:29:10 +0000

swh-storage (0.11.5-1~swh1) unstable-swh; urgency=medium

  * New upstream release 0.11.5     - (tagged by Valentin Lorentz
    <vlorentz@softwareheritage.org> on 2020-07-28 09:55:34 +0200)
  * Upstream changes:     - v0.11.5     - in_memory: fix tie-breaking
    when two visits have the same date.

 -- Software Heritage autobuilder (on jenkins-debian1) <jenkins@jenkins-debian1.internal.softwareheritage.org>  Tue, 28 Jul 2020 08:10:21 +0000

swh-storage (0.11.4-1~swh1) unstable-swh; urgency=medium

  * New upstream release 0.11.4     - (tagged by Antoine R. Dumont
    (@ardumont) <ardumont@softwareheritage.org> on 2020-07-27 16:08:42
    +0200)
  * Upstream changes:     - v0.11.4     - Rename object_metadata to
    raw_extrinsic_metadata     - metadata_{authority,fetcher}_add: Fix
    crash when the iterable argument is empty     - storage*:
    origin_visit_get_by -> Optional[OriginVisit]     - storage*:
    origin_visit_find_by_date -> Optional[OriginVisit]     - storage*:
    type origin_visit_get_latest endpoint result     - algos.origin:
    Simplify origin_get_latest_visit_status function

 -- Software Heritage autobuilder (on jenkins-debian1) <jenkins@jenkins-debian1.internal.softwareheritage.org>  Mon, 27 Jul 2020 14:16:18 +0000

swh-storage (0.11.3-1~swh1) unstable-swh; urgency=medium

  * New upstream release 0.11.3     - (tagged by Antoine R. Dumont
    (@ardumont) <ardumont@softwareheritage.org> on 2020-07-27 08:01:03
    +0200)
  * Upstream changes:     - v0.11.3     - storage*:
    origin_get(Iterable[str]) -> Iterable[Optional[Origin]]     -
    storage*.origin_visit_get_random: Read model objects

 -- Software Heritage autobuilder (on jenkins-debian1) <jenkins@jenkins-debian1.internal.softwareheritage.org>  Mon, 27 Jul 2020 06:08:55 +0000

swh-storage (0.11.2-1~swh1) unstable-swh; urgency=medium

  * New upstream release 0.11.2     - (tagged by Antoine R. Dumont
    (@ardumont) <ardumont@softwareheritage.org> on 2020-07-23 12:09:51
    +0200)
  * Upstream changes:     - v0.11.2     - pgstorage: Drop unnecessary
    indirection from reading origin_visit     - pytest-plugin: Make
    sample_data return data model objects     - tests: Use only model
    objects for testing     - Drop validate storage proxy

 -- Software Heritage autobuilder (on jenkins-debian1) <jenkins@jenkins-debian1.internal.softwareheritage.org>  Thu, 23 Jul 2020 10:18:15 +0000

swh-storage (0.11.1-1~swh1) unstable-swh; urgency=medium

  * New upstream release 0.11.1     - (tagged by Valentin Lorentz
    <vlorentz@softwareheritage.org> on 2020-07-20 13:01:20 +0200)
  * Upstream changes:     - v0.11.1     - * Use model objects in tests
    - * Rename 'deposit' authority type to 'deposit_client'.

 -- Software Heritage autobuilder (on jenkins-debian1) <jenkins@jenkins-debian1.internal.softwareheritage.org>  Mon, 20 Jul 2020 11:14:39 +0000

swh-storage (0.11.0-1~swh1) unstable-swh; urgency=medium

  * New upstream release 0.11.0     - (tagged by Valentin Lorentz
    <vlorentz@softwareheritage.org> on 2020-07-20 11:01:10 +0200)
  * Upstream changes:     - v0.11.0     - * Make metadata-related
    endpoints consistent with other endpoints by using Iterables of swh-
    model objects instead of a dict.     - * Update tests to use model
    objects

 -- Software Heritage autobuilder (on jenkins-debian1) <jenkins@jenkins-debian1.internal.softwareheritage.org>  Mon, 20 Jul 2020 09:12:25 +0000

swh-storage (0.10.6-1~swh1) unstable-swh; urgency=medium

  * New upstream release 0.10.6     - (tagged by Antoine R. Dumont
    (@ardumont) <ardumont@softwareheritage.org> on 2020-07-16 15:31:19
    +0200)
  * Upstream changes:     - v0.10.6     - pytest_plugin: Ensure fixture
    instantiates correctly

 -- Software Heritage autobuilder (on jenkins-debian1) <jenkins@jenkins-debian1.internal.softwareheritage.org>  Thu, 16 Jul 2020 13:36:34 +0000

swh-storage (0.10.5-1~swh1) unstable-swh; urgency=medium

  * New upstream release 0.10.5     - (tagged by Antoine R. Dumont
    (@ardumont) <ardumont@softwareheritage.org> on 2020-07-16 14:24:50
    +0200)
  * Upstream changes:     - v0.10.5     - pytest_plugin: Do not expose
    the validate proxy storage     - pytest-plugin: Expose a
    sample_data_model fixture     - tests: Start using model objects and
    drop validate proxy when possible

 -- Software Heritage autobuilder (on jenkins-debian1) <jenkins@jenkins-debian1.internal.softwareheritage.org>  Thu, 16 Jul 2020 12:34:44 +0000

swh-storage (0.10.4-1~swh1) unstable-swh; urgency=medium

  * New upstream release 0.10.4     - (tagged by Antoine R. Dumont
    (@ardumont) <ardumont@softwareheritage.org> on 2020-07-16 11:25:25
    +0200)
  * Upstream changes:     - v0.10.4     - pytest_plugin: Avoid fixture
    client to declare optional dependency     - Allow cassandra binary
    path to be configured through env variable     - 158: Make schema
    and migration converge so the migration works

 -- Software Heritage autobuilder (on jenkins-debian1) <jenkins@jenkins-debian1.internal.softwareheritage.org>  Thu, 16 Jul 2020 09:37:24 +0000

swh-storage (0.10.3-1~swh1) unstable-swh; urgency=medium

  * New upstream release 0.10.3     - (tagged by Antoine Lambert
    <antoine.lambert@inria.fr> on 2020-07-10 16:26:27 +0200)
  * Upstream changes:     - version 0.10.3

 -- Software Heritage autobuilder (on jenkins-debian1) <jenkins@jenkins-debian1.internal.softwareheritage.org>  Fri, 10 Jul 2020 14:40:28 +0000

swh-storage (0.10.2-1~swh2) unstable-swh; urgency=medium

  * Fix debian rules to avoid double pytest-plugin loading clash

 -- Antoine R. Dumont (@ardumont) <ardumont@softwareheritage.org>  Fri, 10 Jul 2020 09:21:14 +0200

swh-storage (0.10.2-1~swh1) unstable-swh; urgency=medium

  * New upstream release 0.10.2     - (tagged by Antoine R. Dumont
    (@ardumont) <ardumont@softwareheritage.org> on 2020-07-10 08:30:37
    +0200)
  * Upstream changes:     - v0.10.2     - tests: Do no expose the pytest-
    plugin through setuptools entry     - Convert ImmutableDict to dict
    before passing it to json.dumps     - docs: Rework dia -> pdf
    pipeline for inkscape 1.0

 -- Software Heritage autobuilder (on jenkins-debian1) <jenkins@jenkins-debian1.internal.softwareheritage.org>  Fri, 10 Jul 2020 06:52:42 +0000

swh-storage (0.10.1-1~swh2) unstable-swh; urgency=medium

  * Update runtime dependencies

 -- Antoine R. Dumont (@ardumont) <ardumont@softwareheritage.org>  Wed, 08 Jul 2020 14:56:01 +0200

swh-storage (0.10.1-1~swh1) unstable-swh; urgency=medium

  * New upstream release 0.10.1     - (tagged by Antoine R. Dumont
    (@ardumont) <ardumont@softwareheritage.org> on 2020-07-08 14:32:52
    +0200)
  * Upstream changes:     - v0.10.1     - extract-pytest-fixture Move
    shareable fixtures out of conftest into a dedicated pytest plugin
    - Migrate from vcversioner to setuptools-scm

 -- Software Heritage autobuilder (on jenkins-debian1) <jenkins@jenkins-debian1.internal.softwareheritage.org>  Wed, 08 Jul 2020 12:39:15 +0000

swh-storage (0.10.0-1~swh1) unstable-swh; urgency=medium

  * New upstream release 0.10.0     - (tagged by David Douard
    <david.douard@sdfa3.org> on 2020-07-08 09:20:49 +0200)
  * Upstream changes:     - v0.10.0

 -- Software Heritage autobuilder (on jenkins-debian1) <jenkins@jenkins-debian1.internal.softwareheritage.org>  Wed, 08 Jul 2020 10:11:09 +0000

swh-storage (0.9.3-1~swh1) unstable-swh; urgency=medium

  * New upstream release 0.9.3     - (tagged by Antoine R. Dumont
    (@ardumont) <ardumont@softwareheritage.org> on 2020-07-06 09:55:56
    +0200)
  * Upstream changes:     - v0.9.3     - storage: Send metrics from the
    origin_add endpoint

 -- Software Heritage autobuilder (on jenkins-debian1) <jenkins@jenkins-debian1.internal.softwareheritage.org>  Mon, 06 Jul 2020 08:06:13 +0000

swh-storage (0.9.2-1~swh1) unstable-swh; urgency=medium

  * New upstream release 0.9.2     - (tagged by Antoine R. Dumont
    (@ardumont) <ardumont@softwareheritage.org> on 2020-07-03 18:48:39
    +0200)
  * Upstream changes:     - v0.9.2     - pg-storage: Add missing cur
    parameter passing

 -- Software Heritage autobuilder (on jenkins-debian1) <jenkins@jenkins-debian1.internal.softwareheritage.org>  Fri, 03 Jul 2020 16:54:13 +0000

swh-storage (0.9.1-1~swh1) unstable-swh; urgency=medium

  * New upstream release 0.9.1     - (tagged by Antoine R. Dumont
    (@ardumont) <ardumont@softwareheritage.org> on 2020-07-03 16:50:45
    +0200)
  * Upstream changes:     - v0.9.1     - storage.db: Drop
    db.origin_visit_upsert behavior

 -- Software Heritage autobuilder (on jenkins-debian1) <jenkins@jenkins-debian1.internal.softwareheritage.org>  Fri, 03 Jul 2020 15:00:32 +0000

swh-storage (0.9.0-1~swh1) unstable-swh; urgency=medium

  * New upstream release 0.9.0     - (tagged by Antoine R. Dumont
    (@ardumont) <ardumont@softwareheritage.org> on 2020-07-01 09:53:34
    +0200)
  * Upstream changes:     - v0.9.0     - storage*: Drop intermediary
    conversion step into OriginVisit     - pg: use 'on conflict do
    nothing' strategy for duplicate metadata rows.     - Make the code
    location of metadata endpoints consistent across backends.     - Add
    content_metadata_{add,get}.     - Add context columns to
    object_metadata table and object_metadata_{add,get}.     -
    Generalize origin_metadata to allow support for other object types
    in the future.     - Work around the segmentation faults caused by
    pytest-coverage + multiprocessing.

 -- Software Heritage autobuilder (on jenkins-debian1) <jenkins@jenkins-debian1.internal.softwareheritage.org>  Wed, 01 Jul 2020 08:02:08 +0000

swh-storage (0.8.1-1~swh1) unstable-swh; urgency=medium

  * New upstream release 0.8.1     - (tagged by David Douard
    <david.douard@sdfa3.org> on 2020-06-30 10:08:21 +0200)
  * Upstream changes:     - v0.8.1

 -- Software Heritage autobuilder (on jenkins-debian1) <jenkins@jenkins-debian1.internal.softwareheritage.org>  Tue, 30 Jun 2020 08:36:45 +0000

swh-storage (0.8.0-1~swh1) unstable-swh; urgency=medium

  * New upstream release 0.8.0     - (tagged by Antoine R. Dumont
    (@ardumont) <ardumont@softwareheritage.org> on 2020-06-29 09:33:12
    +0200)
  * Upstream changes:     - v0.8.0     - Iterate over paginated visits
    in batches to retrieve latest visit/snapshot     - storage*: Open
    order parameter to origin-visit-get endpoint     -
    tests/replayer/storage*: Drop obsolete origin visit fields     -
    Relax checks on journal writes regarding origin-visit*     -
    replayer: Fix isoformat datetime string for origin-visit     -
    Deprecate the origin_add_one() endpoint     - test_storage: Add
    missing tests on origin_visit_get method

 -- Software Heritage autobuilder (on jenkins-debian1) <jenkins@jenkins-debian1.internal.softwareheritage.org>  Mon, 29 Jun 2020 07:44:00 +0000

swh-storage (0.7.0-1~swh1) unstable-swh; urgency=medium

  * New upstream release 0.7.0     - (tagged by Antoine R. Dumont
    (@ardumont) <ardumont@softwareheritage.org> on 2020-06-22 15:42:25
    +0200)
  * Upstream changes:     - v0.7.0     - test_origin: Rename
    appropriately tests     - algos: Improve origin visit get latest
    visit status algorithm     - test_snapshot: Do not use
    origin_visit_add returned result     - algos.snapshot: Fix edge case
    when snapshot is not resolved     - Ensure ids are correct in tests'
    storage_data     - Fix tests' storage_data revisions     - SQL:
    replace the hash(url) index by a unique btree(url) on the origin
    table     - Make sure the pagination in swh_snapshot_get_by_id uses
    the proper indexes

 -- Software Heritage autobuilder (on jenkins-debian1) <jenkins@jenkins-debian1.internal.softwareheritage.org>  Mon, 22 Jun 2020 14:09:33 +0000

swh-storage (0.6.0-1~swh1) unstable-swh; urgency=medium

  * New upstream release 0.6.0     - (tagged by Antoine R. Dumont
    (@ardumont) <ardumont@softwareheritage.org> on 2020-06-19 11:29:42
    +0200)
  * Upstream changes:     - v0.6.0     - Move deprecated endpoint
    snapshot_get_latest from api endpoint to algos     - algos.origin:
    Open origin-get-latest-visit-status function     - storage*: Allow
    origin-visit-get-latest to filter on type     - test_origin: Align
    storage initialization within tests

 -- Software Heritage autobuilder (on jenkins-debian1) <jenkins@jenkins-debian1.internal.softwareheritage.org>  Fri, 19 Jun 2020 12:45:32 +0000

swh-storage (0.5.0-1~swh1) unstable-swh; urgency=medium

  * New upstream release 0.5.0     - (tagged by Antoine R. Dumont
    (@ardumont) <ardumont@softwareheritage.org> on 2020-06-17 16:03:15
    +0200)
  * Upstream changes:     - v0.5.0     - test_storage: Fix flakiness in
    round to milliseconds test util method     - storage*: Add origin-
    visit-status-get-latest endpoint     - Fix/update the backfiller
    - validate: accept model objects as well as dicts on all add
    endpoints     - cql: Fix blackified strings     - storage: Add
    missing cur parameter     - Fix db_to_author() converter to return
    None is all fields are None

 -- Software Heritage autobuilder (on jenkins-debian1) <jenkins@jenkins-debian1.internal.softwareheritage.org>  Wed, 17 Jun 2020 14:19:37 +0000

swh-storage (0.4.0-1~swh1) unstable-swh; urgency=medium

  * New upstream release 0.4.0     - (tagged by Antoine R. Dumont
    (@ardumont) <ardumont@softwareheritage.org> on 2020-06-16 09:50:25
    +0200)
  * Upstream changes:     - v0.4.0     - ardumont/master storage*: Drop
    leftover code     - storage*: Drop origin_visit_upsert endpoint     -
    storage*: Remove origin-visit-update endpoint     - replay: Replay
    origin-visit and origin-visit-status     - in_memory: Make origin-
    visit-status-add respect "on conflict ignore" policy     -
    test_storage: Add journal behavior coverage for origin-visit-*add
    - Start migrating the validate proxy toward using BaseModel objects
    - storage*: Do not write twice origin-visit-status in journal

 -- Software Heritage autobuilder (on jenkins-debian1) <jenkins@jenkins-debian1.internal.softwareheritage.org>  Tue, 16 Jun 2020 07:58:23 +0000

swh-storage (0.3.0-1~swh1) unstable-swh; urgency=medium

  * New upstream release 0.3.0     - (tagged by Antoine R. Dumont
    (@ardumont) <ardumont@softwareheritage.org> on 2020-06-12 09:08:23
    +0200)
  * Upstream changes:     - v0.3.0     - origin-visit-add storage*:
    Align origin-visit-add to take iterable of OriginVisit objects

 -- Software Heritage autobuilder (on jenkins-debian1) <jenkins@jenkins-debian1.internal.softwareheritage.org>  Fri, 12 Jun 2020 07:22:03 +0000

swh-storage (0.2.0-1~swh1) unstable-swh; urgency=medium

  * New upstream release 0.2.0     - (tagged by Antoine R. Dumont
    (@ardumont) <ardumont@softwareheritage.org> on 2020-06-10 11:51:30
    +0200)
  * Upstream changes:     - v0.2.0     - origin-visit-upsert: Write
    visit status objects to the journal     - origin-visit-update: Write
    visit status objects to the journal     - origin-visit-add: Write
    visit status to the journal     - Add pagination to
    origin_metadata_get.     - Deduplicate origin-metadata when they
    have the same authority + discovery_date + fetcher.     - Open
    `origin_visit_status_add` endpoint to add origin visit statuses     -
    Add a replayer test for anonymized journal topics     - Small
    refactoring of the InMemoryStorage to make it more consistent

 -- Software Heritage autobuilder (on jenkins-debian1) <jenkins@jenkins-debian1.internal.softwareheritage.org>  Wed, 10 Jun 2020 10:02:45 +0000

swh-storage (0.1.1-1~swh1) unstable-swh; urgency=medium

  * New upstream release 0.1.1     - (tagged by Nicolas Dandrimont
    <nicolas@dandrimont.eu> on 2020-06-04 16:49:22 +0200)
  * Upstream changes:     - Release swh.storage v0.1.1     - Work around
    tests hanging during Debian build

 -- Software Heritage autobuilder (on jenkins-debian1) <jenkins@jenkins-debian1.internal.softwareheritage.org>  Thu, 04 Jun 2020 14:56:54 +0000

swh-storage (0.1.0-2~swh1) unstable-swh; urgency=medium

  * Update dependencies.

 -- David Douard <david.douard@sdfa3.org>  Thu, 04 Jun 2020 13:40:52 +0200

swh-storage (0.1.0-1~swh1) unstable-swh; urgency=medium

  * New upstream release 0.1.0     - (tagged by David Douard
    <david.douard@sdfa3.org> on 2020-06-04 12:08:46 +0200)
  * Upstream changes:     - v0.1.0

 -- Software Heritage autobuilder (on jenkins-debian1) <jenkins@jenkins-debian1.internal.softwareheritage.org>  Thu, 04 Jun 2020 10:28:43 +0000

swh-storage (0.0.193-1~swh1) unstable-swh; urgency=medium

  * New upstream release 0.0.193     - (tagged by Antoine R. Dumont
    (@ardumont) <ardumont@softwareheritage.org> on 2020-05-28 14:28:54
    +0200)
  * Upstream changes:     - v0.0.193     - pg: Write origin visit
    updates & status, read from origin_visit_status     - Make
    content.blake2s256 not null.     - Remove unused SQL functions.     -
    README: Update necessary dependencies for test purposes     - Add a
    pre-commit hook to check there are version bumps in
    sql/upgrades/*.sql     - Add missing dbversion bump in 150.sql.     -
    Add artifact metadata to the extrinsic metadata storage
    specification.     - Add not null constraints to
    metadata_authority/origin_metadata     - Realign schema with latest
    149 migration script

 -- Software Heritage autobuilder (on jenkins-debian1) <jenkins@jenkins-debian1.internal.softwareheritage.org>  Thu, 28 May 2020 12:37:58 +0000

swh-storage (0.0.192-1~swh1) unstable-swh; urgency=medium

  * New upstream release 0.0.192     - (tagged by Valentin Lorentz
    <vlorentz@softwareheritage.org> on 2020-05-19 18:42:00 +0200)
  * Upstream changes:     - v0.0.192     - * origin_metadata_add: Reject
    non-bytes types for 'metadata'.

 -- Software Heritage autobuilder (on jenkins-debian1) <jenkins@jenkins-debian1.internal.softwareheritage.org>  Tue, 19 May 2020 16:54:00 +0000

swh-storage (0.0.191-1~swh1) unstable-swh; urgency=medium

  * New upstream release 0.0.191     - (tagged by Valentin Lorentz
    <vlorentz@softwareheritage.org> on 2020-05-19 13:43:35 +0200)
  * Upstream changes:     - v0.0.191     - * Implement the new extrinsic
    metadata specification/vocabulary.

 -- Software Heritage autobuilder (on jenkins-debian1) <jenkins@jenkins-debian1.internal.softwareheritage.org>  Tue, 19 May 2020 11:52:00 +0000

swh-storage (0.0.190-1~swh1) unstable-swh; urgency=medium

  * New upstream release 0.0.190     - (tagged by Antoine R. Dumont
    (@ardumont) <ardumont@softwareheritage.org> on 2020-05-18 14:10:39
    +0200)
  * Upstream changes:     - v0.0.190     - storage: metadata_provider:
    Ensure idempotency when creating provider     - journal: add a
    skipped_content topic dedicated to SkippedContent objects     - Add
    missing return annotations on JournalWriter methods     - Improve a
    bit the exception message of JournalWriter.content_update     -
    Refactor the JournalWriter class to normalize its methods     -
    tests: fix test_replay; do only use aware datetime objects     -
    test_kafka_writer: Add missing object type skipped_content

 -- Software Heritage autobuilder (on jenkins-debian1) <jenkins@jenkins-debian1.internal.softwareheritage.org>  Mon, 18 May 2020 12:18:09 +0000

swh-storage (0.0.189-1~swh1) unstable-swh; urgency=medium

  * New upstream release 0.0.189     - (tagged by Antoine R. Dumont
    (@ardumont) <ardumont@softwareheritage.org> on 2020-04-30 14:50:54
    +0200)
  * Upstream changes:     - v0.0.189     - pg: Write both origin visit
    updates & status, read from origin_visit     - pg-storage: Add new
    created state     - setup.py: add documentation link     - metadata
    spec: Fix title hierarchy     - tests: Use aware datetimes instead
    of naive ones.     - cassandra: Adapt internal implementations to
    use origin visit status     - in_memory: Adapt internal
    implementations to use origin visit status

 -- Software Heritage autobuilder (on jenkins-debian1) <jenkins@jenkins-debian1.internal.softwareheritage.org>  Thu, 30 Apr 2020 12:58:57 +0000

swh-storage (0.0.188-1~swh1) unstable-swh; urgency=medium

  * New upstream release 0.0.188     - (tagged by David Douard
    <david.douard@sdfa3.org> on 2020-04-28 13:44:20 +0200)
  * Upstream changes:     - v0.0.188

 -- Software Heritage autobuilder (on jenkins-debian1) <jenkins@jenkins-debian1.internal.softwareheritage.org>  Tue, 28 Apr 2020 11:52:08 +0000

swh-storage (0.0.187-1~swh1) unstable-swh; urgency=medium

  * New upstream release 0.0.187     - (tagged by Antoine R. Dumont
    (@ardumont) <antoine.romain.dumont@gmail.com> on 2020-04-14 18:13:08
    +0200)
  * Upstream changes:     - v0.0.187     - storage.interface: Actually
    define the remote flush operation

 -- Software Heritage autobuilder (on jenkins-debian1) <jenkins@jenkins-debian1.internal.softwareheritage.org>  Tue, 14 Apr 2020 16:23:41 +0000

swh-storage (0.0.186-1~swh1) unstable-swh; urgency=medium

  * New upstream release 0.0.186     - (tagged by Nicolas Dandrimont
    <nicolas@dandrimont.eu> on 2020-04-14 17:09:22 +0200)
  * Upstream changes:     - Release swh.storage v0.0.186     - Drop
    backwards-compatibility code with swh.journal < 0.0.30

 -- Software Heritage autobuilder (on jenkins-debian1) <jenkins@jenkins-debian1.internal.softwareheritage.org>  Tue, 14 Apr 2020 15:20:57 +0000

swh-storage (0.0.185-1~swh1) unstable-swh; urgency=medium

  * New upstream release 0.0.185     - (tagged by Antoine R. Dumont
    (@ardumont) <antoine.romain.dumont@gmail.com> on 2020-04-14 14:15:32
    +0200)
  * Upstream changes:     - v0.0.185     - storage.filter: Remove
    internal state     - test: update storage tests to (future)
    swh.journal 0.0.30

 -- Software Heritage autobuilder (on jenkins-debian1) <jenkins@jenkins-debian1.internal.softwareheritage.org>  Tue, 14 Apr 2020 12:22:06 +0000

swh-storage (0.0.184-1~swh1) unstable-swh; urgency=medium

  * New upstream release 0.0.184     - (tagged by Antoine R. Dumont
    (@ardumont) <antoine.romain.dumont@gmail.com> on 2020-04-10 16:07:32
    +0200)
  * Upstream changes:     - v0.0.184     - storage*: Add flush endpoints
    to storage implems (backend, proxy)     - test_retry: Add missing
    skipped_content_add tests

 -- Software Heritage autobuilder (on jenkins-debian1) <jenkins@jenkins-debian1.internal.softwareheritage.org>  Fri, 10 Apr 2020 14:14:20 +0000

swh-storage (0.0.183-1~swh1) unstable-swh; urgency=medium

  * New upstream release 0.0.183     - (tagged by Antoine R. Dumont
    (@ardumont) <antoine.romain.dumont@gmail.com> on 2020-04-09 12:35:53
    +0200)
  * Upstream changes:     - v0.0.183     - proxy storage: Add a
    clear_buffers endpoint     - buffer proxy storage: Filter out
    duplicate objects prior to storage write     - storage: Prevent
    erroneous HashCollisions by using the same ctime for all rows.     -
    Enable black     - origin_visit_update: ensure it raises a
    StorageArgumentException     - Adapt cassandra backend to validating
    model types     - tests: many refactoring improvements     - tests:
    Shut down cassandra connection before closing the fixture down     -
    Add more type annotations

 -- Software Heritage autobuilder (on jenkins-debian1) <jenkins@jenkins-debian1.internal.softwareheritage.org>  Thu, 09 Apr 2020 10:46:29 +0000

swh-storage (0.0.182-1~swh1) unstable-swh; urgency=medium

  * New upstream release 0.0.182     - (tagged by Antoine R. Dumont
    (@ardumont) <antoine.romain.dumont@gmail.com> on 2020-03-27 07:02:13
    +0100)
  * Upstream changes:     - v0.0.182     - storage*: Update
    origin_visit_update to make status parameter mandatory     - test:
    Adapt origin validation test according to latest model changes     -
    Respec discovery_date as a Python datetime instead of an ISO string.
    - origin_visit_add: Add missing db/cur argument to call to
    origin_get.

 -- Software Heritage autobuilder (on jenkins-debian1) <jenkins@jenkins-debian1.internal.softwareheritage.org>  Fri, 27 Mar 2020 06:13:17 +0000

swh-storage (0.0.181-1~swh1) unstable-swh; urgency=medium

  * New upstream release 0.0.181     - (tagged by Antoine R. Dumont
    (@ardumont) <antoine.romain.dumont@gmail.com> on 2020-03-25 09:50:49
    +0100)
  * Upstream changes:     - v0.0.181     - storage*: Hex encode content
    hashes in HashCollision exception     - Add format of discovery_date
    in the metadata specification.     - Store the value of
    token(partition_key) in skipped_content_by_* table, instead of three
    hashes.     - Store the value of token(partition_key) in
    content_by_* table, instead of three hashes.

 -- Software Heritage autobuilder (on jenkins-debian1) <jenkins@jenkins-debian1.internal.softwareheritage.org>  Wed, 25 Mar 2020 09:03:43 +0000

swh-storage (0.0.180-1~swh1) unstable-swh; urgency=medium

  * New upstream release 0.0.180     - (tagged by Nicolas Dandrimont
    <nicolas@dandrimont.eu> on 2020-03-18 18:24:41 +0100)
  * Upstream changes:     - Release swh.storage v0.0.180     - Stop
    counting origin additions multiple times in statsd

 -- Software Heritage autobuilder (on jenkins-debian1) <jenkins@jenkins-debian1.internal.softwareheritage.org>  Wed, 18 Mar 2020 17:45:36 +0000

swh-storage (0.0.179-1~swh1) unstable-swh; urgency=medium

  * New upstream release 0.0.179     - (tagged by Nicolas Dandrimont
    <nicolas@dandrimont.eu> on 2020-03-18 16:05:13 +0100)
  * Upstream changes:     - Release swh.storage v0.0.179.     - fix
    requirements-swh.txt to use proper version restriction     - reduce
    the transaction load for content writes and reads

 -- Software Heritage autobuilder (on jenkins-debian1) <jenkins@jenkins-debian1.internal.softwareheritage.org>  Wed, 18 Mar 2020 15:50:50 +0000

swh-storage (0.0.178-1~swh1) unstable-swh; urgency=medium

  * New upstream release 0.0.178     - (tagged by Antoine R. Dumont
    (@ardumont) <antoine.romain.dumont@gmail.com> on 2020-03-16 12:51:28
    +0100)
  * Upstream changes:     - v0.0.178     - origin_visit_add: Adapt
    endpoint signature to return OriginVisit     - origin_visit_upsert:
    Use OriginVisit object as input     - storage/writer: refactor
    JournalWriter.content_add to send model objects

 -- Software Heritage autobuilder (on jenkins-debian1) <jenkins@jenkins-debian1.internal.softwareheritage.org>  Mon, 16 Mar 2020 11:59:18 +0000

swh-storage (0.0.177-1~swh1) unstable-swh; urgency=medium

  * New upstream release 0.0.177     - (tagged by Antoine R. Dumont
    (@ardumont) <antoine.romain.dumont@gmail.com> on 2020-03-10 11:37:33
    +0100)
  * Upstream changes:     - v0.0.177     - storage: Identify and provide
    the collision hashes in exception     - Guarantee the order of
    results for revision_get and release_get     - tests: Improve test
    speed     - sql: do not attempt to create the plpgsql lang if
    already exists     - Update requirement on swh.core for RPCClient
    method overrides

 -- Software Heritage autobuilder (on jenkins-debian1) <jenkins@jenkins-debian1.internal.softwareheritage.org>  Tue, 10 Mar 2020 10:48:11 +0000

swh-storage (0.0.176-1~swh2) unstable-swh; urgency=medium

  * Update build dependencies

 -- Antoine R. Dumont (@ardumont) <ardumont@softwareheritage.org>  Mon, 02 Mar 2020 14:36:00 +0100

swh-storage (0.0.176-1~swh1) unstable-swh; urgency=medium

  * New upstream release 0.0.176     - (tagged by Valentin Lorentz
    <vlorentz@softwareheritage.org> on 2020-02-28 14:44:10 +0100)
  * Upstream changes:     - v0.0.176     - * Accept cassandra-driver >=
    3.22.     - * Make the RPC client and objstorage helper fetch
    Content.data from lazy     - contents.     - * Move ctime out of the
    validation proxy.

 -- Software Heritage autobuilder (on jenkins-debian1) <jenkins@jenkins-debian1.internal.softwareheritage.org>  Fri, 28 Feb 2020 15:21:27 +0000

swh-storage (0.0.175-1~swh1) unstable-swh; urgency=medium

  * New upstream release 0.0.175     - (tagged by Antoine Lambert
    <antoine.lambert@inria.fr> on 2020-02-20 13:51:40 +0100)
  * Upstream changes:     - version 0.0.175

 -- Software Heritage autobuilder (on jenkins-debian1) <jenkins@jenkins-debian1.internal.softwareheritage.org>  Thu, 20 Feb 2020 13:18:34 +0000

swh-storage (0.0.174-1~swh1) unstable-swh; urgency=medium

  * New upstream release 0.0.174     - (tagged by Valentin Lorentz
    <vlorentz@softwareheritage.org> on 2020-02-19 14:18:59 +0100)
  * Upstream changes:     - v0.0.174     - * Fix inconsistent behavior
    of skipped_content_missing across backends.     - * Fix
    FilteringProxy to not drop skipped-contents with a missing sha1_git.
    - * Make storage proxies use swh-model objects instead of dicts.
    - * Add support for (de)serializing swh-model in RPC calls.

 -- Software Heritage autobuilder (on jenkins-debian1) <jenkins@jenkins-debian1.internal.softwareheritage.org>  Wed, 19 Feb 2020 15:00:32 +0000

swh-storage (0.0.172-1~swh1) unstable-swh; urgency=medium

  * New upstream release 0.0.172     - (tagged by Valentin Lorentz
    <vlorentz@softwareheritage.org> on 2020-02-12 14:00:04 +0100)
  * Upstream changes:     - v0.0.172     - * Unify exception raised by
    invalid input to API endpoints.     - * Add a validation proxy for
    _add() methods. This proxy is *required*     - in front of all
    backends whose _add() methods may be called or they'll     - crash
    at runtime.     - * Fix RecursionError when storage proxies are
    deepcopied or unpickled.     - * storages: Refactor objstorage
    operations with a dedicated collaborator     - * storages: Refactor
    journal operations with a dedicated writer collab

 -- Software Heritage autobuilder (on jenkins-debian1) <jenkins@jenkins-debian1.internal.softwareheritage.org>  Wed, 12 Feb 2020 13:13:47 +0000

swh-storage (0.0.171-1~swh1) unstable-swh; urgency=medium

  * New upstream release 0.0.171     - (tagged by Valentin Lorentz
    <vlorentz@softwareheritage.org> on 2020-02-06 14:46:05 +0100)
  * Upstream changes:     - v0.0.171     - * Split 'content_add' method
    into 'content_add' and 'skipped_content_add'.     - * Increase
    Cassandra requests timeout to 1 second.

 -- Software Heritage autobuilder (on jenkins-debian1) <jenkins@jenkins-debian1.internal.softwareheritage.org>  Thu, 06 Feb 2020 14:07:37 +0000

swh-storage (0.0.170-1~swh3) unstable-swh; urgency=medium

  * Update build dependencies

 -- Antoine R. Dumont (@ardumont) <ardumont@softwareheritage.org>  Mon, 03 Feb 2020 17:30:38 +0100

swh-storage (0.0.170-1~swh2) unstable-swh; urgency=medium

  * Update build dependencies

 -- Antoine R. Dumont (@ardumont) <ardumont@softwareheritage.org>  Mon, 03 Feb 2020 16:00:39 +0100

swh-storage (0.0.170-1~swh1) unstable-swh; urgency=medium

  * New upstream release 0.0.170     - (tagged by Antoine R. Dumont
    (@ardumont) <antoine.romain.dumont@gmail.com> on 2020-02-03 14:11:53
    +0100)
  * Upstream changes:     - v0.0.170     - swh.storage.cassandra: Add
    Cassandra backend implementation

 -- Software Heritage autobuilder (on jenkins-debian1) <jenkins@jenkins-debian1.internal.softwareheritage.org>  Mon, 03 Feb 2020 13:23:48 +0000

swh-storage (0.0.169-1~swh1) unstable-swh; urgency=medium

  * New upstream release 0.0.169     - (tagged by Antoine R. Dumont
    (@ardumont) <antoine.romain.dumont@gmail.com> on 2020-01-30 13:40:00
    +0100)
  * Upstream changes:     - v0.0.169     - retry: Add retry behavior on
    pipeline storage with flushing failure

 -- Software Heritage autobuilder (on jenkins-debian1) <jenkins@jenkins-debian1.internal.softwareheritage.org>  Thu, 30 Jan 2020 13:26:23 +0000

swh-storage (0.0.168-1~swh1) unstable-swh; urgency=medium

  * New upstream release 0.0.168     - (tagged by Valentin Lorentz
    <vlorentz@softwareheritage.org> on 2020-01-30 11:19:31 +0100)
  * Upstream changes:     - v0.0.168     - * Implement content_update
    for the in-mem storage.     - * Remove cur/db arguments from the in-
    mem storage.     - * Move Storage documentation and endpoint paths
    to a new StorageInterface class     - * Rename in_memory.Storage to
    in_memory.InMemoryStorage.     - * CONTRIBUTORS: add Daniele
    Serafini

 -- Software Heritage autobuilder (on jenkins-debian1) <jenkins@jenkins-debian1.internal.softwareheritage.org>  Thu, 30 Jan 2020 10:25:30 +0000

swh-storage (0.0.167-1~swh1) unstable-swh; urgency=medium

  * New upstream release 0.0.167     - (tagged by Antoine R. Dumont
    (@ardumont) <antoine.romain.dumont@gmail.com> on 2020-01-24 14:55:57
    +0100)
  * Upstream changes:     - v0.0.167     - pgstorage: Empty temp tables
    instead of dropping them

 -- Software Heritage autobuilder (on jenkins-debian1) <jenkins@jenkins-debian1.internal.softwareheritage.org>  Fri, 24 Jan 2020 14:01:57 +0000

swh-storage (0.0.166-1~swh1) unstable-swh; urgency=medium

  * New upstream release 0.0.166     - (tagged by Antoine R. Dumont
    (@ardumont) <antoine.romain.dumont@gmail.com> on 2020-01-24 09:51:52
    +0100)
  * Upstream changes:     - v0.0.166     - storage: Add endpoint to get
    missing content (by sha1_git) and missing snapshot     - Remove
    redundant config checks in load_and_check_config     - Remove 'id'
    and 'object_id' from the output of object_find_by_sha1_git     -
    Make origin_visit_get_random return None instead of {} if there are
    no results     - docs: Fix sphinx warnings

 -- Software Heritage autobuilder (on jenkins-debian1) <jenkins@jenkins-debian1.internal.softwareheritage.org>  Fri, 24 Jan 2020 09:00:12 +0000

swh-storage (0.0.165-1~swh1) unstable-swh; urgency=medium

  * New upstream release 0.0.165     - (tagged by Antoine R. Dumont
    (@ardumont) <antoine.romain.dumont@gmail.com> on 2020-01-17 14:04:53
    +0100)
  * Upstream changes:     - v0.0.165     - storage.retry: Fix objects
    loading when using generator parameters

 -- Software Heritage autobuilder (on jenkins-debian1) <jenkins@jenkins-debian1.internal.softwareheritage.org>  Fri, 17 Jan 2020 13:09:39 +0000

swh-storage (0.0.164-1~swh1) unstable-swh; urgency=medium

  * New upstream release 0.0.164     - (tagged by Antoine Lambert
    <antoine.lambert@inria.fr> on 2020-01-16 17:54:40 +0100)
  * Upstream changes:     - version 0.0.164

 -- Software Heritage autobuilder (on jenkins-debian1) <jenkins@jenkins-debian1.internal.softwareheritage.org>  Thu, 16 Jan 2020 17:05:02 +0000

swh-storage (0.0.163-1~swh2) unstable-swh; urgency=medium

  * Fix test dependency

 -- Antoine R. Dumont (@ardumont) <antoine.romain.dumont@gmail.com>  Tue, 14 Jan 2020 17:26:08 +0100

swh-storage (0.0.163-1~swh1) unstable-swh; urgency=medium

  * New upstream release 0.0.163     - (tagged by Antoine R. Dumont
    (@ardumont) <antoine.romain.dumont@gmail.com> on 2020-01-14 17:12:03
    +0100)
  * Upstream changes:     - v0.0.163     - retry: Improve proxy storage
    for add endpoints     - in_memory: Make directory_get_random return
    None when storage empty     - storage: Change content_get_metadata
    api to return Dict[bytes, List[Dict]]     - storage: Add
    content_get_partition endpoint to replace content_get_range     -
    storage: Add endpoint origin_list to replace origin_get_range

 -- Software Heritage autobuilder (on jenkins-debian1) <jenkins@jenkins-debian1.internal.softwareheritage.org>  Tue, 14 Jan 2020 16:17:45 +0000

swh-storage (0.0.162-1~swh1) unstable-swh; urgency=medium

  * New upstream release 0.0.162     - (tagged by Valentin Lorentz
    <vlorentz@softwareheritage.org> on 2019-12-16 14:37:44 +0100)
  * Upstream changes:     - v0.0.162     - Add
    {content,directory,revision,release,snapshot}_get_random.

 -- Software Heritage autobuilder (on jenkins-debian1) <jenkins@jenkins-debian1.internal.softwareheritage.org>  Mon, 16 Dec 2019 13:41:39 +0000

swh-storage (0.0.161-1~swh1) unstable-swh; urgency=medium

  * New upstream release 0.0.161     - (tagged by Antoine R. Dumont
    (@ardumont) <antoine.romain.dumont@gmail.com> on 2019-12-10 15:03:28
    +0100)
  * Upstream changes:     - v0.0.161     - storage: Add endpoint to
    randomly pick an origin

 -- Software Heritage autobuilder (on jenkins-debian1) <jenkins@jenkins-debian1.internal.softwareheritage.org>  Tue, 10 Dec 2019 14:08:15 +0000

swh-storage (0.0.160-1~swh1) unstable-swh; urgency=medium

  * New upstream release 0.0.160     - (tagged by Antoine R. Dumont
    (@ardumont) <antoine.romain.dumont@gmail.com> on 2019-12-06 11:15:48
    +0100)
  * Upstream changes:     - v0.0.160     - storage.buffer: Buffer
    release objects as well     - storage.tests: Unify tests sample data
    - Implement origin lookup by sha1

 -- Software Heritage autobuilder (on jenkins-debian1) <jenkins@jenkins-debian1.internal.softwareheritage.org>  Fri, 06 Dec 2019 10:23:44 +0000

swh-storage (0.0.159-1~swh2) unstable-swh; urgency=medium

  * Force fast hypothesis profile when running tests

 -- Antoine R. Dumont (@ardumont) <antoine.romain.dumont@gmail.com>  Tue, 26 Nov 2019 17:08:16 +0100

swh-storage (0.0.159-1~swh1) unstable-swh; urgency=medium

  * New upstream release 0.0.159     - (tagged by Antoine R. Dumont
    (@ardumont) <antoine.romain.dumont@gmail.com> on 2019-11-22 11:05:41
    +0100)
  * Upstream changes:     - v0.0.159     - Add 'pipeline' storage
    "class" for more readable configurations.     - tests: Improve tests
    environments configuration     - Fix a few typos reported by
    codespell     - Add a pre-commit-hooks.yaml config file     - Remove
    utils/(dump|fix)_revisions scripts

 -- Software Heritage autobuilder (on jenkins-debian1) <jenkins@jenkins-debian1.internal.softwareheritage.org>  Fri, 22 Nov 2019 10:10:31 +0000

swh-storage (0.0.158-1~swh1) unstable-swh; urgency=medium

  * New upstream release 0.0.158     - (tagged by Antoine R. Dumont
    (@ardumont) <antoine.romain.dumont@gmail.com> on 2019-11-14 13:33:00
    +0100)
  * Upstream changes:     - v0.0.158     - Drop schemata module
    (migrated back to swh-lister)

 -- Software Heritage autobuilder (on jenkins-debian1) <jenkins@jenkins-debian1.internal.softwareheritage.org>  Thu, 14 Nov 2019 12:37:18 +0000

swh-storage (0.0.157-1~swh1) unstable-swh; urgency=medium

  * New upstream release 0.0.157     - (tagged by Nicolas Dandrimont
    <nicolas@dandrimont.eu> on 2019-11-13 13:22:39 +0100)
  * Upstream changes:     - Release swh.storage 0.0.157     -
    schemata.distribution: Fix bogus NotImplementedError on
    Area.index_uris

 -- Software Heritage autobuilder (on jenkins-debian1) <jenkins@jenkins-debian1.internal.softwareheritage.org>  Wed, 13 Nov 2019 12:27:07 +0000

swh-storage (0.0.156-1~swh2) unstable-swh; urgency=medium

  * Add version constraint on psycopg2

 -- Nicolas Dandrimont <olasd@debian.org>  Wed, 30 Oct 2019 18:21:34 +0100

swh-storage (0.0.156-1~swh1) unstable-swh; urgency=medium

  * New upstream release 0.0.156     - (tagged by Valentin Lorentz
    <vlorentz@softwareheritage.org> on 2019-10-30 15:12:10 +0100)
  * Upstream changes:     - v0.0.156     - * Stop supporting origin ids
    in API (except in origin_get_range).     - * Make visit['origin'] a
    string everywhere (instead of a dict).

 -- Software Heritage autobuilder (on jenkins-debian1) <jenkins@jenkins-debian1.internal.softwareheritage.org>  Wed, 30 Oct 2019 14:29:28 +0000

swh-storage (0.0.155-1~swh1) unstable-swh; urgency=medium

  * New upstream release 0.0.155     - (tagged by David Douard
    <david.douard@sdfa3.org> on 2019-10-30 12:14:14 +0100)
  * Upstream changes:     - v0.0.155

 -- Software Heritage autobuilder (on jenkins-debian1) <jenkins@jenkins-debian1.internal.softwareheritage.org>  Wed, 30 Oct 2019 11:18:37 +0000

swh-storage (0.0.154-1~swh1) unstable-swh; urgency=medium

  * New upstream release 0.0.154     - (tagged by Antoine R. Dumont
    (@ardumont) <antoine.romain.dumont@gmail.com> on 2019-10-17 13:47:57
    +0200)
  * Upstream changes:     - v0.0.154     - Fix tests in debian build

 -- Software Heritage autobuilder (on jenkins-debian1) <jenkins@jenkins-debian1.internal.softwareheritage.org>  Thu, 17 Oct 2019 11:52:46 +0000

swh-storage (0.0.153-1~swh1) unstable-swh; urgency=medium

  * New upstream release 0.0.153     - (tagged by Antoine R. Dumont
    (@ardumont) <antoine.romain.dumont@gmail.com> on 2019-10-17 13:21:00
    +0200)
  * Upstream changes:     - v0.0.153     - Deploy new test fixture

 -- Software Heritage autobuilder (on jenkins-debian1) <jenkins@jenkins-debian1.internal.softwareheritage.org>  Thu, 17 Oct 2019 11:26:12 +0000

swh-storage (0.0.152-1~swh1) unstable-swh; urgency=medium

  * New upstream release 0.0.152     - (tagged by Antoine R. Dumont
    (@ardumont) <antoine.romain.dumont@gmail.com> on 2019-10-08 16:55:43
    +0200)
  * Upstream changes:     - v0.0.152     - swh.storage.buffer: Add
    buffering proxy storage implementation     - swh.storage.filter: Add
    filtering storage implementation     - swh.storage.tests: Improve db
    transaction handling     - swh.storage.tests: Add more tests     -
    swh.storage.storage: introduce a db() context manager

 -- Software Heritage autobuilder (on jenkins-debian1) <jenkins@jenkins-debian1.internal.softwareheritage.org>  Tue, 08 Oct 2019 15:03:16 +0000

swh-storage (0.0.151-1~swh2) unstable-swh; urgency=medium

  * Add missing build-dependency on python3-swh.journal

 -- Nicolas Dandrimont <olasd@debian.org>  Tue, 01 Oct 2019 18:28:19 +0200

swh-storage (0.0.151-1~swh1) unstable-swh; urgency=medium

  * New upstream release 0.0.151     - (tagged by Stefano Zacchiroli
    <zack@upsilon.cc> on 2019-10-01 10:04:36 +0200)
  * Upstream changes:     - v0.0.151     - * tox: anticipate mypy run to
    just after flake8     - * mypy.ini: be less flaky w.r.t. the
    packages installed in tox     - * storage.py: ignore typing of
    optional get_journal_writer import     - * mypy: ignore swh.journal
    to work-around dependency loop     - * init.py: switch to documented
    way of extending path     - * typing: minimal changes to make a no-
    op mypy run pass     - * Write objects to the journal only if they
    don't exist yet.     - * Use origin URLs for
    skipped_content['origin'] instead of origin ids.     - * Properly
    mock get_journal_writer for the remote-pg-storage tests.     - *
    journal_writer: use journal writer from swh.journal     - * fix
    typos in docstrings and sample paths     - *
    storage.origin_visit_add: Remove deprecated 'ts' parameter     - *
    click "required" param wants bool, not int

 -- Software Heritage autobuilder (on jenkins-debian1) <jenkins@jenkins-debian1.internal.softwareheritage.org>  Tue, 01 Oct 2019 08:09:53 +0000

swh-storage (0.0.150-1~swh1) unstable-swh; urgency=medium

  * New upstream release 0.0.150     - (tagged by Antoine R. Dumont
    (@ardumont) <antoine.romain.dumont@gmail.com> on 2019-09-04 16:09:59
    +0200)
  * Upstream changes:     - v0.0.150     - tests/test_storage: Remove
    failing assertion after swh-model update     - tests/test_storage:
    Fix tests execution with psycopg2 < 2.8

 -- Software Heritage autobuilder (on jenkins-debian1) <jenkins@jenkins-debian1.internal.softwareheritage.org>  Wed, 04 Sep 2019 14:16:09 +0000

swh-storage (0.0.149-1~swh1) unstable-swh; urgency=medium

  * New upstream release 0.0.149     - (tagged by Antoine R. Dumont
    (@ardumont) <antoine.romain.dumont@gmail.com> on 2019-09-03 14:00:57
    +0200)
  * Upstream changes:     - v0.0.149     - Add support for origin_url in
    origin_metadata_*     - Make origin_add/origin_visit_update validate
    their input     - Make snapshot_add validate its input     - Make
    revision_add and release_add validate their input     - Make
    directory_add validate its input     - Make content_add validate its
    input using swh-model

 -- Software Heritage autobuilder (on jenkins-debian1) <jenkins@jenkins-debian1.internal.softwareheritage.org>  Tue, 03 Sep 2019 12:27:51 +0000

swh-storage (0.0.148-1~swh1) unstable-swh; urgency=medium

  * New upstream release 0.0.148     - (tagged by Valentin Lorentz
    <vlorentz@softwareheritage.org> on 2019-08-23 10:33:02 +0200)
  * Upstream changes:     - v0.0.148     - Tests improvements:     - *
    Remove 'next_branch' from test input data.     - * Fix off-by-one
    error when using origin_visit_upsert on with an unknown visit id.
    - * Use explicit arguments for origin_visit_add.     - * Remove
    test_content_missing__marked_missing, it makes no sense.     - Drop
    person ids:     - * Stop leaking person ids.     - * Remove
    person_get endpoint.     - Logging fixes:     - * Enforce log level
    for the werkzeug logger.     - * Eliminate warnings about %TYPE.
    - * api: use RPCServerApp and RPCClient instead of deprecated
    classes     - Other:     - * Add support for skipped content in in-
    memory storage

 -- Software Heritage autobuilder (on jenkins-debian1) <jenkins@jenkins-debian1.internal.softwareheritage.org>  Fri, 23 Aug 2019 08:48:21 +0000

swh-storage (0.0.147-1~swh1) unstable-swh; urgency=medium

  * New upstream release 0.0.147     - (tagged by Valentin Lorentz
    <vlorentz@softwareheritage.org> on 2019-07-18 12:11:37 +0200)
  * Upstream changes:     - Make origin_get ignore the `type` argument

 -- Software Heritage autobuilder (on jenkins-debian1) <jenkins@jenkins-debian1.internal.softwareheritage.org>  Thu, 18 Jul 2019 10:16:16 +0000

swh-storage (0.0.146-1~swh1) unstable-swh; urgency=medium

  * New upstream release 0.0.146     - (tagged by Valentin Lorentz
    <vlorentz@softwareheritage.org> on 2019-07-18 10:46:21 +0200)
  * Upstream changes:     - Progress toward getting rid of origin ids
    - * Less dependency on origin ids in the in-mem storage     - * add
    the SWH_STORAGE_IN_MEMORY_ENABLE_ORIGIN_IDS env var     - * Remove
    legacy behavior of snapshot_add

 -- Software Heritage autobuilder (on jenkins-debian1) <jenkins@jenkins-debian1.internal.softwareheritage.org>  Thu, 18 Jul 2019 08:52:09 +0000

swh-storage (0.0.145-1~swh3) unstable-swh; urgency=medium

  * Properly rebuild for unstable-swh

 -- Nicolas Dandrimont <olasd@debian.org>  Thu, 11 Jul 2019 14:03:30 +0200

swh-storage (0.0.145-1~swh2) buster-swh; urgency=medium

  * Remove useless swh.scheduler dependency

 -- Nicolas Dandrimont <olasd@debian.org>  Thu, 11 Jul 2019 13:53:45 +0200

swh-storage (0.0.145-1~swh1) unstable-swh; urgency=medium

  * New upstream release 0.0.145     - (tagged by Valentin Lorentz
    <vlorentz@softwareheritage.org> on 2019-07-02 12:00:53 +0200)
  * Upstream changes:     - v0.0.145     - Add an
    'origin_visit_find_by_date' endpoint.     - Add support for origin
    urls in all endpoints

 -- Software Heritage autobuilder (on jenkins-debian1) <jenkins@jenkins-debian1.internal.softwareheritage.org>  Tue, 02 Jul 2019 10:19:19 +0000

swh-storage (0.0.143-1~swh1) unstable-swh; urgency=medium

  * New upstream release 0.0.143     - (tagged by Valentin Lorentz
    <vlorentz@softwareheritage.org> on 2019-06-05 13:18:14 +0200)
  * Upstream changes:     - Add test for snapshot/release counters.

 -- Software Heritage autobuilder (on jenkins-debian1) <jenkins@jenkins-debian1.internal.softwareheritage.org>  Mon, 01 Jul 2019 12:38:40 +0000

swh-storage (0.0.142-1~swh1) unstable-swh; urgency=medium

  * New upstream release 0.0.142     - (tagged by Valentin Lorentz
    <vlorentz@softwareheritage.org> on 2019-06-11 15:24:49 +0200)
  * Upstream changes:     - Mark network tests, so they can be disabled.

 -- Software Heritage autobuilder (on jenkins-debian1) <jenkins@jenkins-debian1.internal.softwareheritage.org>  Tue, 11 Jun 2019 13:44:19 +0000

swh-storage (0.0.141-1~swh1) unstable-swh; urgency=medium

  * New upstream release 0.0.141     - (tagged by Valentin Lorentz
    <vlorentz@softwareheritage.org> on 2019-06-06 17:05:03 +0200)
  * Upstream changes:     - Add support for using URL instead of ID in
    snapshot_get_latest.

 -- Software Heritage autobuilder (on jenkins-debian1) <jenkins@jenkins-debian1.internal.softwareheritage.org>  Tue, 11 Jun 2019 10:36:32 +0000

swh-storage (0.0.140-1~swh1) unstable-swh; urgency=medium

  * New upstream release 0.0.140     - (tagged by mihir(faux__)
    <karbelkar.mihir@gmail.com> on 2019-03-24 21:47:31 +0530)
  * Upstream changes:     - Changes the output of content_find method to
    a list in case of hash collisions and makes the sql query on python
    side and added test duplicate input, colliding sha256 and colliding
    blake2s256

 -- Software Heritage autobuilder (on jenkins-debian1) <jenkins@jenkins-debian1.internal.softwareheritage.org>  Thu, 16 May 2019 12:09:04 +0000

swh-storage (0.0.139-1~swh1) unstable-swh; urgency=medium

  * New upstream release 0.0.139     - (tagged by Nicolas Dandrimont
    <nicolas@dandrimont.eu> on 2019-04-18 17:57:57 +0200)
  * Upstream changes:     - Release swh.storage v0.0.139     - Backwards-
    compatibility improvements for snapshot_add     - Better
    transactionality in revision_add/release_add     - Fix backwards
    metric names     - Handle shallow histories properly

 -- Software Heritage autobuilder (on jenkins-debian1) <jenkins@jenkins-debian1.internal.softwareheritage.org>  Thu, 18 Apr 2019 16:08:28 +0000

swh-storage (0.0.138-1~swh1) unstable-swh; urgency=medium

  * New upstream release 0.0.138     - (tagged by Valentin Lorentz
    <vlorentz@softwareheritage.org> on 2019-04-09 16:40:49 +0200)
  * Upstream changes:     - Use the db_transaction decorator on all
    _add() methods.     - So they gracefully release the connection on
    error instead     - of relying on reference-counting to call the
    Db's `__del__`     - (which does not happen in Hypothesis tests)
    because a ref     - to it is kept via the traceback object.

 -- Software Heritage autobuilder (on jenkins-debian1) <jenkins@jenkins-debian1.internal.softwareheritage.org>  Tue, 09 Apr 2019 16:50:48 +0000

swh-storage (0.0.137-1~swh1) unstable-swh; urgency=medium

  * New upstream release 0.0.137     - (tagged by Valentin Lorentz
    <vlorentz@softwareheritage.org> on 2019-04-08 15:40:24 +0200)
  * Upstream changes:     - Make test_origin_get_range run faster.

 -- Software Heritage autobuilder (on jenkins-debian1) <jenkins@jenkins-debian1.internal.softwareheritage.org>  Mon, 08 Apr 2019 13:56:16 +0000

swh-storage (0.0.135-1~swh1) unstable-swh; urgency=medium

  * New upstream release 0.0.135     - (tagged by Valentin Lorentz
    <vlorentz@softwareheritage.org> on 2019-04-04 20:42:32 +0200)
  * Upstream changes:     - Make content_add_metadata require a ctime
    argument.     - This makes Python set the ctime instead of pgsql.

 -- Software Heritage autobuilder (on jenkins-debian1) <jenkins@jenkins-debian1.internal.softwareheritage.org>  Fri, 05 Apr 2019 14:43:28 +0000

swh-storage (0.0.134-1~swh1) unstable-swh; urgency=medium

  * New upstream release 0.0.134     - (tagged by Valentin Lorentz
    <vlorentz@softwareheritage.org> on 2019-04-03 13:38:58 +0200)
  * Upstream changes:     - Don't leak origin ids to the journal.

 -- Software Heritage autobuilder (on jenkins-debian1) <jenkins@jenkins-debian1.internal.softwareheritage.org>  Thu, 04 Apr 2019 10:16:09 +0000

swh-storage (0.0.132-1~swh1) unstable-swh; urgency=medium

  * New upstream release 0.0.132     - (tagged by Valentin Lorentz
    <vlorentz@softwareheritage.org> on 2019-04-01 11:50:30 +0200)
  * Upstream changes:     - Use sha1 instead of bigint as FK from
    origin_visit to snapshot (part 1: add new column)

 -- Software Heritage autobuilder (on jenkins-debian1) <jenkins@jenkins-debian1.internal.softwareheritage.org>  Mon, 01 Apr 2019 13:30:48 +0000

swh-storage (0.0.131-1~swh1) unstable-swh; urgency=medium

  * New upstream release 0.0.131     - (tagged by Nicolas Dandrimont
    <nicolas@dandrimont.eu> on 2019-03-28 17:24:44 +0100)
  * Upstream changes:     - Release swh.storage v0.0.131     - Add
    statsd metrics to storage RPC backend     - Clean up
    snapshot_add/origin_visit_update     - Uniformize RPC backend to use
    POSTs everywhere

 -- Software Heritage autobuilder (on jenkins-debian1) <jenkins@jenkins-debian1.internal.softwareheritage.org>  Thu, 28 Mar 2019 16:34:07 +0000

swh-storage (0.0.130-1~swh1) unstable-swh; urgency=medium

  * New upstream release 0.0.130     - (tagged by Valentin Lorentz
    <vlorentz@softwareheritage.org> on 2019-02-26 10:50:44 +0100)
  * Upstream changes:     - Add an helper function to list all origins
    in the storage.

 -- Software Heritage autobuilder (on jenkins-debian1) <jenkins@jenkins-debian1.internal.softwareheritage.org>  Wed, 13 Mar 2019 14:01:04 +0000

swh-storage (0.0.129-1~swh1) unstable-swh; urgency=medium

  * New upstream release 0.0.129     - (tagged by Valentin Lorentz
    <vlorentz@softwareheritage.org> on 2019-02-27 10:42:29 +0100)
  * Upstream changes:     - Double the timeout of revision_get.     -
    Metadata indexers often hit the limit.

 -- Software Heritage autobuilder (on jenkins-debian1) <jenkins@jenkins-debian1.internal.softwareheritage.org>  Fri, 01 Mar 2019 10:11:28 +0000

swh-storage (0.0.128-1~swh1) unstable-swh; urgency=medium

  * New upstream release 0.0.128     - (tagged by Antoine R. Dumont
    (@ardumont) <antoine.romain.dumont@gmail.com> on 2019-02-21 14:59:22
    +0100)
  * Upstream changes:     - v0.0.128     - api.server: Fix wrong
    exception type     - storage.cli: Fix cli entry point name to the
    expected name (setup.py)

 -- Software Heritage autobuilder (on jenkins-debian1) <jenkins@jenkins-debian1.internal.softwareheritage.org>  Thu, 21 Feb 2019 14:07:23 +0000

swh-storage (0.0.127-1~swh1) unstable-swh; urgency=medium

  * New upstream release 0.0.127     - (tagged by Antoine R. Dumont
    (@ardumont) <antoine.romain.dumont@gmail.com> on 2019-02-21 13:34:19
    +0100)
  * Upstream changes:     - v0.0.127     - api.wsgi: Open wsgi
    entrypoint and check config at startup time     - api.server: Make
    the api server load and check its configuration     -
    swh.storage.cli: Migrate the api server startup in swh.storage.cli

 -- Software Heritage autobuilder (on jenkins-debian1) <jenkins@jenkins-debian1.internal.softwareheritage.org>  Thu, 21 Feb 2019 12:59:48 +0000

swh-storage (0.0.126-1~swh1) unstable-swh; urgency=medium

  * New upstream release 0.0.126     - (tagged by Valentin Lorentz
    <vlorentz@softwareheritage.org> on 2019-02-21 10:18:26 +0100)
  * Upstream changes:     - Double the timeout of snapshot_get_latest.
    - Metadata indexers often hit the limit.

 -- Software Heritage autobuilder (on jenkins-debian1) <jenkins@jenkins-debian1.internal.softwareheritage.org>  Thu, 21 Feb 2019 11:24:52 +0000

swh-storage (0.0.125-1~swh1) unstable-swh; urgency=medium

  * New upstream release 0.0.125     - (tagged by Antoine R. Dumont
    (@ardumont) <antoine.romain.dumont@gmail.com> on 2019-02-14 10:13:31
    +0100)
  * Upstream changes:     - v0.0.125     - api/server: Do not read
    configuration at each request

 -- Software Heritage autobuilder (on jenkins-debian1) <jenkins@jenkins-debian1.internal.softwareheritage.org>  Thu, 14 Feb 2019 16:57:01 +0000

swh-storage (0.0.124-1~swh3) unstable-swh; urgency=low

  * New upstream release, fixing the distribution this time

 -- Antoine R. Dumont (@ardumont) <antoine.romain.dumont@gmail.com>  Thu, 14 Feb 2019 17:51:29 +0100

swh-storage (0.0.124-1~swh2) unstable; urgency=medium

  * New upstream release for dependency fix reasons

 -- Antoine R. Dumont (@ardumont) <antoine.romain.dumont@gmail.com>  Thu, 14 Feb 2019 09:27:55 +0100

swh-storage (0.0.124-1~swh1) unstable-swh; urgency=medium

  * New upstream release 0.0.124     - (tagged by Antoine Lambert
    <antoine.lambert@inria.fr> on 2019-02-12 14:40:53 +0100)
  * Upstream changes:     - version 0.0.124

 -- Software Heritage autobuilder (on jenkins-debian1) <jenkins@jenkins-debian1.internal.softwareheritage.org>  Tue, 12 Feb 2019 13:46:08 +0000

swh-storage (0.0.123-1~swh1) unstable-swh; urgency=medium

  * New upstream release 0.0.123     - (tagged by Antoine R. Dumont
    (@ardumont) <antoine.romain.dumont@gmail.com> on 2019-02-08 15:06:49
    +0100)
  * Upstream changes:     - v0.0.123     - Make Storage.origin_get
    support a list of origins, like other     - Storage.*_get methods.
    - Stop using _to_bytes functions.     - Use the BaseDb (and friends)
    from swh-core

 -- Software Heritage autobuilder (on jenkins-debian1) <jenkins@jenkins-debian1.internal.softwareheritage.org>  Fri, 08 Feb 2019 14:14:18 +0000

swh-storage (0.0.122-1~swh1) unstable-swh; urgency=medium

  * New upstream release 0.0.122     - (tagged by Antoine Lambert
    <antoine.lambert@inria.fr> on 2019-01-28 11:57:27 +0100)
  * Upstream changes:     - version 0.0.122

 -- Software Heritage autobuilder (on jenkins-debian1) <jenkins@jenkins-debian1.internal.softwareheritage.org>  Mon, 28 Jan 2019 11:02:45 +0000

swh-storage (0.0.121-1~swh1) unstable-swh; urgency=medium

  * New upstream release 0.0.121     - (tagged by Antoine Lambert
    <antoine.lambert@inria.fr> on 2019-01-28 11:31:48 +0100)
  * Upstream changes:     - version 0.0.121

 -- Software Heritage autobuilder (on jenkins-debian1) <jenkins@jenkins-debian1.internal.softwareheritage.org>  Mon, 28 Jan 2019 10:36:40 +0000

swh-storage (0.0.120-1~swh1) unstable-swh; urgency=medium

  * New upstream release 0.0.120     - (tagged by Antoine Lambert
    <antoine.lambert@inria.fr> on 2019-01-17 12:04:27 +0100)
  * Upstream changes:     - version 0.0.120

 -- Software Heritage autobuilder (on jenkins-debian1) <jenkins@jenkins-debian1.internal.softwareheritage.org>  Thu, 17 Jan 2019 11:12:47 +0000

swh-storage (0.0.119-1~swh1) unstable-swh; urgency=medium

  * New upstream release 0.0.119     - (tagged by Antoine R. Dumont
    (@ardumont) <antoine.romain.dumont@gmail.com> on 2019-01-11 11:57:13
    +0100)
  * Upstream changes:     - v0.0.119     - listener: Notify Kafka when
    an origin visit is updated

 -- Software Heritage autobuilder (on jenkins-debian1) <jenkins@jenkins-debian1.internal.softwareheritage.org>  Fri, 11 Jan 2019 11:02:07 +0000

swh-storage (0.0.118-1~swh1) unstable-swh; urgency=medium

  * New upstream release 0.0.118     - (tagged by Antoine Lambert
    <antoine.lambert@inria.fr> on 2019-01-09 16:59:15 +0100)
  * Upstream changes:     - version 0.0.118

 -- Software Heritage autobuilder (on jenkins-debian1) <jenkins@jenkins-debian1.internal.softwareheritage.org>  Wed, 09 Jan 2019 18:51:34 +0000

swh-storage (0.0.117-1~swh1) unstable-swh; urgency=medium

  * v0.0.117
  * listener: Adapt decoding behavior depending on the object type

 -- Antoine R. Dumont (@ardumont) <antoine.romain.dumont@gmail.com>  Thu, 20 Dec 2018 14:48:44 +0100

swh-storage (0.0.116-1~swh1) unstable-swh; urgency=medium

  * v0.0.116
  * Update requirements to latest swh.core

 -- Antoine R. Dumont (@ardumont) <antoine.romain.dumont@gmail.com>  Fri, 14 Dec 2018 15:57:04 +0100

swh-storage (0.0.115-1~swh1) unstable-swh; urgency=medium

  * version 0.0.115

 -- Antoine Lambert <antoine.lambert@inria.fr>  Fri, 14 Dec 2018 15:47:52 +0100

swh-storage (0.0.114-1~swh1) unstable-swh; urgency=medium

  * version 0.0.114

 -- Antoine Lambert <antoine.lambert@inria.fr>  Wed, 05 Dec 2018 10:59:49 +0100

swh-storage (0.0.113-1~swh1) unstable-swh; urgency=medium

  * v0.0.113
  * in-memory storage: Add recursive argument to directory_ls endpoint

 -- Antoine R. Dumont (@ardumont) <antoine.romain.dumont@gmail.com>  Fri, 30 Nov 2018 11:56:44 +0100

swh-storage (0.0.112-1~swh1) unstable-swh; urgency=medium

  * v0.0.112
  * in-memory storage: Align with existing storage
  * docstring: Improvements and adapt according to api
  * doc: update index to match new swh-doc format
  * Increase test coverage for stat_counters + fix its bugs.

 -- Antoine R. Dumont (@ardumont) <antoine.romain.dumont@gmail.com>  Fri, 30 Nov 2018 10:28:02 +0100

swh-storage (0.0.111-1~swh1) unstable-swh; urgency=medium

  * v0.0.111
  * Move generative tests in their own module
  * Open in-memory storage implementation

 -- Antoine R. Dumont (@ardumont) <antoine.romain.dumont@gmail.com>  Wed, 21 Nov 2018 08:55:14 +0100

swh-storage (0.0.110-1~swh1) unstable-swh; urgency=medium

  * v0.0.110
  * storage: Open content_get_range endpoint
  * tests: Start using hypothesis for tests generation
  * Improvements: Remove SQLisms from the tests and API
  * docs: Document metadata providers

 -- Antoine R. Dumont (@ardumont) <antoine.romain.dumont@gmail.com>  Fri, 16 Nov 2018 11:53:14 +0100

swh-storage (0.0.109-1~swh1) unstable-swh; urgency=medium

  * version 0.0.109

 -- Antoine Lambert <antoine.lambert@inria.fr>  Mon, 12 Nov 2018 14:11:09 +0100

swh-storage (0.0.108-1~swh1) unstable-swh; urgency=medium

  * Release swh.storage v0.0.108
  * Add a function to get a full snapshot from the paginated view

 -- Nicolas Dandrimont <nicolas@dandrimont.eu>  Thu, 18 Oct 2018 18:32:10 +0200

swh-storage (0.0.107-1~swh1) unstable-swh; urgency=medium

  * Release swh.storage v0.0.107
  * Enable pagination of snapshot branches
  * Drop occurrence-related tables
  * Drop entity-related tables

 -- Nicolas Dandrimont <nicolas@dandrimont.eu>  Wed, 17 Oct 2018 15:06:07 +0200

swh-storage (0.0.106-1~swh1) unstable-swh; urgency=medium

  * Release swh.storage v0.0.106
  * Fix origin_visit_get_latest_snapshot logic
  * Improve directory iterator
  * Drop backwards compatibility between snapshots and occurrences
  * Drop the occurrence table

 -- Nicolas Dandrimont <nicolas@dandrimont.eu>  Mon, 08 Oct 2018 17:03:54 +0200

swh-storage (0.0.105-1~swh1) unstable-swh; urgency=medium

  * v0.0.105
  * Increase directory_ls endpoint to 20 seconds
  * Add snapshot to the stats endpoint
  * Improve documentation

 -- Antoine R. Dumont (@ardumont) <antoine.romain.dumont@gmail.com>  Mon, 10 Sep 2018 11:36:27 +0200

swh-storage (0.0.104-1~swh1) unstable-swh; urgency=medium

  * version 0.0.104

 -- Antoine Lambert <antoine.lambert@inria.fr>  Wed, 29 Aug 2018 15:55:37 +0200

swh-storage (0.0.103-1~swh1) unstable-swh; urgency=medium

  * v0.0.103
  * swh.storage.storage: origin_add returns updated list of dict with id

 -- Antoine R. Dumont (@ardumont) <antoine.romain.dumont@gmail.com>  Mon, 30 Jul 2018 11:47:53 +0200

swh-storage (0.0.102-1~swh1) unstable-swh; urgency=medium

  * Release swh-storage v0.0.102
  * Stop using temporary tables for read-only queries
  * Add timeouts for some read-only queries

 -- Nicolas Dandrimont <nicolas@dandrimont.eu>  Tue, 05 Jun 2018 14:06:54 +0200

swh-storage (0.0.101-1~swh1) unstable-swh; urgency=medium

  * v0.0.101
  * swh.storage.api.client: Permit to specify the query timeout option

 -- Antoine R. Dumont (@ardumont) <antoine.romain.dumont@gmail.com>  Thu, 24 May 2018 12:13:51 +0200

swh-storage (0.0.100-1~swh1) unstable-swh; urgency=medium

  * Release swh.storage v0.0.100
  * remote api: only instantiate storage once per import
  * add thread-awareness to the storage implementation
  * properly cleanup after tests
  * parallelize objstorage and storage additions

 -- Nicolas Dandrimont <nicolas@dandrimont.eu>  Sat, 12 May 2018 18:12:40 +0200

swh-storage (0.0.99-1~swh1) unstable-swh; urgency=medium

  * v0.0.99
  * storage: Add methods to compute directories/revisions diff
  * Add a new table for "bucketed" object counts
  * doc: update table clusters in SQL diagram
  * swh.storage.content_missing: Improve docstring

 -- Antoine R. Dumont (@ardumont) <antoine.romain.dumont@gmail.com>  Tue, 20 Feb 2018 13:32:25 +0100

swh-storage (0.0.98-1~swh1) unstable-swh; urgency=medium

  * Release swh.storage v0.0.98
  * Switch backwards compatibility for snapshots off

 -- Nicolas Dandrimont <nicolas@dandrimont.eu>  Tue, 06 Feb 2018 15:27:15 +0100

swh-storage (0.0.97-1~swh1) unstable-swh; urgency=medium

  * Release swh.storage v0.0.97
  * refactor database initialization
  * use a separate thread instead of a temporary file for COPY
    operations
  * add more snapshot-related endpoints

 -- Nicolas Dandrimont <nicolas@dandrimont.eu>  Tue, 06 Feb 2018 14:07:07 +0100

swh-storage (0.0.96-1~swh1) unstable-swh; urgency=medium

  * Release swh.storage v0.0.96
  * Add snapshot models
  * Add support for hg revision type

 -- Nicolas Dandrimont <nicolas@dandrimont.eu>  Tue, 19 Dec 2017 16:25:57 +0100

swh-storage (0.0.95-1~swh1) unstable-swh; urgency=medium

  * v0.0.95
  * swh.storage: Rename indexer_configuration to tool
  * swh.storage: Migrate indexer model to its own model

 -- Antoine R. Dumont (@ardumont) <antoine.romain.dumont@gmail.com>  Thu, 07 Dec 2017 09:56:31 +0100

swh-storage (0.0.94-1~swh1) unstable-swh; urgency=medium

  * v0.0.94
  * Open searching origins methods to storage

 -- Antoine R. Dumont (@ardumont) <antoine.romain.dumont@gmail.com>  Tue, 05 Dec 2017 12:32:57 +0100

swh-storage (0.0.93-1~swh1) unstable-swh; urgency=medium

  * v0.0.93
  * swh.storage: Open indexer_configuration_add endpoint
  * swh-data: Update content mimetype indexer configuration
  * origin_visit_get: make order repeatable
  * db: Make unique indices actually unique and vice versa
  * Add origin_metadata endpoints (add, get, etc...)
  * cleanup: Remove unused content provenance cache tables

 -- Antoine R. Dumont (@ardumont) <antoine.romain.dumont@gmail.com>  Fri, 24 Nov 2017 11:14:11 +0100

swh-storage (0.0.92-1~swh1) unstable-swh; urgency=medium

  * Release swh.storage v0.0.92
  * make swh.storage.schemata work on SQLAlchemy 1.0

 -- Nicolas Dandrimont <nicolas@dandrimont.eu>  Thu, 12 Oct 2017 19:51:24 +0200

swh-storage (0.0.91-1~swh1) unstable-swh; urgency=medium

  * Release swh.storage version 0.0.91
  * Update packaging runes

 -- Nicolas Dandrimont <nicolas@dandrimont.eu>  Thu, 12 Oct 2017 18:41:46 +0200

swh-storage (0.0.90-1~swh1) unstable-swh; urgency=medium

  * Release swh.storage v0.0.90
  * Remove leaky dependency on python3-kafka

 -- Nicolas Dandrimont <nicolas@dandrimont.eu>  Wed, 11 Oct 2017 18:53:22 +0200

swh-storage (0.0.89-1~swh1) unstable-swh; urgency=medium

  * Release swh.storage v0.0.89
  * Add new package for ancillary schemata
  * Add new metadata-related entry points
  * Update for new swh.model

 -- Nicolas Dandrimont <nicolas@dandrimont.eu>  Wed, 11 Oct 2017 17:39:29 +0200

swh-storage (0.0.88-1~swh1) unstable-swh; urgency=medium

  * Release swh.storage v0.0.88
  * Move the archiver to its own module
  * Prepare building for stretch

 -- Nicolas Dandrimont <nicolas@dandrimont.eu>  Fri, 30 Jun 2017 14:52:12 +0200

swh-storage (0.0.87-1~swh1) unstable-swh; urgency=medium

  * Release swh.storage v0.0.87
  * update tasks to new swh.scheduler api

 -- Nicolas Dandrimont <nicolas@dandrimont.eu>  Mon, 12 Jun 2017 17:54:11 +0200

swh-storage (0.0.86-1~swh1) unstable-swh; urgency=medium

  * Release swh.storage v0.0.86
  * archiver updates

 -- Nicolas Dandrimont <nicolas@dandrimont.eu>  Tue, 06 Jun 2017 18:43:43 +0200

swh-storage (0.0.85-1~swh1) unstable-swh; urgency=medium

  * v0.0.85
  * Improve license endpoint's unknown license policy

 -- Antoine R. Dumont (@ardumont) <antoine.romain.dumont@gmail.com>  Tue, 06 Jun 2017 17:55:40 +0200

swh-storage (0.0.84-1~swh1) unstable-swh; urgency=medium

  * v0.0.84
  * Update indexer endpoints to use indexer configuration id
  * Add indexer configuration endpoint

 -- Antoine R. Dumont (@ardumont) <antoine.romain.dumont@gmail.com>  Fri, 02 Jun 2017 16:16:47 +0200

swh-storage (0.0.83-1~swh1) unstable-swh; urgency=medium

  * v0.0.83
  * Add blake2s256 new hash computation on content

 -- Antoine R. Dumont (@ardumont) <antoine.romain.dumont@gmail.com>  Fri, 31 Mar 2017 12:27:09 +0200

swh-storage (0.0.82-1~swh1) unstable-swh; urgency=medium

  * v0.0.82
  * swh.storage.listener: Subscribe to new origin notifications
  * sql/swh-func: improve equality check on the three columns for
    swh_content_missing
  * swh.storage: add length to directory listing primitives
  * refactoring: Migrate from swh.core.hashutil to swh.model.hashutil
  * swh.storage.archiver.updater: Create a content updater journal
    client
  * vault: add a git fast-import cooker
  * vault: generic cache to allow multiple cooker types and formats

 -- Antoine R. Dumont (@ardumont) <antoine.romain.dumont@gmail.com>  Tue, 21 Mar 2017 14:50:16 +0100

swh-storage (0.0.81-1~swh1) unstable-swh; urgency=medium

  * Release swh.storage v0.0.81
  * archiver improvements for mass injection in azure

 -- Nicolas Dandrimont <nicolas@dandrimont.eu>  Thu, 09 Mar 2017 11:15:28 +0100

swh-storage (0.0.80-1~swh1) unstable-swh; urgency=medium

  * Release swh.storage v0.0.80
  * archiver improvements related to the mass injection of contents in
    azure
  * updates to the vault cooker

 -- Nicolas Dandrimont <nicolas@dandrimont.eu>  Tue, 07 Mar 2017 15:12:35 +0100

swh-storage (0.0.79-1~swh1) unstable-swh; urgency=medium

  * Release swh.storage v0.0.79
  * archiver: keep counts of objects in each archive
  * converters: normalize timestamps using swh.model

 -- Nicolas Dandrimont <nicolas@dandrimont.eu>  Tue, 14 Feb 2017 19:37:36 +0100

swh-storage (0.0.78-1~swh1) unstable-swh; urgency=medium

  * v0.0.78
  * Refactoring some common code into swh.core + adaptation api calls in
  * swh.objstorage and swh.storage (storage and vault)

 -- Antoine R. Dumont (@ardumont) <antoine.romain.dumont@gmail.com>  Thu, 26 Jan 2017 15:08:03 +0100

swh-storage (0.0.77-1~swh1) unstable-swh; urgency=medium

  * v0.0.77
  * Paginate results for origin_visits endpoint

 -- Antoine R. Dumont (@ardumont) <antoine.romain.dumont@gmail.com>  Thu, 19 Jan 2017 14:41:49 +0100

swh-storage (0.0.76-1~swh1) unstable-swh; urgency=medium

  * v0.0.76
  * Unify storage and objstorage configuration and instantiation
    functions

 -- Antoine R. Dumont (@ardumont) <antoine.romain.dumont@gmail.com>  Thu, 15 Dec 2016 18:25:58 +0100

swh-storage (0.0.75-1~swh1) unstable-swh; urgency=medium

  * v0.0.75
  * Add information on indexer tools (T610)

 -- Antoine R. Dumont (@ardumont) <antoine.romain.dumont@gmail.com>  Fri, 02 Dec 2016 18:21:36 +0100

swh-storage (0.0.74-1~swh1) unstable-swh; urgency=medium

  * v0.0.74
  * Use strict equality for content ctags' symbols search

 -- Antoine R. Dumont (@ardumont) <antoine.romain.dumont@gmail.com>  Tue, 29 Nov 2016 17:25:29 +0100

swh-storage (0.0.73-1~swh1) unstable-swh; urgency=medium

  * v0.0.73
  * Improve ctags search query for edge cases

 -- Antoine R. Dumont (@ardumont) <antoine.romain.dumont@gmail.com>  Mon, 28 Nov 2016 16:34:55 +0100

swh-storage (0.0.72-1~swh1) unstable-swh; urgency=medium

  * v0.0.72
  * Permit pagination on content_ctags_search api endpoint

 -- Antoine R. Dumont (@ardumont) <antoine.romain.dumont@gmail.com>  Thu, 24 Nov 2016 14:19:29 +0100

swh-storage (0.0.71-1~swh1) unstable-swh; urgency=medium

  * v0.0.71
  * Open full-text search endpoint on ctags

 -- Antoine R. Dumont (@ardumont) <antoine.romain.dumont@gmail.com>  Wed, 23 Nov 2016 17:33:51 +0100

swh-storage (0.0.70-1~swh1) unstable-swh; urgency=medium

  * v0.0.70
  * Add new license endpoints (add/get)
  * Update ctags endpoints to align update conflict policy

 -- Antoine R. Dumont (@ardumont) <antoine.romain.dumont@gmail.com>  Thu, 10 Nov 2016 17:27:49 +0100

swh-storage (0.0.69-1~swh1) unstable-swh; urgency=medium

  * v0.0.69
  * storage: Open ctags entry points (missing, add, get)
  * storage: allow adding several origins at once

 -- Antoine R. Dumont (@ardumont) <antoine.romain.dumont@gmail.com>  Thu, 20 Oct 2016 16:07:07 +0200

swh-storage (0.0.68-1~swh1) unstable-swh; urgency=medium

  * v0.0.68
  * indexer: Open mimetype/language get endpoints
  * indexer: Add the mimetype/language add function with conflict_update
    flag
  * archiver: Extend worker-to-backend to transmit messages to another
  * queue (once done)

 -- Antoine R. Dumont (@ardumont) <antoine.romain.dumont@gmail.com>  Thu, 13 Oct 2016 15:30:21 +0200

swh-storage (0.0.67-1~swh1) unstable-swh; urgency=medium

  * v0.0.67
  * Fix provenance storage init function

 -- Antoine R. Dumont (@ardumont) <antoine.romain.dumont@gmail.com>  Wed, 12 Oct 2016 02:24:12 +0200

swh-storage (0.0.66-1~swh1) unstable-swh; urgency=medium

  * v0.0.66
  * Improve provenance configuration format

 -- Antoine R. Dumont (@ardumont) <antoine.romain.dumont@gmail.com>  Wed, 12 Oct 2016 01:39:26 +0200

swh-storage (0.0.65-1~swh1) unstable-swh; urgency=medium

  * v0.0.65
  * Open api entry points for swh.indexer about content mimetype and
  * language
  * Update schema graph to latest version

 -- Antoine R. Dumont (@ardumont) <antoine.romain.dumont@gmail.com>  Sat, 08 Oct 2016 10:00:30 +0200

swh-storage (0.0.64-1~swh1) unstable-swh; urgency=medium

  * v0.0.64
  * Fix: Missing incremented version 5 for archiver.dbversion
  * Retrieve information on a content cached
  * sql/swh-func: content cache populates lines in deterministic order

 -- Antoine R. Dumont (@ardumont) <antoine.romain.dumont@gmail.com>  Thu, 29 Sep 2016 21:50:59 +0200

swh-storage (0.0.63-1~swh1) unstable-swh; urgency=medium

  * v0.0.63
  * Make the 'worker to backend' destination agnostic (message
    parameter)
  * Improve 'unknown sha1' policy (archiver db can lag behind swh db)
  * Improve 'force copy' policy

 -- Antoine R. Dumont (@ardumont) <antoine.romain.dumont@gmail.com>  Fri, 23 Sep 2016 12:29:50 +0200

swh-storage (0.0.62-1~swh1) unstable-swh; urgency=medium

  * Release swh.storage v0.0.62
  * Updates to the provenance cache to reduce churn on the main tables

 -- Nicolas Dandrimont <nicolas@dandrimont.eu>  Thu, 22 Sep 2016 18:54:52 +0200

swh-storage (0.0.61-1~swh1) unstable-swh; urgency=medium

  * v0.0.61
  * Handle copies of unregistered sha1 in archiver db
  * Fix copy to only the targeted destination
  * Update to latest python3-swh.core dependency

 -- Antoine R. Dumont (@ardumont) <antoine.romain.dumont@gmail.com>  Thu, 22 Sep 2016 13:44:05 +0200

swh-storage (0.0.60-1~swh1) unstable-swh; urgency=medium

  * v0.0.60
  * Update archiver dependencies

 -- Antoine R. Dumont (@ardumont) <antoine.romain.dumont@gmail.com>  Tue, 20 Sep 2016 16:46:48 +0200

swh-storage (0.0.59-1~swh1) unstable-swh; urgency=medium

  * v0.0.59
  * Unify configuration property between director/worker
  * Deal with potential missing contents in the archiver db
  * Improve get_contents_error implementation
  * Remove dead code in swh.storage.db about archiver

 -- Antoine R. Dumont (@ardumont) <antoine.romain.dumont@gmail.com>  Sat, 17 Sep 2016 12:50:14 +0200

swh-storage (0.0.58-1~swh1) unstable-swh; urgency=medium

  * v0.0.58
  * ArchiverDirectorToBackend reads sha1 from stdin and sends chunks of
    sha1
  * for archival.

 -- Antoine R. Dumont (@ardumont) <antoine.romain.dumont@gmail.com>  Fri, 16 Sep 2016 22:17:14 +0200

swh-storage (0.0.57-1~swh1) unstable-swh; urgency=medium

  * v0.0.57
  * Update swh.storage.archiver

 -- Antoine R. Dumont (@ardumont) <antoine.romain.dumont@gmail.com>  Thu, 15 Sep 2016 16:30:11 +0200

swh-storage (0.0.56-1~swh1) unstable-swh; urgency=medium

  * v0.0.56
  * Vault: Add vault implementation (directory cooker & cache
  * implementation + its api)
  * Archiver: Add another archiver implementation (direct to backend)

 -- Antoine R. Dumont (@ardumont) <antoine.romain.dumont@gmail.com>  Thu, 15 Sep 2016 10:56:35 +0200

swh-storage (0.0.55-1~swh1) unstable-swh; urgency=medium

  * v0.0.55
  * Fix origin_visit endpoint

 -- Antoine R. Dumont (@ardumont) <antoine.romain.dumont@gmail.com>  Thu, 08 Sep 2016 15:21:28 +0200

swh-storage (0.0.54-1~swh1) unstable-swh; urgency=medium

  * v0.0.54
  * Open origin_visit_get_by entry point

 -- Antoine R. Dumont (@ardumont) <antoine.romain.dumont@gmail.com>  Mon, 05 Sep 2016 12:36:34 +0200

swh-storage (0.0.53-1~swh1) unstable-swh; urgency=medium

  * v0.0.53
  * Add cache about content provenance
  * debian: fix python3-swh.storage.archiver runtime dependency
  * debian: create new package python3-swh.storage.provenance

 -- Antoine R. Dumont (@ardumont) <antoine.romain.dumont@gmail.com>  Fri, 02 Sep 2016 11:14:09 +0200

swh-storage (0.0.52-1~swh1) unstable-swh; urgency=medium

  * v0.0.52
  * Package python3-swh.storage.archiver

 -- Antoine R. Dumont (@ardumont) <antoine.romain.dumont@gmail.com>  Thu, 25 Aug 2016 14:55:23 +0200

swh-storage (0.0.51-1~swh1) unstable-swh; urgency=medium

  * Release swh.storage v0.0.51
  * Add new metadata column to origin_visit
  * Update swh-add-directory script for updated API

 -- Nicolas Dandrimont <nicolas@dandrimont.eu>  Wed, 24 Aug 2016 14:36:03 +0200

swh-storage (0.0.50-1~swh1) unstable-swh; urgency=medium

  * v0.0.50
  * Add a function to pull (only) metadata for a list of contents
  * Update occurrence_add api entry point to properly deal with
    origin_visit
  * Add origin_visit api entry points to create/update origin_visit

 -- Antoine R. Dumont (@ardumont) <antoine.romain.dumont@gmail.com>  Tue, 23 Aug 2016 16:29:26 +0200

swh-storage (0.0.49-1~swh1) unstable-swh; urgency=medium

  * Release swh.storage v0.0.49
  * Proper dependency on python3-kafka

 -- Nicolas Dandrimont <nicolas@dandrimont.eu>  Fri, 19 Aug 2016 13:45:52 +0200

swh-storage (0.0.48-1~swh1) unstable-swh; urgency=medium

  * Release swh.storage v0.0.48
  * Updates to the archiver
  * Notification support for new object creations

 -- Nicolas Dandrimont <nicolas@dandrimont.eu>  Fri, 19 Aug 2016 12:13:50 +0200

swh-storage (0.0.47-1~swh1) unstable-swh; urgency=medium

  * Release swh.storage v0.0.47
  * Update storage archiver to new schemaless schema

 -- Nicolas Dandrimont <nicolas@dandrimont.eu>  Fri, 22 Jul 2016 16:59:19 +0200

swh-storage (0.0.46-1~swh1) unstable-swh; urgency=medium

  * v0.0.46
  * Update archiver bootstrap

 -- Antoine R. Dumont (@ardumont) <antoine.romain.dumont@gmail.com>  Wed, 20 Jul 2016 19:04:42 +0200

swh-storage (0.0.45-1~swh1) unstable-swh; urgency=medium

  * v0.0.45
  * Separate swh.storage.archiver's db from swh.storage.storage

 -- Antoine R. Dumont (@ardumont) <antoine.romain.dumont@gmail.com>  Tue, 19 Jul 2016 15:05:36 +0200

swh-storage (0.0.44-1~swh1) unstable-swh; urgency=medium

  * v0.0.44
  * Open listing visits per origin api

 -- Quentin Campos <qcampos@etud.u-pem.fr>  Fri, 08 Jul 2016 11:27:10 +0200

swh-storage (0.0.43-1~swh1) unstable-swh; urgency=medium

  * v0.0.43
  * Extract objstorage to its own package swh.objstorage

 -- Quentin Campos <qcampos@etud.u-pem.fr>  Mon, 27 Jun 2016 14:57:12 +0200

swh-storage (0.0.42-1~swh1) unstable-swh; urgency=medium

  * Add an object storage multiplexer to allow transition between
    multiple versions of object storages.

 -- Quentin Campos <qcampos@etud.u-pem.fr>  Tue, 21 Jun 2016 15:03:52 +0200

swh-storage (0.0.41-1~swh1) unstable-swh; urgency=medium

  * Refactoring of the object storage in order to allow multiple
    versions of it, as well as a multiplexer for version transition.

 -- Quentin Campos <qcampos@etud.u-pem.fr>  Thu, 16 Jun 2016 15:54:16 +0200

swh-storage (0.0.40-1~swh1) unstable-swh; urgency=medium

  * Release swh.storage v0.0.40:
  * Refactor objstorage to allow for different implementations
  * Updates to the checker functionality
  * Bump swh.core dependency to v0.0.20

 -- Nicolas Dandrimont <nicolas@dandrimont.eu>  Tue, 14 Jun 2016 17:25:42 +0200

swh-storage (0.0.39-1~swh1) unstable-swh; urgency=medium

  * v0.0.39
  * Add run_from_webserver function for objstorage api server
  * Add unique identifier message on default api server route endpoints

 -- Antoine R. Dumont (@ardumont) <antoine.romain.dumont@gmail.com>  Fri, 20 May 2016 15:27:34 +0200

swh-storage (0.0.38-1~swh1) unstable-swh; urgency=medium

  * v0.0.38
  * Add an http api for object storage
  * Implement an archiver to perform backup copies

 -- Quentin Campos <qcampos@etud.u-pem.fr>  Fri, 20 May 2016 14:40:14 +0200

swh-storage (0.0.37-1~swh1) unstable-swh; urgency=medium

  * Release swh.storage v0.0.37
  * Add fullname to person table
  * Add svn as a revision type

 -- Nicolas Dandrimont <nicolas@dandrimont.eu>  Fri, 08 Apr 2016 16:44:24 +0200

swh-storage (0.0.36-1~swh1) unstable-swh; urgency=medium

  * Release swh.storage v0.0.36
  * Add json-schema documentation for the jsonb fields
  * Overhaul entity handling

 -- Nicolas Dandrimont <nicolas@dandrimont.eu>  Wed, 16 Mar 2016 17:27:17 +0100

swh-storage (0.0.35-1~swh1) unstable-swh; urgency=medium

  * Release swh-storage v0.0.35
  * Factor in temporary tables with only an id (db v059)
  * Allow generic object search by sha1_git (db v060)

 -- Nicolas Dandrimont <nicolas@dandrimont.eu>  Thu, 25 Feb 2016 16:21:01 +0100

swh-storage (0.0.34-1~swh1) unstable-swh; urgency=medium

  * Release swh.storage version 0.0.34
  * occurrence improvements
  * commit metadata improvements

 -- Nicolas Dandrimont <nicolas@dandrimont.eu>  Fri, 19 Feb 2016 18:20:07 +0100

swh-storage (0.0.33-1~swh1) unstable-swh; urgency=medium

  * Bump swh.storage to version 0.0.33

 -- Nicolas Dandrimont <nicolas@dandrimont.eu>  Fri, 05 Feb 2016 11:17:00 +0100

swh-storage (0.0.32-1~swh1) unstable-swh; urgency=medium

  * v0.0.32
  * Let the person's id flow
  * sql/upgrades/051: 050->051 schema change
  * sql/upgrades/050: 049->050 schema change - Clean up obsolete
    functions
  * sql/upgrades/049: Final take for 048->049 schema change.
  * sql: Use a new schema for occurrences

 -- Antoine R. Dumont (@ardumont) <antoine.romain.dumont@gmail.com>  Fri, 29 Jan 2016 17:44:27 +0100

swh-storage (0.0.31-1~swh1) unstable-swh; urgency=medium

  * v0.0.31
  * Deal with occurrence_history.branch, occurrence.branch, release.name
    as bytes

 -- Antoine R. Dumont (@ardumont) <antoine.romain.dumont@gmail.com>  Wed, 27 Jan 2016 15:45:53 +0100

swh-storage (0.0.30-1~swh1) unstable-swh; urgency=medium

  * Prepare swh.storage v0.0.30 release
  * type-agnostic occurrences and revisions

 -- Nicolas Dandrimont <nicolas@dandrimont.eu>  Tue, 26 Jan 2016 07:36:43 +0100

swh-storage (0.0.29-1~swh1) unstable-swh; urgency=medium

  * v0.0.29
  * New:
  * Upgrade sql schema to 041→043
  * Deal with communication downtime between clients and storage
  * Open occurrence_get(origin_id) to retrieve latest occurrences per
    origin
  * Open release_get_by to retrieve a release by origin
  * Open directory_get to retrieve information on directory by id
  * Open entity_get to retrieve information on entity + hierarchy from
    its uuid
  * Open directory_get that retrieve information on directory per id
  * Update:
  * directory_get/directory_ls: Rename to directory_ls
  * revision_log: update to retrieve logs from multiple root revisions
  * revision_get_by: branch name filtering is now optional

 -- Antoine R. Dumont (@ardumont) <antoine.romain.dumont@gmail.com>  Wed, 20 Jan 2016 16:15:50 +0100

swh-storage (0.0.28-1~swh1) unstable-swh; urgency=medium

  * v0.0.28
  * Open entity_get api

 -- Antoine R. Dumont (@ardumont) <antoine.romain.dumont@gmail.com>  Fri, 15 Jan 2016 16:37:27 +0100

swh-storage (0.0.27-1~swh1) unstable-swh; urgency=medium

  * v0.0.27
  * Open directory_entry_get_by_path api
  * Improve get_revision_by api performance
  * sql/swh-schema: add index on origin(type, url) --> improve origin
    lookup api
  * Bump to 039 db version

 -- Antoine R. Dumont (@ardumont) <antoine.romain.dumont@gmail.com>  Fri, 15 Jan 2016 12:42:47 +0100

swh-storage (0.0.26-1~swh1) unstable-swh; urgency=medium

  * v0.0.26
  * Open revision_get_by to retrieve a revision by occurrence criterion
    filtering
  * sql/upgrades/036: add 035→036 upgrade script

 -- Antoine R. Dumont (@ardumont) <antoine.romain.dumont@gmail.com>  Wed, 13 Jan 2016 12:46:44 +0100

swh-storage (0.0.25-1~swh1) unstable-swh; urgency=medium

  * v0.0.25
  * Limit results in swh_revision_list*
  * Create the package to align the current db production version on
    https://archive.softwareheritage.org/

 -- Antoine R. Dumont (@ardumont) <antoine.romain.dumont@gmail.com>  Fri, 08 Jan 2016 11:33:08 +0100

swh-storage (0.0.24-1~swh1) unstable-swh; urgency=medium

  * Prepare swh.storage release v0.0.24
  * Add a limit argument to revision_log

 -- Nicolas Dandrimont <nicolas@dandrimont.eu>  Wed, 06 Jan 2016 15:12:53 +0100

swh-storage (0.0.23-1~swh1) unstable-swh; urgency=medium

  * v0.0.23
  * Protect against overflow, wrapped in ValueError for client
  * Fix relative path import for remote storage.
  * api to retrieve revision_log is now 'parents' aware

 -- Antoine R. Dumont (@ardumont) <antoine.romain.dumont@gmail.com>  Wed, 06 Jan 2016 11:30:58 +0100

swh-storage (0.0.22-1~swh1) unstable-swh; urgency=medium

  * Release v0.0.22
  * Fix relative import for remote storage

 -- Nicolas Dandrimont <nicolas@dandrimont.eu>  Wed, 16 Dec 2015 16:04:48 +0100

swh-storage (0.0.21-1~swh1) unstable-swh; urgency=medium

  * Prepare release v0.0.21
  * Protect the storage api client from overflows
  * Add a get_storage function mapping to local or remote storage

 -- Nicolas Dandrimont <nicolas@dandrimont.eu>  Wed, 16 Dec 2015 13:34:46 +0100

swh-storage (0.0.20-1~swh1) unstable-swh; urgency=medium

  * v0.0.20
  * allow numeric timestamps with offset
  * Open revision_log api
  * start migration to swh.model

 -- Antoine R. Dumont (@ardumont) <antoine.romain.dumont@gmail.com>  Mon, 07 Dec 2015 15:20:36 +0100

swh-storage (0.0.19-1~swh1) unstable-swh; urgency=medium

  * v0.0.19
  * Improve directory listing with content data
  * Open person_get
  * Open release_get data reading
  * Improve origin_get api
  * Effort to unify api output on dict (for read)
  * Migrate backend to 032

 -- Antoine R. Dumont (@ardumont) <antoine.romain.dumont@gmail.com>  Fri, 27 Nov 2015 13:33:34 +0100

swh-storage (0.0.18-1~swh1) unstable-swh; urgency=medium

  * v0.0.18
  * Improve origin_get to permit retrieval per id
  * Update directory_get implementation (add join from
  * directory_entry_file to content)
  * Open release_get : [sha1] -> [Release]

 -- Antoine R. Dumont (@ardumont) <antoine.romain.dumont@gmail.com>  Thu, 19 Nov 2015 11:18:35 +0100

swh-storage (0.0.17-1~swh1) unstable-swh; urgency=medium

  * Prepare deployment of swh.storage v0.0.17
  * Add some entity related entry points

 -- Nicolas Dandrimont <nicolas@dandrimont.eu>  Tue, 03 Nov 2015 16:40:59 +0100

swh-storage (0.0.16-1~swh1) unstable-swh; urgency=medium

  * v0.0.16
  * Add metadata column in revision (db version 29)
  * cache http connection for remote storage client

 -- Antoine R. Dumont (@ardumont) <antoine.romain.dumont@gmail.com>  Thu, 29 Oct 2015 10:29:00 +0100

swh-storage (0.0.15-1~swh1) unstable-swh; urgency=medium

  * Prepare deployment of swh.storage v0.0.15
  * Allow population of fetch_history
  * Update organizations / projects as entities
  * Use schema v028 for directory addition

 -- Nicolas Dandrimont <nicolas@dandrimont.eu>  Tue, 27 Oct 2015 11:43:39 +0100

swh-storage (0.0.14-1~swh1) unstable-swh; urgency=medium

  * Prepare swh.storage v0.0.14 deployment

 -- Nicolas Dandrimont <nicolas@dandrimont.eu>  Fri, 16 Oct 2015 15:34:08 +0200

swh-storage (0.0.13-1~swh1) unstable-swh; urgency=medium

  * Prepare deploying swh.storage v0.0.13

 -- Nicolas Dandrimont <nicolas@dandrimont.eu>  Fri, 16 Oct 2015 14:51:44 +0200

swh-storage (0.0.12-1~swh1) unstable-swh; urgency=medium

  * Prepare deploying swh.storage v0.0.12

 -- Nicolas Dandrimont <nicolas@dandrimont.eu>  Tue, 13 Oct 2015 12:39:18 +0200

swh-storage (0.0.11-1~swh1) unstable-swh; urgency=medium

  * Preparing deployment of swh.storage v0.0.11

 -- Nicolas Dandrimont <nicolas@dandrimont.eu>  Fri, 09 Oct 2015 17:44:51 +0200

swh-storage (0.0.10-1~swh1) unstable-swh; urgency=medium

  * Prepare deployment of swh.storage v0.0.10

 -- Nicolas Dandrimont <nicolas@dandrimont.eu>  Tue, 06 Oct 2015 17:37:00 +0200

swh-storage (0.0.9-1~swh1) unstable-swh; urgency=medium

  * Prepare deployment of swh.storage v0.0.9

 -- Nicolas Dandrimont <nicolas@dandrimont.eu>  Thu, 01 Oct 2015 19:03:00 +0200

swh-storage (0.0.8-1~swh1) unstable-swh; urgency=medium

  * Prepare deployment of swh.storage v0.0.8

 -- Nicolas Dandrimont <nicolas@dandrimont.eu>  Thu, 01 Oct 2015 11:32:46 +0200

swh-storage (0.0.7-1~swh1) unstable-swh; urgency=medium

  * Prepare deployment of swh.storage v0.0.7

 -- Nicolas Dandrimont <nicolas@dandrimont.eu>  Tue, 29 Sep 2015 16:52:54 +0200

swh-storage (0.0.6-1~swh1) unstable-swh; urgency=medium

  * Prepare deployment of swh.storage v0.0.6

 -- Nicolas Dandrimont <nicolas@dandrimont.eu>  Tue, 29 Sep 2015 16:43:24 +0200

swh-storage (0.0.5-1~swh1) unstable-swh; urgency=medium

  * Prepare deploying swh.storage v0.0.5

 -- Nicolas Dandrimont <nicolas@dandrimont.eu>  Tue, 29 Sep 2015 16:27:00 +0200

swh-storage (0.0.1-1~swh1) unstable-swh; urgency=medium

  * Initial release
  * swh.storage.api: Properly escape arbitrary byte sequences in
    arguments

 -- Nicolas Dandrimont <nicolas@dandrimont.eu>  Tue, 22 Sep 2015 17:02:34 +0200<|MERGE_RESOLUTION|>--- conflicted
+++ resolved
@@ -1,10 +1,3 @@
-<<<<<<< HEAD
-swh-storage (1.4.1-1~swh1~bpo10+1) buster-swh; urgency=medium
-
-  * Rebuild for buster-swh
-
- -- Software Heritage autobuilder (on jenkins-debian1) <jenkins@jenkins-debian1.internal.softwareheritage.org>  Fri, 03 Jun 2022 15:40:41 +0000
-=======
 swh-storage (1.4.2-1~swh1) unstable-swh; urgency=medium
 
   * New upstream release 1.4.2     - (tagged by Antoine R. Dumont
@@ -19,7 +12,6 @@
     pytest_plugin for swh.core 2.10
 
  -- Software Heritage autobuilder (on jenkins-debian1) <jenkins@jenkins-debian1.internal.softwareheritage.org>  Thu, 04 Aug 2022 08:13:25 +0000
->>>>>>> 11fde18e
 
 swh-storage (1.4.1-1~swh1) unstable-swh; urgency=medium
 
