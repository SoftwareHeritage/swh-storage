<<<<<<< HEAD
swh-storage (0.0.29-1~swh1~bpo9+1) stretch-swh; urgency=medium

  * Rebuild for stretch-backports.

 -- Antoine R. Dumont (@ardumont) <antoine.romain.dumont@gmail.com>  Wed, 20 Jan 2016 16:15:50 +0100
=======
swh-storage (0.0.30-1~swh1) unstable-swh; urgency=medium

  * Prepare swh.storage v0.0.30 release
  * type-agnostic occurrences and revisions

 -- Nicolas Dandrimont <nicolas@dandrimont.eu>  Tue, 26 Jan 2016 07:36:43 +0100
>>>>>>> 6b6dbdd2

swh-storage (0.0.29-1~swh1) unstable-swh; urgency=medium

  * v0.0.29
  * New:
  * Upgrade sql schema to 041→043
  * Deal with communication downtime between clients and storage
  * Open occurrence_get(origin_id) to retrieve latest occurrences per
    origin
  * Open release_get_by to retrieve a release by origin
  * Open directory_get to retrieve information on directory by id
  * Open entity_get to retrieve information on entity + hierarchy from
    its uuid
  * Open directory_get that retrieve information on directory per id
  * Update:
  * directory_get/directory_ls: Rename to directory_ls
  * revision_log: update to retrieve logs from multiple root revisions
  * revision_get_by: branch name filtering is now optional

 -- Antoine R. Dumont (@ardumont) <antoine.romain.dumont@gmail.com>  Wed, 20 Jan 2016 16:15:50 +0100

swh-storage (0.0.28-1~swh1) unstable-swh; urgency=medium

  * v0.0.28
  * Open entity_get api

 -- Antoine R. Dumont (@ardumont) <antoine.romain.dumont@gmail.com>  Fri, 15 Jan 2016 16:37:27 +0100

swh-storage (0.0.27-1~swh1) unstable-swh; urgency=medium

  * v0.0.27
  * Open directory_entry_get_by_path api
  * Improve get_revision_by api performance
  * sql/swh-schema: add index on origin(type, url) --> improve origin
    lookup api
  * Bump to 039 db version

 -- Antoine R. Dumont (@ardumont) <antoine.romain.dumont@gmail.com>  Fri, 15 Jan 2016 12:42:47 +0100

swh-storage (0.0.26-1~swh1) unstable-swh; urgency=medium

  * v0.0.26
  * Open revision_get_by to retrieve a revision by occurrence criterion
    filtering
  * sql/upgrades/036: add 035→036 upgrade script

 -- Antoine R. Dumont (@ardumont) <antoine.romain.dumont@gmail.com>  Wed, 13 Jan 2016 12:46:44 +0100

swh-storage (0.0.25-1~swh1) unstable-swh; urgency=medium

  * v0.0.25
  * Limit results in swh_revision_list*
  * Create the package to align the current db production version on
    https://archive.softwareheritage.org/

 -- Antoine R. Dumont (@ardumont) <antoine.romain.dumont@gmail.com>  Fri, 08 Jan 2016 11:33:08 +0100

swh-storage (0.0.24-1~swh1) unstable-swh; urgency=medium

  * Prepare swh.storage release v0.0.24
  * Add a limit argument to revision_log

 -- Nicolas Dandrimont <nicolas@dandrimont.eu>  Wed, 06 Jan 2016 15:12:53 +0100

swh-storage (0.0.23-1~swh1) unstable-swh; urgency=medium

  * v0.0.23
  * Protect against overflow, wrapped in ValueError for client
  * Fix relative path import for remote storage.
  * api to retrieve revision_log is now 'parents' aware

 -- Antoine R. Dumont (@ardumont) <antoine.romain.dumont@gmail.com>  Wed, 06 Jan 2016 11:30:58 +0100

swh-storage (0.0.22-1~swh1) unstable-swh; urgency=medium

  * Release v0.0.22
  * Fix relative import for remote storage

 -- Nicolas Dandrimont <nicolas@dandrimont.eu>  Wed, 16 Dec 2015 16:04:48 +0100

swh-storage (0.0.21-1~swh1) unstable-swh; urgency=medium

  * Prepare release v0.0.21
  * Protect the storage api client from overflows
  * Add a get_storage function mapping to local or remote storage

 -- Nicolas Dandrimont <nicolas@dandrimont.eu>  Wed, 16 Dec 2015 13:34:46 +0100

swh-storage (0.0.20-1~swh1) unstable-swh; urgency=medium

  * v0.0.20
  * allow numeric timestamps with offset
  * Open revision_log api
  * start migration to swh.model

 -- Antoine R. Dumont (@ardumont) <antoine.romain.dumont@gmail.com>  Mon, 07 Dec 2015 15:20:36 +0100

swh-storage (0.0.19-1~swh1) unstable-swh; urgency=medium

  * v0.0.19
  * Improve directory listing with content data
  * Open person_get
  * Open release_get data reading
  * Improve origin_get api
  * Effort to unify api output on dict (for read)
  * Migrate backend to 032

 -- Antoine R. Dumont (@ardumont) <antoine.romain.dumont@gmail.com>  Fri, 27 Nov 2015 13:33:34 +0100

swh-storage (0.0.18-1~swh1) unstable-swh; urgency=medium

  * v0.0.18
  * Improve origin_get to permit retrieval per id
  * Update directory_get implementation (add join from
  * directory_entry_file to content)
  * Open release_get : [sha1] -> [Release]

 -- Antoine R. Dumont (@ardumont) <antoine.romain.dumont@gmail.com>  Thu, 19 Nov 2015 11:18:35 +0100

swh-storage (0.0.17-1~swh1) unstable-swh; urgency=medium

  * Prepare deployment of swh.storage v0.0.17
  * Add some entity related entry points

 -- Nicolas Dandrimont <nicolas@dandrimont.eu>  Tue, 03 Nov 2015 16:40:59 +0100

swh-storage (0.0.16-1~swh1) unstable-swh; urgency=medium

  * v0.0.16
  * Add metadata column in revision (db version 29)
  * cache http connection for remote storage client

 -- Antoine R. Dumont (@ardumont) <antoine.romain.dumont@gmail.com>  Thu, 29 Oct 2015 10:29:00 +0100

swh-storage (0.0.15-1~swh1) unstable-swh; urgency=medium

  * Prepare deployment of swh.storage v0.0.15
  * Allow population of fetch_history
  * Update organizations / projects as entities
  * Use schema v028 for directory addition

 -- Nicolas Dandrimont <nicolas@dandrimont.eu>  Tue, 27 Oct 2015 11:43:39 +0100

swh-storage (0.0.14-1~swh1) unstable-swh; urgency=medium

  * Prepare swh.storage v0.0.14 deployment

 -- Nicolas Dandrimont <nicolas@dandrimont.eu>  Fri, 16 Oct 2015 15:34:08 +0200

swh-storage (0.0.13-1~swh1) unstable-swh; urgency=medium

  * Prepare deploying swh.storage v0.0.13

 -- Nicolas Dandrimont <nicolas@dandrimont.eu>  Fri, 16 Oct 2015 14:51:44 +0200

swh-storage (0.0.12-1~swh1) unstable-swh; urgency=medium

  * Prepare deploying swh.storage v0.0.12

 -- Nicolas Dandrimont <nicolas@dandrimont.eu>  Tue, 13 Oct 2015 12:39:18 +0200

swh-storage (0.0.11-1~swh1) unstable-swh; urgency=medium

  * Preparing deployment of swh.storage v0.0.11

 -- Nicolas Dandrimont <nicolas@dandrimont.eu>  Fri, 09 Oct 2015 17:44:51 +0200

swh-storage (0.0.10-1~swh1) unstable-swh; urgency=medium

  * Prepare deployment of swh.storage v0.0.10

 -- Nicolas Dandrimont <nicolas@dandrimont.eu>  Tue, 06 Oct 2015 17:37:00 +0200

swh-storage (0.0.9-1~swh1) unstable-swh; urgency=medium

  * Prepare deployment of swh.storage v0.0.9

 -- Nicolas Dandrimont <nicolas@dandrimont.eu>  Thu, 01 Oct 2015 19:03:00 +0200

swh-storage (0.0.8-1~swh1) unstable-swh; urgency=medium

  * Prepare deployment of swh.storage v0.0.8

 -- Nicolas Dandrimont <nicolas@dandrimont.eu>  Thu, 01 Oct 2015 11:32:46 +0200

swh-storage (0.0.7-1~swh1) unstable-swh; urgency=medium

  * Prepare deployment of swh.storage v0.0.7

 -- Nicolas Dandrimont <nicolas@dandrimont.eu>  Tue, 29 Sep 2015 16:52:54 +0200

swh-storage (0.0.6-1~swh1) unstable-swh; urgency=medium

  * Prepare deployment of swh.storage v0.0.6

 -- Nicolas Dandrimont <nicolas@dandrimont.eu>  Tue, 29 Sep 2015 16:43:24 +0200

swh-storage (0.0.5-1~swh1) unstable-swh; urgency=medium

  * Prepare deploying swh.storage v0.0.5

 -- Nicolas Dandrimont <nicolas@dandrimont.eu>  Tue, 29 Sep 2015 16:27:00 +0200

swh-storage (0.0.1-1~swh1) unstable-swh; urgency=medium

  * Initial release
  * swh.storage.api: Properly escape arbitrary byte sequences in
    arguments

 -- Nicolas Dandrimont <nicolas@dandrimont.eu>  Tue, 22 Sep 2015 17:02:34 +0200<|MERGE_RESOLUTION|>--- conflicted
+++ resolved
@@ -1,17 +1,9 @@
-<<<<<<< HEAD
-swh-storage (0.0.29-1~swh1~bpo9+1) stretch-swh; urgency=medium
-
-  * Rebuild for stretch-backports.
-
- -- Antoine R. Dumont (@ardumont) <antoine.romain.dumont@gmail.com>  Wed, 20 Jan 2016 16:15:50 +0100
-=======
 swh-storage (0.0.30-1~swh1) unstable-swh; urgency=medium
 
   * Prepare swh.storage v0.0.30 release
   * type-agnostic occurrences and revisions
 
  -- Nicolas Dandrimont <nicolas@dandrimont.eu>  Tue, 26 Jan 2016 07:36:43 +0100
->>>>>>> 6b6dbdd2
 
 swh-storage (0.0.29-1~swh1) unstable-swh; urgency=medium
 
