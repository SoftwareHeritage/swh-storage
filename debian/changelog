<<<<<<< HEAD
swh-storage (0.0.178-1~swh1~bpo10+1) buster-swh; urgency=medium

  * Rebuild for buster-swh

 -- Software Heritage autobuilder (on jenkins-debian1) <jenkins@jenkins-debian1.internal.softwareheritage.org>  Mon, 16 Mar 2020 12:05:52 +0000
=======
swh-storage (0.0.179-1~swh1) unstable-swh; urgency=medium

  * New upstream release 0.0.179     - (tagged by Nicolas Dandrimont
    <nicolas@dandrimont.eu> on 2020-03-18 16:05:13 +0100)
  * Upstream changes:     - Release swh.storage v0.0.179.     - fix
    requirements-swh.txt to use proper version restriction     - reduce
    the transaction load for content writes and reads

 -- Software Heritage autobuilder (on jenkins-debian1) <jenkins@jenkins-debian1.internal.softwareheritage.org>  Wed, 18 Mar 2020 15:50:50 +0000
>>>>>>> 16ae0480

swh-storage (0.0.178-1~swh1) unstable-swh; urgency=medium

  * New upstream release 0.0.178     - (tagged by Antoine R. Dumont
    (@ardumont) <antoine.romain.dumont@gmail.com> on 2020-03-16 12:51:28
    +0100)
  * Upstream changes:     - v0.0.178     - origin_visit_add: Adapt
    endpoint signature to return OriginVisit     - origin_visit_upsert:
    Use OriginVisit object as input     - storage/writer: refactor
    JournalWriter.content_add to send model objects

 -- Software Heritage autobuilder (on jenkins-debian1) <jenkins@jenkins-debian1.internal.softwareheritage.org>  Mon, 16 Mar 2020 11:59:18 +0000

swh-storage (0.0.177-1~swh1) unstable-swh; urgency=medium

  * New upstream release 0.0.177     - (tagged by Antoine R. Dumont
    (@ardumont) <antoine.romain.dumont@gmail.com> on 2020-03-10 11:37:33
    +0100)
  * Upstream changes:     - v0.0.177     - storage: Identify and provide
    the collision hashes in exception     - Guarantee the order of
    results for revision_get and release_get     - tests: Improve test
    speed     - sql: do not attempt to create the plpgsql lang if
    already exists     - Update requirement on swh.core for RPCClient
    method overrides

 -- Software Heritage autobuilder (on jenkins-debian1) <jenkins@jenkins-debian1.internal.softwareheritage.org>  Tue, 10 Mar 2020 10:48:11 +0000

swh-storage (0.0.176-1~swh2) unstable-swh; urgency=medium

  * Update build dependencies

 -- Antoine R. Dumont (@ardumont) <ardumont@softwareheritage.org>  Mon, 02 Mar 2020 14:36:00 +0100

swh-storage (0.0.176-1~swh1) unstable-swh; urgency=medium

  * New upstream release 0.0.176     - (tagged by Valentin Lorentz
    <vlorentz@softwareheritage.org> on 2020-02-28 14:44:10 +0100)
  * Upstream changes:     - v0.0.176     - * Accept cassandra-driver >=
    3.22.     - * Make the RPC client and objstorage helper fetch
    Content.data from lazy     - contents.     - * Move ctime out of the
    validation proxy.

 -- Software Heritage autobuilder (on jenkins-debian1) <jenkins@jenkins-debian1.internal.softwareheritage.org>  Fri, 28 Feb 2020 15:21:27 +0000

swh-storage (0.0.175-1~swh1) unstable-swh; urgency=medium

  * New upstream release 0.0.175     - (tagged by Antoine Lambert
    <antoine.lambert@inria.fr> on 2020-02-20 13:51:40 +0100)
  * Upstream changes:     - version 0.0.175

 -- Software Heritage autobuilder (on jenkins-debian1) <jenkins@jenkins-debian1.internal.softwareheritage.org>  Thu, 20 Feb 2020 13:18:34 +0000

swh-storage (0.0.174-1~swh1) unstable-swh; urgency=medium

  * New upstream release 0.0.174     - (tagged by Valentin Lorentz
    <vlorentz@softwareheritage.org> on 2020-02-19 14:18:59 +0100)
  * Upstream changes:     - v0.0.174     - * Fix inconsistent behavior
    of skipped_content_missing across backends.     - * Fix
    FilteringProxy to not drop skipped-contents with a missing sha1_git.
    - * Make storage proxies use swh-model objects instead of dicts.
    - * Add support for (de)serializing swh-model in RPC calls.

 -- Software Heritage autobuilder (on jenkins-debian1) <jenkins@jenkins-debian1.internal.softwareheritage.org>  Wed, 19 Feb 2020 15:00:32 +0000

swh-storage (0.0.172-1~swh1) unstable-swh; urgency=medium

  * New upstream release 0.0.172     - (tagged by Valentin Lorentz
    <vlorentz@softwareheritage.org> on 2020-02-12 14:00:04 +0100)
  * Upstream changes:     - v0.0.172     - * Unify exception raised by
    invalid input to API endpoints.     - * Add a validation proxy for
    _add() methods. This proxy is *required*     - in front of all
    backends whose _add() methods may be called or they'll     - crash
    at runtime.     - * Fix RecursionError when storage proxies are
    deepcopied or unpickled.     - * storages: Refactor objstorage
    operations with a dedicated collaborator     - * storages: Refactor
    journal operations with a dedicated writer collab

 -- Software Heritage autobuilder (on jenkins-debian1) <jenkins@jenkins-debian1.internal.softwareheritage.org>  Wed, 12 Feb 2020 13:13:47 +0000

swh-storage (0.0.171-1~swh1) unstable-swh; urgency=medium

  * New upstream release 0.0.171     - (tagged by Valentin Lorentz
    <vlorentz@softwareheritage.org> on 2020-02-06 14:46:05 +0100)
  * Upstream changes:     - v0.0.171     - * Split 'content_add' method
    into 'content_add' and 'skipped_content_add'.     - * Increase
    Cassandra requests timeout to 1 second.

 -- Software Heritage autobuilder (on jenkins-debian1) <jenkins@jenkins-debian1.internal.softwareheritage.org>  Thu, 06 Feb 2020 14:07:37 +0000

swh-storage (0.0.170-1~swh3) unstable-swh; urgency=medium

  * Update build dependencies

 -- Antoine R. Dumont (@ardumont) <ardumont@softwareheritage.org>  Mon, 03 Feb 2020 17:30:38 +0100

swh-storage (0.0.170-1~swh2) unstable-swh; urgency=medium

  * Update build dependencies

 -- Antoine R. Dumont (@ardumont) <ardumont@softwareheritage.org>  Mon, 03 Feb 2020 16:00:39 +0100

swh-storage (0.0.170-1~swh1) unstable-swh; urgency=medium

  * New upstream release 0.0.170     - (tagged by Antoine R. Dumont
    (@ardumont) <antoine.romain.dumont@gmail.com> on 2020-02-03 14:11:53
    +0100)
  * Upstream changes:     - v0.0.170     - swh.storage.cassandra: Add
    Cassandra backend implementation

 -- Software Heritage autobuilder (on jenkins-debian1) <jenkins@jenkins-debian1.internal.softwareheritage.org>  Mon, 03 Feb 2020 13:23:48 +0000

swh-storage (0.0.169-1~swh1) unstable-swh; urgency=medium

  * New upstream release 0.0.169     - (tagged by Antoine R. Dumont
    (@ardumont) <antoine.romain.dumont@gmail.com> on 2020-01-30 13:40:00
    +0100)
  * Upstream changes:     - v0.0.169     - retry: Add retry behavior on
    pipeline storage with flushing failure

 -- Software Heritage autobuilder (on jenkins-debian1) <jenkins@jenkins-debian1.internal.softwareheritage.org>  Thu, 30 Jan 2020 13:26:23 +0000

swh-storage (0.0.168-1~swh1) unstable-swh; urgency=medium

  * New upstream release 0.0.168     - (tagged by Valentin Lorentz
    <vlorentz@softwareheritage.org> on 2020-01-30 11:19:31 +0100)
  * Upstream changes:     - v0.0.168     - * Implement content_update
    for the in-mem storage.     - * Remove cur/db arguments from the in-
    mem storage.     - * Move Storage documentation and endpoint paths
    to a new StorageInterface class     - * Rename in_memory.Storage to
    in_memory.InMemoryStorage.     - * CONTRIBUTORS: add Daniele
    Serafini

 -- Software Heritage autobuilder (on jenkins-debian1) <jenkins@jenkins-debian1.internal.softwareheritage.org>  Thu, 30 Jan 2020 10:25:30 +0000

swh-storage (0.0.167-1~swh1) unstable-swh; urgency=medium

  * New upstream release 0.0.167     - (tagged by Antoine R. Dumont
    (@ardumont) <antoine.romain.dumont@gmail.com> on 2020-01-24 14:55:57
    +0100)
  * Upstream changes:     - v0.0.167     - pgstorage: Empty temp tables
    instead of dropping them

 -- Software Heritage autobuilder (on jenkins-debian1) <jenkins@jenkins-debian1.internal.softwareheritage.org>  Fri, 24 Jan 2020 14:01:57 +0000

swh-storage (0.0.166-1~swh1) unstable-swh; urgency=medium

  * New upstream release 0.0.166     - (tagged by Antoine R. Dumont
    (@ardumont) <antoine.romain.dumont@gmail.com> on 2020-01-24 09:51:52
    +0100)
  * Upstream changes:     - v0.0.166     - storage: Add endpoint to get
    missing content (by sha1_git) and missing snapshot     - Remove
    redundant config checks in load_and_check_config     - Remove 'id'
    and 'object_id' from the output of object_find_by_sha1_git     -
    Make origin_visit_get_random return None instead of {} if there are
    no results     - docs: Fix sphinx warnings

 -- Software Heritage autobuilder (on jenkins-debian1) <jenkins@jenkins-debian1.internal.softwareheritage.org>  Fri, 24 Jan 2020 09:00:12 +0000

swh-storage (0.0.165-1~swh1) unstable-swh; urgency=medium

  * New upstream release 0.0.165     - (tagged by Antoine R. Dumont
    (@ardumont) <antoine.romain.dumont@gmail.com> on 2020-01-17 14:04:53
    +0100)
  * Upstream changes:     - v0.0.165     - storage.retry: Fix objects
    loading when using generator parameters

 -- Software Heritage autobuilder (on jenkins-debian1) <jenkins@jenkins-debian1.internal.softwareheritage.org>  Fri, 17 Jan 2020 13:09:39 +0000

swh-storage (0.0.164-1~swh1) unstable-swh; urgency=medium

  * New upstream release 0.0.164     - (tagged by Antoine Lambert
    <antoine.lambert@inria.fr> on 2020-01-16 17:54:40 +0100)
  * Upstream changes:     - version 0.0.164

 -- Software Heritage autobuilder (on jenkins-debian1) <jenkins@jenkins-debian1.internal.softwareheritage.org>  Thu, 16 Jan 2020 17:05:02 +0000

swh-storage (0.0.163-1~swh2) unstable-swh; urgency=medium

  * Fix test dependency

 -- Antoine R. Dumont (@ardumont) <antoine.romain.dumont@gmail.com>  Tue, 14 Jan 2020 17:26:08 +0100

swh-storage (0.0.163-1~swh1) unstable-swh; urgency=medium

  * New upstream release 0.0.163     - (tagged by Antoine R. Dumont
    (@ardumont) <antoine.romain.dumont@gmail.com> on 2020-01-14 17:12:03
    +0100)
  * Upstream changes:     - v0.0.163     - retry: Improve proxy storage
    for add endpoints     - in_memory: Make directory_get_random return
    None when storage empty     - storage: Change content_get_metadata
    api to return Dict[bytes, List[Dict]]     - storage: Add
    content_get_partition endpoint to replace content_get_range     -
    storage: Add endpoint origin_list to replace origin_get_range

 -- Software Heritage autobuilder (on jenkins-debian1) <jenkins@jenkins-debian1.internal.softwareheritage.org>  Tue, 14 Jan 2020 16:17:45 +0000

swh-storage (0.0.162-1~swh1) unstable-swh; urgency=medium

  * New upstream release 0.0.162     - (tagged by Valentin Lorentz
    <vlorentz@softwareheritage.org> on 2019-12-16 14:37:44 +0100)
  * Upstream changes:     - v0.0.162     - Add
    {content,directory,revision,release,snapshot}_get_random.

 -- Software Heritage autobuilder (on jenkins-debian1) <jenkins@jenkins-debian1.internal.softwareheritage.org>  Mon, 16 Dec 2019 13:41:39 +0000

swh-storage (0.0.161-1~swh1) unstable-swh; urgency=medium

  * New upstream release 0.0.161     - (tagged by Antoine R. Dumont
    (@ardumont) <antoine.romain.dumont@gmail.com> on 2019-12-10 15:03:28
    +0100)
  * Upstream changes:     - v0.0.161     - storage: Add endpoint to
    randomly pick an origin

 -- Software Heritage autobuilder (on jenkins-debian1) <jenkins@jenkins-debian1.internal.softwareheritage.org>  Tue, 10 Dec 2019 14:08:15 +0000

swh-storage (0.0.160-1~swh1) unstable-swh; urgency=medium

  * New upstream release 0.0.160     - (tagged by Antoine R. Dumont
    (@ardumont) <antoine.romain.dumont@gmail.com> on 2019-12-06 11:15:48
    +0100)
  * Upstream changes:     - v0.0.160     - storage.buffer: Buffer
    release objects as well     - storage.tests: Unify tests sample data
    - Implement origin lookup by sha1

 -- Software Heritage autobuilder (on jenkins-debian1) <jenkins@jenkins-debian1.internal.softwareheritage.org>  Fri, 06 Dec 2019 10:23:44 +0000

swh-storage (0.0.159-1~swh2) unstable-swh; urgency=medium

  * Force fast hypothesis profile when running tests

 -- Antoine R. Dumont (@ardumont) <antoine.romain.dumont@gmail.com>  Tue, 26 Nov 2019 17:08:16 +0100

swh-storage (0.0.159-1~swh1) unstable-swh; urgency=medium

  * New upstream release 0.0.159     - (tagged by Antoine R. Dumont
    (@ardumont) <antoine.romain.dumont@gmail.com> on 2019-11-22 11:05:41
    +0100)
  * Upstream changes:     - v0.0.159     - Add 'pipeline' storage
    "class" for more readable configurations.     - tests: Improve tests
    environments configuration     - Fix a few typos reported by
    codespell     - Add a pre-commit-hooks.yaml config file     - Remove
    utils/(dump|fix)_revisions scripts

 -- Software Heritage autobuilder (on jenkins-debian1) <jenkins@jenkins-debian1.internal.softwareheritage.org>  Fri, 22 Nov 2019 10:10:31 +0000

swh-storage (0.0.158-1~swh1) unstable-swh; urgency=medium

  * New upstream release 0.0.158     - (tagged by Antoine R. Dumont
    (@ardumont) <antoine.romain.dumont@gmail.com> on 2019-11-14 13:33:00
    +0100)
  * Upstream changes:     - v0.0.158     - Drop schemata module
    (migrated back to swh-lister)

 -- Software Heritage autobuilder (on jenkins-debian1) <jenkins@jenkins-debian1.internal.softwareheritage.org>  Thu, 14 Nov 2019 12:37:18 +0000

swh-storage (0.0.157-1~swh1) unstable-swh; urgency=medium

  * New upstream release 0.0.157     - (tagged by Nicolas Dandrimont
    <nicolas@dandrimont.eu> on 2019-11-13 13:22:39 +0100)
  * Upstream changes:     - Release swh.storage 0.0.157     -
    schemata.distribution: Fix bogus NotImplementedError on
    Area.index_uris

 -- Software Heritage autobuilder (on jenkins-debian1) <jenkins@jenkins-debian1.internal.softwareheritage.org>  Wed, 13 Nov 2019 12:27:07 +0000

swh-storage (0.0.156-1~swh2) unstable-swh; urgency=medium

  * Add version constraint on psycopg2

 -- Nicolas Dandrimont <olasd@debian.org>  Wed, 30 Oct 2019 18:21:34 +0100

swh-storage (0.0.156-1~swh1) unstable-swh; urgency=medium

  * New upstream release 0.0.156     - (tagged by Valentin Lorentz
    <vlorentz@softwareheritage.org> on 2019-10-30 15:12:10 +0100)
  * Upstream changes:     - v0.0.156     - * Stop supporting origin ids
    in API (except in origin_get_range).     - * Make visit['origin'] a
    string everywhere (instead of a dict).

 -- Software Heritage autobuilder (on jenkins-debian1) <jenkins@jenkins-debian1.internal.softwareheritage.org>  Wed, 30 Oct 2019 14:29:28 +0000

swh-storage (0.0.155-1~swh1) unstable-swh; urgency=medium

  * New upstream release 0.0.155     - (tagged by David Douard
    <david.douard@sdfa3.org> on 2019-10-30 12:14:14 +0100)
  * Upstream changes:     - v0.0.155

 -- Software Heritage autobuilder (on jenkins-debian1) <jenkins@jenkins-debian1.internal.softwareheritage.org>  Wed, 30 Oct 2019 11:18:37 +0000

swh-storage (0.0.154-1~swh1) unstable-swh; urgency=medium

  * New upstream release 0.0.154     - (tagged by Antoine R. Dumont
    (@ardumont) <antoine.romain.dumont@gmail.com> on 2019-10-17 13:47:57
    +0200)
  * Upstream changes:     - v0.0.154     - Fix tests in debian build

 -- Software Heritage autobuilder (on jenkins-debian1) <jenkins@jenkins-debian1.internal.softwareheritage.org>  Thu, 17 Oct 2019 11:52:46 +0000

swh-storage (0.0.153-1~swh1) unstable-swh; urgency=medium

  * New upstream release 0.0.153     - (tagged by Antoine R. Dumont
    (@ardumont) <antoine.romain.dumont@gmail.com> on 2019-10-17 13:21:00
    +0200)
  * Upstream changes:     - v0.0.153     - Deploy new test fixture

 -- Software Heritage autobuilder (on jenkins-debian1) <jenkins@jenkins-debian1.internal.softwareheritage.org>  Thu, 17 Oct 2019 11:26:12 +0000

swh-storage (0.0.152-1~swh1) unstable-swh; urgency=medium

  * New upstream release 0.0.152     - (tagged by Antoine R. Dumont
    (@ardumont) <antoine.romain.dumont@gmail.com> on 2019-10-08 16:55:43
    +0200)
  * Upstream changes:     - v0.0.152     - swh.storage.buffer: Add
    buffering proxy storage implementation     - swh.storage.filter: Add
    filtering storage implementation     - swh.storage.tests: Improve db
    transaction handling     - swh.storage.tests: Add more tests     -
    swh.storage.storage: introduce a db() context manager

 -- Software Heritage autobuilder (on jenkins-debian1) <jenkins@jenkins-debian1.internal.softwareheritage.org>  Tue, 08 Oct 2019 15:03:16 +0000

swh-storage (0.0.151-1~swh2) unstable-swh; urgency=medium

  * Add missing build-dependency on python3-swh.journal

 -- Nicolas Dandrimont <olasd@debian.org>  Tue, 01 Oct 2019 18:28:19 +0200

swh-storage (0.0.151-1~swh1) unstable-swh; urgency=medium

  * New upstream release 0.0.151     - (tagged by Stefano Zacchiroli
    <zack@upsilon.cc> on 2019-10-01 10:04:36 +0200)
  * Upstream changes:     - v0.0.151     - * tox: anticipate mypy run to
    just after flake8     - * mypy.ini: be less flaky w.r.t. the
    packages installed in tox     - * storage.py: ignore typing of
    optional get_journal_writer import     - * mypy: ignore swh.journal
    to work-around dependency loop     - * init.py: switch to documented
    way of extending path     - * typing: minimal changes to make a no-
    op mypy run pass     - * Write objects to the journal only if they
    don't exist yet.     - * Use origin URLs for
    skipped_content['origin'] instead of origin ids.     - * Properly
    mock get_journal_writer for the remote-pg-storage tests.     - *
    journal_writer: use journal writer from swh.journal     - * fix
    typos in docstrings and sample paths     - *
    storage.origin_visit_add: Remove deprecated 'ts' parameter     - *
    click "required" param wants bool, not int

 -- Software Heritage autobuilder (on jenkins-debian1) <jenkins@jenkins-debian1.internal.softwareheritage.org>  Tue, 01 Oct 2019 08:09:53 +0000

swh-storage (0.0.150-1~swh1) unstable-swh; urgency=medium

  * New upstream release 0.0.150     - (tagged by Antoine R. Dumont
    (@ardumont) <antoine.romain.dumont@gmail.com> on 2019-09-04 16:09:59
    +0200)
  * Upstream changes:     - v0.0.150     - tests/test_storage: Remove
    failing assertion after swh-model update     - tests/test_storage:
    Fix tests execution with psycopg2 < 2.8

 -- Software Heritage autobuilder (on jenkins-debian1) <jenkins@jenkins-debian1.internal.softwareheritage.org>  Wed, 04 Sep 2019 14:16:09 +0000

swh-storage (0.0.149-1~swh1) unstable-swh; urgency=medium

  * New upstream release 0.0.149     - (tagged by Antoine R. Dumont
    (@ardumont) <antoine.romain.dumont@gmail.com> on 2019-09-03 14:00:57
    +0200)
  * Upstream changes:     - v0.0.149     - Add support for origin_url in
    origin_metadata_*     - Make origin_add/origin_visit_update validate
    their input     - Make snapshot_add validate its input     - Make
    revision_add and release_add validate their input     - Make
    directory_add validate its input     - Make content_add validate its
    input using swh-model

 -- Software Heritage autobuilder (on jenkins-debian1) <jenkins@jenkins-debian1.internal.softwareheritage.org>  Tue, 03 Sep 2019 12:27:51 +0000

swh-storage (0.0.148-1~swh1) unstable-swh; urgency=medium

  * New upstream release 0.0.148     - (tagged by Valentin Lorentz
    <vlorentz@softwareheritage.org> on 2019-08-23 10:33:02 +0200)
  * Upstream changes:     - v0.0.148     - Tests improvements:     - *
    Remove 'next_branch' from test input data.     - * Fix off-by-one
    error when using origin_visit_upsert on with an unknown visit id.
    - * Use explicit arguments for origin_visit_add.     - * Remove
    test_content_missing__marked_missing, it makes no sense.     - Drop
    person ids:     - * Stop leaking person ids.     - * Remove
    person_get endpoint.     - Logging fixes:     - * Enforce log level
    for the werkzeug logger.     - * Eliminate warnings about %TYPE.
    - * api: use RPCServerApp and RPCClient instead of deprecated
    classes     - Other:     - * Add support for skipped content in in-
    memory storage

 -- Software Heritage autobuilder (on jenkins-debian1) <jenkins@jenkins-debian1.internal.softwareheritage.org>  Fri, 23 Aug 2019 08:48:21 +0000

swh-storage (0.0.147-1~swh1) unstable-swh; urgency=medium

  * New upstream release 0.0.147     - (tagged by Valentin Lorentz
    <vlorentz@softwareheritage.org> on 2019-07-18 12:11:37 +0200)
  * Upstream changes:     - Make origin_get ignore the `type` argument

 -- Software Heritage autobuilder (on jenkins-debian1) <jenkins@jenkins-debian1.internal.softwareheritage.org>  Thu, 18 Jul 2019 10:16:16 +0000

swh-storage (0.0.146-1~swh1) unstable-swh; urgency=medium

  * New upstream release 0.0.146     - (tagged by Valentin Lorentz
    <vlorentz@softwareheritage.org> on 2019-07-18 10:46:21 +0200)
  * Upstream changes:     - Progress toward getting rid of origin ids
    - * Less dependency on origin ids in the in-mem storage     - * add
    the SWH_STORAGE_IN_MEMORY_ENABLE_ORIGIN_IDS env var     - * Remove
    legacy behavior of snapshot_add

 -- Software Heritage autobuilder (on jenkins-debian1) <jenkins@jenkins-debian1.internal.softwareheritage.org>  Thu, 18 Jul 2019 08:52:09 +0000

swh-storage (0.0.145-1~swh3) unstable-swh; urgency=medium

  * Properly rebuild for unstable-swh

 -- Nicolas Dandrimont <olasd@debian.org>  Thu, 11 Jul 2019 14:03:30 +0200

swh-storage (0.0.145-1~swh2) buster-swh; urgency=medium

  * Remove useless swh.scheduler dependency

 -- Nicolas Dandrimont <olasd@debian.org>  Thu, 11 Jul 2019 13:53:45 +0200

swh-storage (0.0.145-1~swh1) unstable-swh; urgency=medium

  * New upstream release 0.0.145     - (tagged by Valentin Lorentz
    <vlorentz@softwareheritage.org> on 2019-07-02 12:00:53 +0200)
  * Upstream changes:     - v0.0.145     - Add an
    'origin_visit_find_by_date' endpoint.     - Add support for origin
    urls in all endpoints

 -- Software Heritage autobuilder (on jenkins-debian1) <jenkins@jenkins-debian1.internal.softwareheritage.org>  Tue, 02 Jul 2019 10:19:19 +0000

swh-storage (0.0.143-1~swh1) unstable-swh; urgency=medium

  * New upstream release 0.0.143     - (tagged by Valentin Lorentz
    <vlorentz@softwareheritage.org> on 2019-06-05 13:18:14 +0200)
  * Upstream changes:     - Add test for snapshot/release counters.

 -- Software Heritage autobuilder (on jenkins-debian1) <jenkins@jenkins-debian1.internal.softwareheritage.org>  Mon, 01 Jul 2019 12:38:40 +0000

swh-storage (0.0.142-1~swh1) unstable-swh; urgency=medium

  * New upstream release 0.0.142     - (tagged by Valentin Lorentz
    <vlorentz@softwareheritage.org> on 2019-06-11 15:24:49 +0200)
  * Upstream changes:     - Mark network tests, so they can be disabled.

 -- Software Heritage autobuilder (on jenkins-debian1) <jenkins@jenkins-debian1.internal.softwareheritage.org>  Tue, 11 Jun 2019 13:44:19 +0000

swh-storage (0.0.141-1~swh1) unstable-swh; urgency=medium

  * New upstream release 0.0.141     - (tagged by Valentin Lorentz
    <vlorentz@softwareheritage.org> on 2019-06-06 17:05:03 +0200)
  * Upstream changes:     - Add support for using URL instead of ID in
    snapshot_get_latest.

 -- Software Heritage autobuilder (on jenkins-debian1) <jenkins@jenkins-debian1.internal.softwareheritage.org>  Tue, 11 Jun 2019 10:36:32 +0000

swh-storage (0.0.140-1~swh1) unstable-swh; urgency=medium

  * New upstream release 0.0.140     - (tagged by mihir(faux__)
    <karbelkar.mihir@gmail.com> on 2019-03-24 21:47:31 +0530)
  * Upstream changes:     - Changes the output of content_find method to
    a list in case of hash collisions and makes the sql query on python
    side and added test duplicate input, colliding sha256 and colliding
    blake2s256

 -- Software Heritage autobuilder (on jenkins-debian1) <jenkins@jenkins-debian1.internal.softwareheritage.org>  Thu, 16 May 2019 12:09:04 +0000

swh-storage (0.0.139-1~swh1) unstable-swh; urgency=medium

  * New upstream release 0.0.139     - (tagged by Nicolas Dandrimont
    <nicolas@dandrimont.eu> on 2019-04-18 17:57:57 +0200)
  * Upstream changes:     - Release swh.storage v0.0.139     - Backwards-
    compatibility improvements for snapshot_add     - Better
    transactionality in revision_add/release_add     - Fix backwards
    metric names     - Handle shallow histories properly

 -- Software Heritage autobuilder (on jenkins-debian1) <jenkins@jenkins-debian1.internal.softwareheritage.org>  Thu, 18 Apr 2019 16:08:28 +0000

swh-storage (0.0.138-1~swh1) unstable-swh; urgency=medium

  * New upstream release 0.0.138     - (tagged by Valentin Lorentz
    <vlorentz@softwareheritage.org> on 2019-04-09 16:40:49 +0200)
  * Upstream changes:     - Use the db_transaction decorator on all
    _add() methods.     - So they gracefully release the connection on
    error instead     - of relying on reference-counting to call the
    Db's `__del__`     - (which does not happen in Hypothesis tests)
    because a ref     - to it is kept via the traceback object.

 -- Software Heritage autobuilder (on jenkins-debian1) <jenkins@jenkins-debian1.internal.softwareheritage.org>  Tue, 09 Apr 2019 16:50:48 +0000

swh-storage (0.0.137-1~swh1) unstable-swh; urgency=medium

  * New upstream release 0.0.137     - (tagged by Valentin Lorentz
    <vlorentz@softwareheritage.org> on 2019-04-08 15:40:24 +0200)
  * Upstream changes:     - Make test_origin_get_range run faster.

 -- Software Heritage autobuilder (on jenkins-debian1) <jenkins@jenkins-debian1.internal.softwareheritage.org>  Mon, 08 Apr 2019 13:56:16 +0000

swh-storage (0.0.135-1~swh1) unstable-swh; urgency=medium

  * New upstream release 0.0.135     - (tagged by Valentin Lorentz
    <vlorentz@softwareheritage.org> on 2019-04-04 20:42:32 +0200)
  * Upstream changes:     - Make content_add_metadata require a ctime
    argument.     - This makes Python set the ctime instead of pgsql.

 -- Software Heritage autobuilder (on jenkins-debian1) <jenkins@jenkins-debian1.internal.softwareheritage.org>  Fri, 05 Apr 2019 14:43:28 +0000

swh-storage (0.0.134-1~swh1) unstable-swh; urgency=medium

  * New upstream release 0.0.134     - (tagged by Valentin Lorentz
    <vlorentz@softwareheritage.org> on 2019-04-03 13:38:58 +0200)
  * Upstream changes:     - Don't leak origin ids to the journal.

 -- Software Heritage autobuilder (on jenkins-debian1) <jenkins@jenkins-debian1.internal.softwareheritage.org>  Thu, 04 Apr 2019 10:16:09 +0000

swh-storage (0.0.132-1~swh1) unstable-swh; urgency=medium

  * New upstream release 0.0.132     - (tagged by Valentin Lorentz
    <vlorentz@softwareheritage.org> on 2019-04-01 11:50:30 +0200)
  * Upstream changes:     - Use sha1 instead of bigint as FK from
    origin_visit to snapshot (part 1: add new column)

 -- Software Heritage autobuilder (on jenkins-debian1) <jenkins@jenkins-debian1.internal.softwareheritage.org>  Mon, 01 Apr 2019 13:30:48 +0000

swh-storage (0.0.131-1~swh1) unstable-swh; urgency=medium

  * New upstream release 0.0.131     - (tagged by Nicolas Dandrimont
    <nicolas@dandrimont.eu> on 2019-03-28 17:24:44 +0100)
  * Upstream changes:     - Release swh.storage v0.0.131     - Add
    statsd metrics to storage RPC backend     - Clean up
    snapshot_add/origin_visit_update     - Uniformize RPC backend to use
    POSTs everywhere

 -- Software Heritage autobuilder (on jenkins-debian1) <jenkins@jenkins-debian1.internal.softwareheritage.org>  Thu, 28 Mar 2019 16:34:07 +0000

swh-storage (0.0.130-1~swh1) unstable-swh; urgency=medium

  * New upstream release 0.0.130     - (tagged by Valentin Lorentz
    <vlorentz@softwareheritage.org> on 2019-02-26 10:50:44 +0100)
  * Upstream changes:     - Add an helper function to list all origins
    in the storage.

 -- Software Heritage autobuilder (on jenkins-debian1) <jenkins@jenkins-debian1.internal.softwareheritage.org>  Wed, 13 Mar 2019 14:01:04 +0000

swh-storage (0.0.129-1~swh1) unstable-swh; urgency=medium

  * New upstream release 0.0.129     - (tagged by Valentin Lorentz
    <vlorentz@softwareheritage.org> on 2019-02-27 10:42:29 +0100)
  * Upstream changes:     - Double the timeout of revision_get.     -
    Metadata indexers often hit the limit.

 -- Software Heritage autobuilder (on jenkins-debian1) <jenkins@jenkins-debian1.internal.softwareheritage.org>  Fri, 01 Mar 2019 10:11:28 +0000

swh-storage (0.0.128-1~swh1) unstable-swh; urgency=medium

  * New upstream release 0.0.128     - (tagged by Antoine R. Dumont
    (@ardumont) <antoine.romain.dumont@gmail.com> on 2019-02-21 14:59:22
    +0100)
  * Upstream changes:     - v0.0.128     - api.server: Fix wrong
    exception type     - storage.cli: Fix cli entry point name to the
    expected name (setup.py)

 -- Software Heritage autobuilder (on jenkins-debian1) <jenkins@jenkins-debian1.internal.softwareheritage.org>  Thu, 21 Feb 2019 14:07:23 +0000

swh-storage (0.0.127-1~swh1) unstable-swh; urgency=medium

  * New upstream release 0.0.127     - (tagged by Antoine R. Dumont
    (@ardumont) <antoine.romain.dumont@gmail.com> on 2019-02-21 13:34:19
    +0100)
  * Upstream changes:     - v0.0.127     - api.wsgi: Open wsgi
    entrypoint and check config at startup time     - api.server: Make
    the api server load and check its configuration     -
    swh.storage.cli: Migrate the api server startup in swh.storage.cli

 -- Software Heritage autobuilder (on jenkins-debian1) <jenkins@jenkins-debian1.internal.softwareheritage.org>  Thu, 21 Feb 2019 12:59:48 +0000

swh-storage (0.0.126-1~swh1) unstable-swh; urgency=medium

  * New upstream release 0.0.126     - (tagged by Valentin Lorentz
    <vlorentz@softwareheritage.org> on 2019-02-21 10:18:26 +0100)
  * Upstream changes:     - Double the timeout of snapshot_get_latest.
    - Metadata indexers often hit the limit.

 -- Software Heritage autobuilder (on jenkins-debian1) <jenkins@jenkins-debian1.internal.softwareheritage.org>  Thu, 21 Feb 2019 11:24:52 +0000

swh-storage (0.0.125-1~swh1) unstable-swh; urgency=medium

  * New upstream release 0.0.125     - (tagged by Antoine R. Dumont
    (@ardumont) <antoine.romain.dumont@gmail.com> on 2019-02-14 10:13:31
    +0100)
  * Upstream changes:     - v0.0.125     - api/server: Do not read
    configuration at each request

 -- Software Heritage autobuilder (on jenkins-debian1) <jenkins@jenkins-debian1.internal.softwareheritage.org>  Thu, 14 Feb 2019 16:57:01 +0000

swh-storage (0.0.124-1~swh3) unstable-swh; urgency=low

  * New upstream release, fixing the distribution this time

 -- Antoine R. Dumont (@ardumont) <antoine.romain.dumont@gmail.com>  Thu, 14 Feb 2019 17:51:29 +0100

swh-storage (0.0.124-1~swh2) unstable; urgency=medium

  * New upstream release for dependency fix reasons

 -- Antoine R. Dumont (@ardumont) <antoine.romain.dumont@gmail.com>  Thu, 14 Feb 2019 09:27:55 +0100

swh-storage (0.0.124-1~swh1) unstable-swh; urgency=medium

  * New upstream release 0.0.124     - (tagged by Antoine Lambert
    <antoine.lambert@inria.fr> on 2019-02-12 14:40:53 +0100)
  * Upstream changes:     - version 0.0.124

 -- Software Heritage autobuilder (on jenkins-debian1) <jenkins@jenkins-debian1.internal.softwareheritage.org>  Tue, 12 Feb 2019 13:46:08 +0000

swh-storage (0.0.123-1~swh1) unstable-swh; urgency=medium

  * New upstream release 0.0.123     - (tagged by Antoine R. Dumont
    (@ardumont) <antoine.romain.dumont@gmail.com> on 2019-02-08 15:06:49
    +0100)
  * Upstream changes:     - v0.0.123     - Make Storage.origin_get
    support a list of origins, like other     - Storage.*_get methods.
    - Stop using _to_bytes functions.     - Use the BaseDb (and friends)
    from swh-core

 -- Software Heritage autobuilder (on jenkins-debian1) <jenkins@jenkins-debian1.internal.softwareheritage.org>  Fri, 08 Feb 2019 14:14:18 +0000

swh-storage (0.0.122-1~swh1) unstable-swh; urgency=medium

  * New upstream release 0.0.122     - (tagged by Antoine Lambert
    <antoine.lambert@inria.fr> on 2019-01-28 11:57:27 +0100)
  * Upstream changes:     - version 0.0.122

 -- Software Heritage autobuilder (on jenkins-debian1) <jenkins@jenkins-debian1.internal.softwareheritage.org>  Mon, 28 Jan 2019 11:02:45 +0000

swh-storage (0.0.121-1~swh1) unstable-swh; urgency=medium

  * New upstream release 0.0.121     - (tagged by Antoine Lambert
    <antoine.lambert@inria.fr> on 2019-01-28 11:31:48 +0100)
  * Upstream changes:     - version 0.0.121

 -- Software Heritage autobuilder (on jenkins-debian1) <jenkins@jenkins-debian1.internal.softwareheritage.org>  Mon, 28 Jan 2019 10:36:40 +0000

swh-storage (0.0.120-1~swh1) unstable-swh; urgency=medium

  * New upstream release 0.0.120     - (tagged by Antoine Lambert
    <antoine.lambert@inria.fr> on 2019-01-17 12:04:27 +0100)
  * Upstream changes:     - version 0.0.120

 -- Software Heritage autobuilder (on jenkins-debian1) <jenkins@jenkins-debian1.internal.softwareheritage.org>  Thu, 17 Jan 2019 11:12:47 +0000

swh-storage (0.0.119-1~swh1) unstable-swh; urgency=medium

  * New upstream release 0.0.119     - (tagged by Antoine R. Dumont
    (@ardumont) <antoine.romain.dumont@gmail.com> on 2019-01-11 11:57:13
    +0100)
  * Upstream changes:     - v0.0.119     - listener: Notify Kafka when
    an origin visit is updated

 -- Software Heritage autobuilder (on jenkins-debian1) <jenkins@jenkins-debian1.internal.softwareheritage.org>  Fri, 11 Jan 2019 11:02:07 +0000

swh-storage (0.0.118-1~swh1) unstable-swh; urgency=medium

  * New upstream release 0.0.118     - (tagged by Antoine Lambert
    <antoine.lambert@inria.fr> on 2019-01-09 16:59:15 +0100)
  * Upstream changes:     - version 0.0.118

 -- Software Heritage autobuilder (on jenkins-debian1) <jenkins@jenkins-debian1.internal.softwareheritage.org>  Wed, 09 Jan 2019 18:51:34 +0000

swh-storage (0.0.117-1~swh1) unstable-swh; urgency=medium

  * v0.0.117
  * listener: Adapt decoding behavior depending on the object type

 -- Antoine R. Dumont (@ardumont) <antoine.romain.dumont@gmail.com>  Thu, 20 Dec 2018 14:48:44 +0100

swh-storage (0.0.116-1~swh1) unstable-swh; urgency=medium

  * v0.0.116
  * Update requirements to latest swh.core

 -- Antoine R. Dumont (@ardumont) <antoine.romain.dumont@gmail.com>  Fri, 14 Dec 2018 15:57:04 +0100

swh-storage (0.0.115-1~swh1) unstable-swh; urgency=medium

  * version 0.0.115

 -- Antoine Lambert <antoine.lambert@inria.fr>  Fri, 14 Dec 2018 15:47:52 +0100

swh-storage (0.0.114-1~swh1) unstable-swh; urgency=medium

  * version 0.0.114

 -- Antoine Lambert <antoine.lambert@inria.fr>  Wed, 05 Dec 2018 10:59:49 +0100

swh-storage (0.0.113-1~swh1) unstable-swh; urgency=medium

  * v0.0.113
  * in-memory storage: Add recursive argument to directory_ls endpoint

 -- Antoine R. Dumont (@ardumont) <antoine.romain.dumont@gmail.com>  Fri, 30 Nov 2018 11:56:44 +0100

swh-storage (0.0.112-1~swh1) unstable-swh; urgency=medium

  * v0.0.112
  * in-memory storage: Align with existing storage
  * docstring: Improvments and adapt according to api
  * doc: update index to match new swh-doc format
  * Increase test coverage for stat_counters + fix its bugs.

 -- Antoine R. Dumont (@ardumont) <antoine.romain.dumont@gmail.com>  Fri, 30 Nov 2018 10:28:02 +0100

swh-storage (0.0.111-1~swh1) unstable-swh; urgency=medium

  * v0.0.111
  * Move generative tests in their own module
  * Open in-memory storage implementation

 -- Antoine R. Dumont (@ardumont) <antoine.romain.dumont@gmail.com>  Wed, 21 Nov 2018 08:55:14 +0100

swh-storage (0.0.110-1~swh1) unstable-swh; urgency=medium

  * v0.0.110
  * storage: Open content_get_range endpoint
  * tests: Start using hypothesis for tests generation
  * Improvments: Remove SQLisms from the tests and API
  * docs: Document metadata providers

 -- Antoine R. Dumont (@ardumont) <antoine.romain.dumont@gmail.com>  Fri, 16 Nov 2018 11:53:14 +0100

swh-storage (0.0.109-1~swh1) unstable-swh; urgency=medium

  * version 0.0.109

 -- Antoine Lambert <antoine.lambert@inria.fr>  Mon, 12 Nov 2018 14:11:09 +0100

swh-storage (0.0.108-1~swh1) unstable-swh; urgency=medium

  * Release swh.storage v0.0.108
  * Add a function to get a full snapshot from the paginated view

 -- Nicolas Dandrimont <nicolas@dandrimont.eu>  Thu, 18 Oct 2018 18:32:10 +0200

swh-storage (0.0.107-1~swh1) unstable-swh; urgency=medium

  * Release swh.storage v0.0.107
  * Enable pagination of snapshot branches
  * Drop occurrence-related tables
  * Drop entity-related tables

 -- Nicolas Dandrimont <nicolas@dandrimont.eu>  Wed, 17 Oct 2018 15:06:07 +0200

swh-storage (0.0.106-1~swh1) unstable-swh; urgency=medium

  * Release swh.storage v0.0.106
  * Fix origin_visit_get_latest_snapshot logic
  * Improve directory iterator
  * Drop backwards compatibility between snapshots and occurrences
  * Drop the occurrence table

 -- Nicolas Dandrimont <nicolas@dandrimont.eu>  Mon, 08 Oct 2018 17:03:54 +0200

swh-storage (0.0.105-1~swh1) unstable-swh; urgency=medium

  * v0.0.105
  * Increase directory_ls endpoint to 20 seconds
  * Add snapshot to the stats endpoint
  * Improve documentation

 -- Antoine R. Dumont (@ardumont) <antoine.romain.dumont@gmail.com>  Mon, 10 Sep 2018 11:36:27 +0200

swh-storage (0.0.104-1~swh1) unstable-swh; urgency=medium

  * version 0.0.104

 -- Antoine Lambert <antoine.lambert@inria.fr>  Wed, 29 Aug 2018 15:55:37 +0200

swh-storage (0.0.103-1~swh1) unstable-swh; urgency=medium

  * v0.0.103
  * swh.storage.storage: origin_add returns updated list of dict with id

 -- Antoine R. Dumont (@ardumont) <antoine.romain.dumont@gmail.com>  Mon, 30 Jul 2018 11:47:53 +0200

swh-storage (0.0.102-1~swh1) unstable-swh; urgency=medium

  * Release swh-storage v0.0.102
  * Stop using temporary tables for read-only queries
  * Add timeouts for some read-only queries

 -- Nicolas Dandrimont <nicolas@dandrimont.eu>  Tue, 05 Jun 2018 14:06:54 +0200

swh-storage (0.0.101-1~swh1) unstable-swh; urgency=medium

  * v0.0.101
  * swh.storage.api.client: Permit to specify the query timeout option

 -- Antoine R. Dumont (@ardumont) <antoine.romain.dumont@gmail.com>  Thu, 24 May 2018 12:13:51 +0200

swh-storage (0.0.100-1~swh1) unstable-swh; urgency=medium

  * Release swh.storage v0.0.100
  * remote api: only instantiate storage once per import
  * add thread-awareness to the storage implementation
  * properly cleanup after tests
  * parallelize objstorage and storage additions

 -- Nicolas Dandrimont <nicolas@dandrimont.eu>  Sat, 12 May 2018 18:12:40 +0200

swh-storage (0.0.99-1~swh1) unstable-swh; urgency=medium

  * v0.0.99
  * storage: Add methods to compute directories/revisions diff
  * Add a new table for "bucketed" object counts
  * doc: update table clusters in SQL diagram
  * swh.storage.content_missing: Improve docstring

 -- Antoine R. Dumont (@ardumont) <antoine.romain.dumont@gmail.com>  Tue, 20 Feb 2018 13:32:25 +0100

swh-storage (0.0.98-1~swh1) unstable-swh; urgency=medium

  * Release swh.storage v0.0.98
  * Switch backwards compatibility for snapshots off

 -- Nicolas Dandrimont <nicolas@dandrimont.eu>  Tue, 06 Feb 2018 15:27:15 +0100

swh-storage (0.0.97-1~swh1) unstable-swh; urgency=medium

  * Release swh.storage v0.0.97
  * refactor database initialization
  * use a separate thread instead of a temporary file for COPY
    operations
  * add more snapshot-related endpoints

 -- Nicolas Dandrimont <nicolas@dandrimont.eu>  Tue, 06 Feb 2018 14:07:07 +0100

swh-storage (0.0.96-1~swh1) unstable-swh; urgency=medium

  * Release swh.storage v0.0.96
  * Add snapshot models
  * Add support for hg revision type

 -- Nicolas Dandrimont <nicolas@dandrimont.eu>  Tue, 19 Dec 2017 16:25:57 +0100

swh-storage (0.0.95-1~swh1) unstable-swh; urgency=medium

  * v0.0.95
  * swh.storage: Rename indexer_configuration to tool
  * swh.storage: Migrate indexer model to its own model

 -- Antoine R. Dumont (@ardumont) <antoine.romain.dumont@gmail.com>  Thu, 07 Dec 2017 09:56:31 +0100

swh-storage (0.0.94-1~swh1) unstable-swh; urgency=medium

  * v0.0.94
  * Open searching origins methods to storage

 -- Antoine R. Dumont (@ardumont) <antoine.romain.dumont@gmail.com>  Tue, 05 Dec 2017 12:32:57 +0100

swh-storage (0.0.93-1~swh1) unstable-swh; urgency=medium

  * v0.0.93
  * swh.storage: Open indexer_configuration_add endpoint
  * swh-data: Update content mimetype indexer configuration
  * origin_visit_get: make order repeatable
  * db: Make unique indices actually unique and vice versa
  * Add origin_metadata endpoints (add, get, etc...)
  * cleanup: Remove unused content provenance cache tables

 -- Antoine R. Dumont (@ardumont) <antoine.romain.dumont@gmail.com>  Fri, 24 Nov 2017 11:14:11 +0100

swh-storage (0.0.92-1~swh1) unstable-swh; urgency=medium

  * Release swh.storage v0.0.92
  * make swh.storage.schemata work on SQLAlchemy 1.0

 -- Nicolas Dandrimont <nicolas@dandrimont.eu>  Thu, 12 Oct 2017 19:51:24 +0200

swh-storage (0.0.91-1~swh1) unstable-swh; urgency=medium

  * Release swh.storage version 0.0.91
  * Update packaging runes

 -- Nicolas Dandrimont <nicolas@dandrimont.eu>  Thu, 12 Oct 2017 18:41:46 +0200

swh-storage (0.0.90-1~swh1) unstable-swh; urgency=medium

  * Release swh.storage v0.0.90
  * Remove leaky dependency on python3-kafka

 -- Nicolas Dandrimont <nicolas@dandrimont.eu>  Wed, 11 Oct 2017 18:53:22 +0200

swh-storage (0.0.89-1~swh1) unstable-swh; urgency=medium

  * Release swh.storage v0.0.89
  * Add new package for ancillary schemata
  * Add new metadata-related entry points
  * Update for new swh.model

 -- Nicolas Dandrimont <nicolas@dandrimont.eu>  Wed, 11 Oct 2017 17:39:29 +0200

swh-storage (0.0.88-1~swh1) unstable-swh; urgency=medium

  * Release swh.storage v0.0.88
  * Move the archiver to its own module
  * Prepare building for stretch

 -- Nicolas Dandrimont <nicolas@dandrimont.eu>  Fri, 30 Jun 2017 14:52:12 +0200

swh-storage (0.0.87-1~swh1) unstable-swh; urgency=medium

  * Release swh.storage v0.0.87
  * update tasks to new swh.scheduler api

 -- Nicolas Dandrimont <nicolas@dandrimont.eu>  Mon, 12 Jun 2017 17:54:11 +0200

swh-storage (0.0.86-1~swh1) unstable-swh; urgency=medium

  * Release swh.storage v0.0.86
  * archiver updates

 -- Nicolas Dandrimont <nicolas@dandrimont.eu>  Tue, 06 Jun 2017 18:43:43 +0200

swh-storage (0.0.85-1~swh1) unstable-swh; urgency=medium

  * v0.0.85
  * Improve license endpoint's unknown license policy

 -- Antoine R. Dumont (@ardumont) <antoine.romain.dumont@gmail.com>  Tue, 06 Jun 2017 17:55:40 +0200

swh-storage (0.0.84-1~swh1) unstable-swh; urgency=medium

  * v0.0.84
  * Update indexer endpoints to use indexer configuration id
  * Add indexer configuration endpoint

 -- Antoine R. Dumont (@ardumont) <antoine.romain.dumont@gmail.com>  Fri, 02 Jun 2017 16:16:47 +0200

swh-storage (0.0.83-1~swh1) unstable-swh; urgency=medium

  * v0.0.83
  * Add blake2s256 new hash computation on content

 -- Antoine R. Dumont (@ardumont) <antoine.romain.dumont@gmail.com>  Fri, 31 Mar 2017 12:27:09 +0200

swh-storage (0.0.82-1~swh1) unstable-swh; urgency=medium

  * v0.0.82
  * swh.storage.listener: Subscribe to new origin notifications
  * sql/swh-func: improve equality check on the three columns for
    swh_content_missing
  * swh.storage: add length to directory listing primitives
  * refactoring: Migrate from swh.core.hashutil to swh.model.hashutil
  * swh.storage.archiver.updater: Create a content updater journal
    client
  * vault: add a git fast-import cooker
  * vault: generic cache to allow multiple cooker types and formats

 -- Antoine R. Dumont (@ardumont) <antoine.romain.dumont@gmail.com>  Tue, 21 Mar 2017 14:50:16 +0100

swh-storage (0.0.81-1~swh1) unstable-swh; urgency=medium

  * Release swh.storage v0.0.81
  * archiver improvements for mass injection in azure

 -- Nicolas Dandrimont <nicolas@dandrimont.eu>  Thu, 09 Mar 2017 11:15:28 +0100

swh-storage (0.0.80-1~swh1) unstable-swh; urgency=medium

  * Release swh.storage v0.0.80
  * archiver improvements related to the mass injection of contents in
    azure
  * updates to the vault cooker

 -- Nicolas Dandrimont <nicolas@dandrimont.eu>  Tue, 07 Mar 2017 15:12:35 +0100

swh-storage (0.0.79-1~swh1) unstable-swh; urgency=medium

  * Release swh.storage v0.0.79
  * archiver: keep counts of objects in each archive
  * converters: normalize timestamps using swh.model

 -- Nicolas Dandrimont <nicolas@dandrimont.eu>  Tue, 14 Feb 2017 19:37:36 +0100

swh-storage (0.0.78-1~swh1) unstable-swh; urgency=medium

  * v0.0.78
  * Refactoring some common code into swh.core + adaptation api calls in
  * swh.objstorage and swh.storage (storage and vault)

 -- Antoine R. Dumont (@ardumont) <antoine.romain.dumont@gmail.com>  Thu, 26 Jan 2017 15:08:03 +0100

swh-storage (0.0.77-1~swh1) unstable-swh; urgency=medium

  * v0.0.77
  * Paginate results for origin_visits endpoint

 -- Antoine R. Dumont (@ardumont) <antoine.romain.dumont@gmail.com>  Thu, 19 Jan 2017 14:41:49 +0100

swh-storage (0.0.76-1~swh1) unstable-swh; urgency=medium

  * v0.0.76
  * Unify storage and objstorage configuration and instantiation
    functions

 -- Antoine R. Dumont (@ardumont) <antoine.romain.dumont@gmail.com>  Thu, 15 Dec 2016 18:25:58 +0100

swh-storage (0.0.75-1~swh1) unstable-swh; urgency=medium

  * v0.0.75
  * Add information on indexer tools (T610)

 -- Antoine R. Dumont (@ardumont) <antoine.romain.dumont@gmail.com>  Fri, 02 Dec 2016 18:21:36 +0100

swh-storage (0.0.74-1~swh1) unstable-swh; urgency=medium

  * v0.0.74
  * Use strict equality for content ctags' symbols search

 -- Antoine R. Dumont (@ardumont) <antoine.romain.dumont@gmail.com>  Tue, 29 Nov 2016 17:25:29 +0100

swh-storage (0.0.73-1~swh1) unstable-swh; urgency=medium

  * v0.0.73
  * Improve ctags search query for edge cases

 -- Antoine R. Dumont (@ardumont) <antoine.romain.dumont@gmail.com>  Mon, 28 Nov 2016 16:34:55 +0100

swh-storage (0.0.72-1~swh1) unstable-swh; urgency=medium

  * v0.0.72
  * Permit pagination on content_ctags_search api endpoint

 -- Antoine R. Dumont (@ardumont) <antoine.romain.dumont@gmail.com>  Thu, 24 Nov 2016 14:19:29 +0100

swh-storage (0.0.71-1~swh1) unstable-swh; urgency=medium

  * v0.0.71
  * Open full-text search endpoint on ctags

 -- Antoine R. Dumont (@ardumont) <antoine.romain.dumont@gmail.com>  Wed, 23 Nov 2016 17:33:51 +0100

swh-storage (0.0.70-1~swh1) unstable-swh; urgency=medium

  * v0.0.70
  * Add new license endpoints (add/get)
  * Update ctags endpoints to align update conflict policy

 -- Antoine R. Dumont (@ardumont) <antoine.romain.dumont@gmail.com>  Thu, 10 Nov 2016 17:27:49 +0100

swh-storage (0.0.69-1~swh1) unstable-swh; urgency=medium

  * v0.0.69
  * storage: Open ctags entry points (missing, add, get)
  * storage: allow adding several origins at once

 -- Antoine R. Dumont (@ardumont) <antoine.romain.dumont@gmail.com>  Thu, 20 Oct 2016 16:07:07 +0200

swh-storage (0.0.68-1~swh1) unstable-swh; urgency=medium

  * v0.0.68
  * indexer: Open mimetype/language get endpoints
  * indexer: Add the mimetype/language add function with conflict_update
    flag
  * archiver: Extend worker-to-backend to transmit messages to another
  * queue (once done)

 -- Antoine R. Dumont (@ardumont) <antoine.romain.dumont@gmail.com>  Thu, 13 Oct 2016 15:30:21 +0200

swh-storage (0.0.67-1~swh1) unstable-swh; urgency=medium

  * v0.0.67
  * Fix provenance storage init function

 -- Antoine R. Dumont (@ardumont) <antoine.romain.dumont@gmail.com>  Wed, 12 Oct 2016 02:24:12 +0200

swh-storage (0.0.66-1~swh1) unstable-swh; urgency=medium

  * v0.0.66
  * Improve provenance configuration format

 -- Antoine R. Dumont (@ardumont) <antoine.romain.dumont@gmail.com>  Wed, 12 Oct 2016 01:39:26 +0200

swh-storage (0.0.65-1~swh1) unstable-swh; urgency=medium

  * v0.0.65
  * Open api entry points for swh.indexer about content mimetype and
  * language
  * Update schema graph to latest version

 -- Antoine R. Dumont (@ardumont) <antoine.romain.dumont@gmail.com>  Sat, 08 Oct 2016 10:00:30 +0200

swh-storage (0.0.64-1~swh1) unstable-swh; urgency=medium

  * v0.0.64
  * Fix: Missing incremented version 5 for archiver.dbversion
  * Retrieve information on a content cached
  * sql/swh-func: content cache populates lines in deterministic order

 -- Antoine R. Dumont (@ardumont) <antoine.romain.dumont@gmail.com>  Thu, 29 Sep 2016 21:50:59 +0200

swh-storage (0.0.63-1~swh1) unstable-swh; urgency=medium

  * v0.0.63
  * Make the 'worker to backend' destination agnostic (message
    parameter)
  * Improve 'unknown sha1' policy (archiver db can lag behind swh db)
  * Improve 'force copy' policy

 -- Antoine R. Dumont (@ardumont) <antoine.romain.dumont@gmail.com>  Fri, 23 Sep 2016 12:29:50 +0200

swh-storage (0.0.62-1~swh1) unstable-swh; urgency=medium

  * Release swh.storage v0.0.62
  * Updates to the provenance cache to reduce churn on the main tables

 -- Nicolas Dandrimont <nicolas@dandrimont.eu>  Thu, 22 Sep 2016 18:54:52 +0200

swh-storage (0.0.61-1~swh1) unstable-swh; urgency=medium

  * v0.0.61
  * Handle copies of unregistered sha1 in archiver db
  * Fix copy to only the targeted destination
  * Update to latest python3-swh.core dependency

 -- Antoine R. Dumont (@ardumont) <antoine.romain.dumont@gmail.com>  Thu, 22 Sep 2016 13:44:05 +0200

swh-storage (0.0.60-1~swh1) unstable-swh; urgency=medium

  * v0.0.60
  * Update archiver dependencies

 -- Antoine R. Dumont (@ardumont) <antoine.romain.dumont@gmail.com>  Tue, 20 Sep 2016 16:46:48 +0200

swh-storage (0.0.59-1~swh1) unstable-swh; urgency=medium

  * v0.0.59
  * Unify configuration property between director/worker
  * Deal with potential missing contents in the archiver db
  * Improve get_contents_error implementation
  * Remove dead code in swh.storage.db about archiver

 -- Antoine R. Dumont (@ardumont) <antoine.romain.dumont@gmail.com>  Sat, 17 Sep 2016 12:50:14 +0200

swh-storage (0.0.58-1~swh1) unstable-swh; urgency=medium

  * v0.0.58
  * ArchiverDirectorToBackend reads sha1 from stdin and sends chunks of
    sha1
  * for archival.

 -- Antoine R. Dumont (@ardumont) <antoine.romain.dumont@gmail.com>  Fri, 16 Sep 2016 22:17:14 +0200

swh-storage (0.0.57-1~swh1) unstable-swh; urgency=medium

  * v0.0.57
  * Update swh.storage.archiver

 -- Antoine R. Dumont (@ardumont) <antoine.romain.dumont@gmail.com>  Thu, 15 Sep 2016 16:30:11 +0200

swh-storage (0.0.56-1~swh1) unstable-swh; urgency=medium

  * v0.0.56
  * Vault: Add vault implementation (directory cooker & cache
  * implementation + its api)
  * Archiver: Add another archiver implementation (direct to backend)

 -- Antoine R. Dumont (@ardumont) <antoine.romain.dumont@gmail.com>  Thu, 15 Sep 2016 10:56:35 +0200

swh-storage (0.0.55-1~swh1) unstable-swh; urgency=medium

  * v0.0.55
  * Fix origin_visit endpoint

 -- Antoine R. Dumont (@ardumont) <antoine.romain.dumont@gmail.com>  Thu, 08 Sep 2016 15:21:28 +0200

swh-storage (0.0.54-1~swh1) unstable-swh; urgency=medium

  * v0.0.54
  * Open origin_visit_get_by entry point

 -- Antoine R. Dumont (@ardumont) <antoine.romain.dumont@gmail.com>  Mon, 05 Sep 2016 12:36:34 +0200

swh-storage (0.0.53-1~swh1) unstable-swh; urgency=medium

  * v0.0.53
  * Add cache about content provenance
  * debian: fix python3-swh.storage.archiver runtime dependency
  * debian: create new package python3-swh.storage.provenance

 -- Antoine R. Dumont (@ardumont) <antoine.romain.dumont@gmail.com>  Fri, 02 Sep 2016 11:14:09 +0200

swh-storage (0.0.52-1~swh1) unstable-swh; urgency=medium

  * v0.0.52
  * Package python3-swh.storage.archiver

 -- Antoine R. Dumont (@ardumont) <antoine.romain.dumont@gmail.com>  Thu, 25 Aug 2016 14:55:23 +0200

swh-storage (0.0.51-1~swh1) unstable-swh; urgency=medium

  * Release swh.storage v0.0.51
  * Add new metadata column to origin_visit
  * Update swh-add-directory script for updated API

 -- Nicolas Dandrimont <nicolas@dandrimont.eu>  Wed, 24 Aug 2016 14:36:03 +0200

swh-storage (0.0.50-1~swh1) unstable-swh; urgency=medium

  * v0.0.50
  * Add a function to pull (only) metadata for a list of contents
  * Update occurrence_add api entry point to properly deal with
    origin_visit
  * Add origin_visit api entry points to create/update origin_visit

 -- Antoine R. Dumont (@ardumont) <antoine.romain.dumont@gmail.com>  Tue, 23 Aug 2016 16:29:26 +0200

swh-storage (0.0.49-1~swh1) unstable-swh; urgency=medium

  * Release swh.storage v0.0.49
  * Proper dependency on python3-kafka

 -- Nicolas Dandrimont <nicolas@dandrimont.eu>  Fri, 19 Aug 2016 13:45:52 +0200

swh-storage (0.0.48-1~swh1) unstable-swh; urgency=medium

  * Release swh.storage v0.0.48
  * Updates to the archiver
  * Notification support for new object creations

 -- Nicolas Dandrimont <nicolas@dandrimont.eu>  Fri, 19 Aug 2016 12:13:50 +0200

swh-storage (0.0.47-1~swh1) unstable-swh; urgency=medium

  * Release swh.storage v0.0.47
  * Update storage archiver to new schemaless schema

 -- Nicolas Dandrimont <nicolas@dandrimont.eu>  Fri, 22 Jul 2016 16:59:19 +0200

swh-storage (0.0.46-1~swh1) unstable-swh; urgency=medium

  * v0.0.46
  * Update archiver bootstrap

 -- Antoine R. Dumont (@ardumont) <antoine.romain.dumont@gmail.com>  Wed, 20 Jul 2016 19:04:42 +0200

swh-storage (0.0.45-1~swh1) unstable-swh; urgency=medium

  * v0.0.45
  * Separate swh.storage.archiver's db from swh.storage.storage

 -- Antoine R. Dumont (@ardumont) <antoine.romain.dumont@gmail.com>  Tue, 19 Jul 2016 15:05:36 +0200

swh-storage (0.0.44-1~swh1) unstable-swh; urgency=medium

  * v0.0.44
  * Open listing visits per origin api

 -- Quentin Campos <qcampos@etud.u-pem.fr>  Fri, 08 Jul 2016 11:27:10 +0200

swh-storage (0.0.43-1~swh1) unstable-swh; urgency=medium

  * v0.0.43
  * Extract objstorage to its own package swh.objstorage

 -- Quentin Campos <qcampos@etud.u-pem.fr>  Mon, 27 Jun 2016 14:57:12 +0200

swh-storage (0.0.42-1~swh1) unstable-swh; urgency=medium

  * Add an object storage multiplexer to allow transition between
    multiple versions of objet storages.

 -- Quentin Campos <qcampos@etud.u-pem.fr>  Tue, 21 Jun 2016 15:03:52 +0200

swh-storage (0.0.41-1~swh1) unstable-swh; urgency=medium

  * Refactoring of the object storage in order to allow multiple
    versions of it, as well as a multiplexer for version transition.

 -- Quentin Campos <qcampos@etud.u-pem.fr>  Thu, 16 Jun 2016 15:54:16 +0200

swh-storage (0.0.40-1~swh1) unstable-swh; urgency=medium

  * Release swh.storage v0.0.40:
  * Refactor objstorage to allow for different implementations
  * Updates to the checker functionality
  * Bump swh.core dependency to v0.0.20

 -- Nicolas Dandrimont <nicolas@dandrimont.eu>  Tue, 14 Jun 2016 17:25:42 +0200

swh-storage (0.0.39-1~swh1) unstable-swh; urgency=medium

  * v0.0.39
  * Add run_from_webserver function for objstorage api server
  * Add unique identifier message on default api server route endpoints

 -- Antoine R. Dumont (@ardumont) <antoine.romain.dumont@gmail.com>  Fri, 20 May 2016 15:27:34 +0200

swh-storage (0.0.38-1~swh1) unstable-swh; urgency=medium

  * v0.0.38
  * Add an http api for object storage
  * Implement an archiver to perform backup copies

 -- Quentin Campos <qcampos@etud.u-pem.fr>  Fri, 20 May 2016 14:40:14 +0200

swh-storage (0.0.37-1~swh1) unstable-swh; urgency=medium

  * Release swh.storage v0.0.37
  * Add fullname to person table
  * Add svn as a revision type

 -- Nicolas Dandrimont <nicolas@dandrimont.eu>  Fri, 08 Apr 2016 16:44:24 +0200

swh-storage (0.0.36-1~swh1) unstable-swh; urgency=medium

  * Release swh.storage v0.0.36
  * Add json-schema documentation for the jsonb fields
  * Overhaul entity handling

 -- Nicolas Dandrimont <nicolas@dandrimont.eu>  Wed, 16 Mar 2016 17:27:17 +0100

swh-storage (0.0.35-1~swh1) unstable-swh; urgency=medium

  * Release swh-storage v0.0.35
  * Factor in temporary tables with only an id (db v059)
  * Allow generic object search by sha1_git (db v060)

 -- Nicolas Dandrimont <nicolas@dandrimont.eu>  Thu, 25 Feb 2016 16:21:01 +0100

swh-storage (0.0.34-1~swh1) unstable-swh; urgency=medium

  * Release swh.storage version 0.0.34
  * occurrence improvements
  * commit metadata improvements

 -- Nicolas Dandrimont <nicolas@dandrimont.eu>  Fri, 19 Feb 2016 18:20:07 +0100

swh-storage (0.0.33-1~swh1) unstable-swh; urgency=medium

  * Bump swh.storage to version 0.0.33

 -- Nicolas Dandrimont <nicolas@dandrimont.eu>  Fri, 05 Feb 2016 11:17:00 +0100

swh-storage (0.0.32-1~swh1) unstable-swh; urgency=medium

  * v0.0.32
  * Let the person's id flow
  * sql/upgrades/051: 050->051 schema change
  * sql/upgrades/050: 049->050 schema change - Clean up obsolete
    functions
  * sql/upgrades/049: Final take for 048->049 schema change.
  * sql: Use a new schema for occurrences

 -- Antoine R. Dumont (@ardumont) <antoine.romain.dumont@gmail.com>  Fri, 29 Jan 2016 17:44:27 +0100

swh-storage (0.0.31-1~swh1) unstable-swh; urgency=medium

  * v0.0.31
  * Deal with occurrence_history.branch, occurrence.branch, release.name
    as bytes

 -- Antoine R. Dumont (@ardumont) <antoine.romain.dumont@gmail.com>  Wed, 27 Jan 2016 15:45:53 +0100

swh-storage (0.0.30-1~swh1) unstable-swh; urgency=medium

  * Prepare swh.storage v0.0.30 release
  * type-agnostic occurrences and revisions

 -- Nicolas Dandrimont <nicolas@dandrimont.eu>  Tue, 26 Jan 2016 07:36:43 +0100

swh-storage (0.0.29-1~swh1) unstable-swh; urgency=medium

  * v0.0.29
  * New:
  * Upgrade sql schema to 041→043
  * Deal with communication downtime between clients and storage
  * Open occurrence_get(origin_id) to retrieve latest occurrences per
    origin
  * Open release_get_by to retrieve a release by origin
  * Open directory_get to retrieve information on directory by id
  * Open entity_get to retrieve information on entity + hierarchy from
    its uuid
  * Open directory_get that retrieve information on directory per id
  * Update:
  * directory_get/directory_ls: Rename to directory_ls
  * revision_log: update to retrieve logs from multiple root revisions
  * revision_get_by: branch name filtering is now optional

 -- Antoine R. Dumont (@ardumont) <antoine.romain.dumont@gmail.com>  Wed, 20 Jan 2016 16:15:50 +0100

swh-storage (0.0.28-1~swh1) unstable-swh; urgency=medium

  * v0.0.28
  * Open entity_get api

 -- Antoine R. Dumont (@ardumont) <antoine.romain.dumont@gmail.com>  Fri, 15 Jan 2016 16:37:27 +0100

swh-storage (0.0.27-1~swh1) unstable-swh; urgency=medium

  * v0.0.27
  * Open directory_entry_get_by_path api
  * Improve get_revision_by api performance
  * sql/swh-schema: add index on origin(type, url) --> improve origin
    lookup api
  * Bump to 039 db version

 -- Antoine R. Dumont (@ardumont) <antoine.romain.dumont@gmail.com>  Fri, 15 Jan 2016 12:42:47 +0100

swh-storage (0.0.26-1~swh1) unstable-swh; urgency=medium

  * v0.0.26
  * Open revision_get_by to retrieve a revision by occurrence criterion
    filtering
  * sql/upgrades/036: add 035→036 upgrade script

 -- Antoine R. Dumont (@ardumont) <antoine.romain.dumont@gmail.com>  Wed, 13 Jan 2016 12:46:44 +0100

swh-storage (0.0.25-1~swh1) unstable-swh; urgency=medium

  * v0.0.25
  * Limit results in swh_revision_list*
  * Create the package to align the current db production version on
    https://archive.softwareheritage.org/

 -- Antoine R. Dumont (@ardumont) <antoine.romain.dumont@gmail.com>  Fri, 08 Jan 2016 11:33:08 +0100

swh-storage (0.0.24-1~swh1) unstable-swh; urgency=medium

  * Prepare swh.storage release v0.0.24
  * Add a limit argument to revision_log

 -- Nicolas Dandrimont <nicolas@dandrimont.eu>  Wed, 06 Jan 2016 15:12:53 +0100

swh-storage (0.0.23-1~swh1) unstable-swh; urgency=medium

  * v0.0.23
  * Protect against overflow, wrapped in ValueError for client
  * Fix relative path import for remote storage.
  * api to retrieve revision_log is now 'parents' aware

 -- Antoine R. Dumont (@ardumont) <antoine.romain.dumont@gmail.com>  Wed, 06 Jan 2016 11:30:58 +0100

swh-storage (0.0.22-1~swh1) unstable-swh; urgency=medium

  * Release v0.0.22
  * Fix relative import for remote storage

 -- Nicolas Dandrimont <nicolas@dandrimont.eu>  Wed, 16 Dec 2015 16:04:48 +0100

swh-storage (0.0.21-1~swh1) unstable-swh; urgency=medium

  * Prepare release v0.0.21
  * Protect the storage api client from overflows
  * Add a get_storage function mapping to local or remote storage

 -- Nicolas Dandrimont <nicolas@dandrimont.eu>  Wed, 16 Dec 2015 13:34:46 +0100

swh-storage (0.0.20-1~swh1) unstable-swh; urgency=medium

  * v0.0.20
  * allow numeric timestamps with offset
  * Open revision_log api
  * start migration to swh.model

 -- Antoine R. Dumont (@ardumont) <antoine.romain.dumont@gmail.com>  Mon, 07 Dec 2015 15:20:36 +0100

swh-storage (0.0.19-1~swh1) unstable-swh; urgency=medium

  * v0.0.19
  * Improve directory listing with content data
  * Open person_get
  * Open release_get data reading
  * Improve origin_get api
  * Effort to unify api output on dict (for read)
  * Migrate backend to 032

 -- Antoine R. Dumont (@ardumont) <antoine.romain.dumont@gmail.com>  Fri, 27 Nov 2015 13:33:34 +0100

swh-storage (0.0.18-1~swh1) unstable-swh; urgency=medium

  * v0.0.18
  * Improve origin_get to permit retrieval per id
  * Update directory_get implementation (add join from
  * directory_entry_file to content)
  * Open release_get : [sha1] -> [Release]

 -- Antoine R. Dumont (@ardumont) <antoine.romain.dumont@gmail.com>  Thu, 19 Nov 2015 11:18:35 +0100

swh-storage (0.0.17-1~swh1) unstable-swh; urgency=medium

  * Prepare deployment of swh.storage v0.0.17
  * Add some entity related entry points

 -- Nicolas Dandrimont <nicolas@dandrimont.eu>  Tue, 03 Nov 2015 16:40:59 +0100

swh-storage (0.0.16-1~swh1) unstable-swh; urgency=medium

  * v0.0.16
  * Add metadata column in revision (db version 29)
  * cache http connection for remote storage client

 -- Antoine R. Dumont (@ardumont) <antoine.romain.dumont@gmail.com>  Thu, 29 Oct 2015 10:29:00 +0100

swh-storage (0.0.15-1~swh1) unstable-swh; urgency=medium

  * Prepare deployment of swh.storage v0.0.15
  * Allow population of fetch_history
  * Update organizations / projects as entities
  * Use schema v028 for directory addition

 -- Nicolas Dandrimont <nicolas@dandrimont.eu>  Tue, 27 Oct 2015 11:43:39 +0100

swh-storage (0.0.14-1~swh1) unstable-swh; urgency=medium

  * Prepare swh.storage v0.0.14 deployment

 -- Nicolas Dandrimont <nicolas@dandrimont.eu>  Fri, 16 Oct 2015 15:34:08 +0200

swh-storage (0.0.13-1~swh1) unstable-swh; urgency=medium

  * Prepare deploying swh.storage v0.0.13

 -- Nicolas Dandrimont <nicolas@dandrimont.eu>  Fri, 16 Oct 2015 14:51:44 +0200

swh-storage (0.0.12-1~swh1) unstable-swh; urgency=medium

  * Prepare deploying swh.storage v0.0.12

 -- Nicolas Dandrimont <nicolas@dandrimont.eu>  Tue, 13 Oct 2015 12:39:18 +0200

swh-storage (0.0.11-1~swh1) unstable-swh; urgency=medium

  * Preparing deployment of swh.storage v0.0.11

 -- Nicolas Dandrimont <nicolas@dandrimont.eu>  Fri, 09 Oct 2015 17:44:51 +0200

swh-storage (0.0.10-1~swh1) unstable-swh; urgency=medium

  * Prepare deployment of swh.storage v0.0.10

 -- Nicolas Dandrimont <nicolas@dandrimont.eu>  Tue, 06 Oct 2015 17:37:00 +0200

swh-storage (0.0.9-1~swh1) unstable-swh; urgency=medium

  * Prepare deployment of swh.storage v0.0.9

 -- Nicolas Dandrimont <nicolas@dandrimont.eu>  Thu, 01 Oct 2015 19:03:00 +0200

swh-storage (0.0.8-1~swh1) unstable-swh; urgency=medium

  * Prepare deployment of swh.storage v0.0.8

 -- Nicolas Dandrimont <nicolas@dandrimont.eu>  Thu, 01 Oct 2015 11:32:46 +0200

swh-storage (0.0.7-1~swh1) unstable-swh; urgency=medium

  * Prepare deployment of swh.storage v0.0.7

 -- Nicolas Dandrimont <nicolas@dandrimont.eu>  Tue, 29 Sep 2015 16:52:54 +0200

swh-storage (0.0.6-1~swh1) unstable-swh; urgency=medium

  * Prepare deployment of swh.storage v0.0.6

 -- Nicolas Dandrimont <nicolas@dandrimont.eu>  Tue, 29 Sep 2015 16:43:24 +0200

swh-storage (0.0.5-1~swh1) unstable-swh; urgency=medium

  * Prepare deploying swh.storage v0.0.5

 -- Nicolas Dandrimont <nicolas@dandrimont.eu>  Tue, 29 Sep 2015 16:27:00 +0200

swh-storage (0.0.1-1~swh1) unstable-swh; urgency=medium

  * Initial release
  * swh.storage.api: Properly escape arbitrary byte sequences in
    arguments

 -- Nicolas Dandrimont <nicolas@dandrimont.eu>  Tue, 22 Sep 2015 17:02:34 +0200<|MERGE_RESOLUTION|>--- conflicted
+++ resolved
@@ -1,10 +1,3 @@
-<<<<<<< HEAD
-swh-storage (0.0.178-1~swh1~bpo10+1) buster-swh; urgency=medium
-
-  * Rebuild for buster-swh
-
- -- Software Heritage autobuilder (on jenkins-debian1) <jenkins@jenkins-debian1.internal.softwareheritage.org>  Mon, 16 Mar 2020 12:05:52 +0000
-=======
 swh-storage (0.0.179-1~swh1) unstable-swh; urgency=medium
 
   * New upstream release 0.0.179     - (tagged by Nicolas Dandrimont
@@ -14,7 +7,6 @@
     the transaction load for content writes and reads
 
  -- Software Heritage autobuilder (on jenkins-debian1) <jenkins@jenkins-debian1.internal.softwareheritage.org>  Wed, 18 Mar 2020 15:50:50 +0000
->>>>>>> 16ae0480
 
 swh-storage (0.0.178-1~swh1) unstable-swh; urgency=medium
 
