<<<<<<< HEAD
swh-storage (0.0.145-1~swh1~bpo9+1) stretch-swh; urgency=medium

  * Rebuild for stretch-swh

 -- Software Heritage autobuilder (on jenkins-debian1) <jenkins@jenkins-debian1.internal.softwareheritage.org>  Tue, 02 Jul 2019 10:21:10 +0000
=======
swh-storage (0.0.145-1~swh3) unstable-swh; urgency=medium

  * Properly rebuild for unstable-swh

 -- Nicolas Dandrimont <olasd@debian.org>  Thu, 11 Jul 2019 14:03:30 +0200

swh-storage (0.0.145-1~swh2) buster-swh; urgency=medium

  * Remove useless swh.scheduler dependency

 -- Nicolas Dandrimont <olasd@debian.org>  Thu, 11 Jul 2019 13:53:45 +0200
>>>>>>> e102cd1e

swh-storage (0.0.145-1~swh1) unstable-swh; urgency=medium

  * New upstream release 0.0.145     - (tagged by Valentin Lorentz
    <vlorentz@softwareheritage.org> on 2019-07-02 12:00:53 +0200)
  * Upstream changes:     - v0.0.145     - Add an
    'origin_visit_find_by_date' endpoint.     - Add support for origin
    urls in all endpoints

 -- Software Heritage autobuilder (on jenkins-debian1) <jenkins@jenkins-debian1.internal.softwareheritage.org>  Tue, 02 Jul 2019 10:19:19 +0000

swh-storage (0.0.143-1~swh1) unstable-swh; urgency=medium

  * New upstream release 0.0.143     - (tagged by Valentin Lorentz
    <vlorentz@softwareheritage.org> on 2019-06-05 13:18:14 +0200)
  * Upstream changes:     - Add test for snapshot/release counters.

 -- Software Heritage autobuilder (on jenkins-debian1) <jenkins@jenkins-debian1.internal.softwareheritage.org>  Mon, 01 Jul 2019 12:38:40 +0000

swh-storage (0.0.142-1~swh1) unstable-swh; urgency=medium

  * New upstream release 0.0.142     - (tagged by Valentin Lorentz
    <vlorentz@softwareheritage.org> on 2019-06-11 15:24:49 +0200)
  * Upstream changes:     - Mark network tests, so they can be disabled.

 -- Software Heritage autobuilder (on jenkins-debian1) <jenkins@jenkins-debian1.internal.softwareheritage.org>  Tue, 11 Jun 2019 13:44:19 +0000

swh-storage (0.0.141-1~swh1) unstable-swh; urgency=medium

  * New upstream release 0.0.141     - (tagged by Valentin Lorentz
    <vlorentz@softwareheritage.org> on 2019-06-06 17:05:03 +0200)
  * Upstream changes:     - Add support for using URL instead of ID in
    snapshot_get_latest.

 -- Software Heritage autobuilder (on jenkins-debian1) <jenkins@jenkins-debian1.internal.softwareheritage.org>  Tue, 11 Jun 2019 10:36:32 +0000

swh-storage (0.0.140-1~swh1) unstable-swh; urgency=medium

  * New upstream release 0.0.140     - (tagged by mihir(faux__)
    <karbelkar.mihir@gmail.com> on 2019-03-24 21:47:31 +0530)
  * Upstream changes:     - Changes the output of content_find method to
    a list in case of hash collisions and makes the sql query on python
    side and added test duplicate input, colliding sha256 and colliding
    blake2s256

 -- Software Heritage autobuilder (on jenkins-debian1) <jenkins@jenkins-debian1.internal.softwareheritage.org>  Thu, 16 May 2019 12:09:04 +0000

swh-storage (0.0.139-1~swh1) unstable-swh; urgency=medium

  * New upstream release 0.0.139     - (tagged by Nicolas Dandrimont
    <nicolas@dandrimont.eu> on 2019-04-18 17:57:57 +0200)
  * Upstream changes:     - Release swh.storage v0.0.139     - Backwards-
    compatibility improvements for snapshot_add     - Better
    transactionality in revision_add/release_add     - Fix backwards
    metric names     - Handle shallow histories properly

 -- Software Heritage autobuilder (on jenkins-debian1) <jenkins@jenkins-debian1.internal.softwareheritage.org>  Thu, 18 Apr 2019 16:08:28 +0000

swh-storage (0.0.138-1~swh1) unstable-swh; urgency=medium

  * New upstream release 0.0.138     - (tagged by Valentin Lorentz
    <vlorentz@softwareheritage.org> on 2019-04-09 16:40:49 +0200)
  * Upstream changes:     - Use the db_transaction decorator on all
    _add() methods.     - So they gracefully release the connection on
    error instead     - of relying on reference-counting to call the
    Db's `__del__`     - (which does not happen in Hypothesis tests)
    because a ref     - to it is kept via the traceback object.

 -- Software Heritage autobuilder (on jenkins-debian1) <jenkins@jenkins-debian1.internal.softwareheritage.org>  Tue, 09 Apr 2019 16:50:48 +0000

swh-storage (0.0.137-1~swh1) unstable-swh; urgency=medium

  * New upstream release 0.0.137     - (tagged by Valentin Lorentz
    <vlorentz@softwareheritage.org> on 2019-04-08 15:40:24 +0200)
  * Upstream changes:     - Make test_origin_get_range run faster.

 -- Software Heritage autobuilder (on jenkins-debian1) <jenkins@jenkins-debian1.internal.softwareheritage.org>  Mon, 08 Apr 2019 13:56:16 +0000

swh-storage (0.0.135-1~swh1) unstable-swh; urgency=medium

  * New upstream release 0.0.135     - (tagged by Valentin Lorentz
    <vlorentz@softwareheritage.org> on 2019-04-04 20:42:32 +0200)
  * Upstream changes:     - Make content_add_metadata require a ctime
    argument.     - This makes Python set the ctime instead of pgsql.

 -- Software Heritage autobuilder (on jenkins-debian1) <jenkins@jenkins-debian1.internal.softwareheritage.org>  Fri, 05 Apr 2019 14:43:28 +0000

swh-storage (0.0.134-1~swh1) unstable-swh; urgency=medium

  * New upstream release 0.0.134     - (tagged by Valentin Lorentz
    <vlorentz@softwareheritage.org> on 2019-04-03 13:38:58 +0200)
  * Upstream changes:     - Don't leak origin ids to the journal.

 -- Software Heritage autobuilder (on jenkins-debian1) <jenkins@jenkins-debian1.internal.softwareheritage.org>  Thu, 04 Apr 2019 10:16:09 +0000

swh-storage (0.0.132-1~swh1) unstable-swh; urgency=medium

  * New upstream release 0.0.132     - (tagged by Valentin Lorentz
    <vlorentz@softwareheritage.org> on 2019-04-01 11:50:30 +0200)
  * Upstream changes:     - Use sha1 instead of bigint as FK from
    origin_visit to snapshot (part 1: add new column)

 -- Software Heritage autobuilder (on jenkins-debian1) <jenkins@jenkins-debian1.internal.softwareheritage.org>  Mon, 01 Apr 2019 13:30:48 +0000

swh-storage (0.0.131-1~swh1) unstable-swh; urgency=medium

  * New upstream release 0.0.131     - (tagged by Nicolas Dandrimont
    <nicolas@dandrimont.eu> on 2019-03-28 17:24:44 +0100)
  * Upstream changes:     - Release swh.storage v0.0.131     - Add
    statsd metrics to storage RPC backend     - Clean up
    snapshot_add/origin_visit_update     - Uniformize RPC backend to use
    POSTs everywhere

 -- Software Heritage autobuilder (on jenkins-debian1) <jenkins@jenkins-debian1.internal.softwareheritage.org>  Thu, 28 Mar 2019 16:34:07 +0000

swh-storage (0.0.130-1~swh1) unstable-swh; urgency=medium

  * New upstream release 0.0.130     - (tagged by Valentin Lorentz
    <vlorentz@softwareheritage.org> on 2019-02-26 10:50:44 +0100)
  * Upstream changes:     - Add an helper function to list all origins
    in the storage.

 -- Software Heritage autobuilder (on jenkins-debian1) <jenkins@jenkins-debian1.internal.softwareheritage.org>  Wed, 13 Mar 2019 14:01:04 +0000

swh-storage (0.0.129-1~swh1) unstable-swh; urgency=medium

  * New upstream release 0.0.129     - (tagged by Valentin Lorentz
    <vlorentz@softwareheritage.org> on 2019-02-27 10:42:29 +0100)
  * Upstream changes:     - Double the timeout of revision_get.     -
    Metadata indexers often hit the limit.

 -- Software Heritage autobuilder (on jenkins-debian1) <jenkins@jenkins-debian1.internal.softwareheritage.org>  Fri, 01 Mar 2019 10:11:28 +0000

swh-storage (0.0.128-1~swh1) unstable-swh; urgency=medium

  * New upstream release 0.0.128     - (tagged by Antoine R. Dumont
    (@ardumont) <antoine.romain.dumont@gmail.com> on 2019-02-21 14:59:22
    +0100)
  * Upstream changes:     - v0.0.128     - api.server: Fix wrong
    exception type     - storage.cli: Fix cli entry point name to the
    expected name (setup.py)

 -- Software Heritage autobuilder (on jenkins-debian1) <jenkins@jenkins-debian1.internal.softwareheritage.org>  Thu, 21 Feb 2019 14:07:23 +0000

swh-storage (0.0.127-1~swh1) unstable-swh; urgency=medium

  * New upstream release 0.0.127     - (tagged by Antoine R. Dumont
    (@ardumont) <antoine.romain.dumont@gmail.com> on 2019-02-21 13:34:19
    +0100)
  * Upstream changes:     - v0.0.127     - api.wsgi: Open wsgi
    entrypoint and check config at startup time     - api.server: Make
    the api server load and check its configuration     -
    swh.storage.cli: Migrate the api server startup in swh.storage.cli

 -- Software Heritage autobuilder (on jenkins-debian1) <jenkins@jenkins-debian1.internal.softwareheritage.org>  Thu, 21 Feb 2019 12:59:48 +0000

swh-storage (0.0.126-1~swh1) unstable-swh; urgency=medium

  * New upstream release 0.0.126     - (tagged by Valentin Lorentz
    <vlorentz@softwareheritage.org> on 2019-02-21 10:18:26 +0100)
  * Upstream changes:     - Double the timeout of snapshot_get_latest.
    - Metadata indexers often hit the limit.

 -- Software Heritage autobuilder (on jenkins-debian1) <jenkins@jenkins-debian1.internal.softwareheritage.org>  Thu, 21 Feb 2019 11:24:52 +0000

swh-storage (0.0.125-1~swh1) unstable-swh; urgency=medium

  * New upstream release 0.0.125     - (tagged by Antoine R. Dumont
    (@ardumont) <antoine.romain.dumont@gmail.com> on 2019-02-14 10:13:31
    +0100)
  * Upstream changes:     - v0.0.125     - api/server: Do not read
    configuration at each request

 -- Software Heritage autobuilder (on jenkins-debian1) <jenkins@jenkins-debian1.internal.softwareheritage.org>  Thu, 14 Feb 2019 16:57:01 +0000

swh-storage (0.0.124-1~swh3) unstable-swh; urgency=low

  * New upstream release, fixing the distribution this time

 -- Antoine R. Dumont (@ardumont) <antoine.romain.dumont@gmail.com>  Thu, 14 Feb 2019 17:51:29 +0100

swh-storage (0.0.124-1~swh2) unstable; urgency=medium

  * New upstream release for dependency fix reasons

 -- Antoine R. Dumont (@ardumont) <antoine.romain.dumont@gmail.com>  Thu, 14 Feb 2019 09:27:55 +0100

swh-storage (0.0.124-1~swh1) unstable-swh; urgency=medium

  * New upstream release 0.0.124     - (tagged by Antoine Lambert
    <antoine.lambert@inria.fr> on 2019-02-12 14:40:53 +0100)
  * Upstream changes:     - version 0.0.124

 -- Software Heritage autobuilder (on jenkins-debian1) <jenkins@jenkins-debian1.internal.softwareheritage.org>  Tue, 12 Feb 2019 13:46:08 +0000

swh-storage (0.0.123-1~swh1) unstable-swh; urgency=medium

  * New upstream release 0.0.123     - (tagged by Antoine R. Dumont
    (@ardumont) <antoine.romain.dumont@gmail.com> on 2019-02-08 15:06:49
    +0100)
  * Upstream changes:     - v0.0.123     - Make Storage.origin_get
    support a list of origins, like other     - Storage.*_get methods.
    - Stop using _to_bytes functions.     - Use the BaseDb (and friends)
    from swh-core

 -- Software Heritage autobuilder (on jenkins-debian1) <jenkins@jenkins-debian1.internal.softwareheritage.org>  Fri, 08 Feb 2019 14:14:18 +0000

swh-storage (0.0.122-1~swh1) unstable-swh; urgency=medium

  * New upstream release 0.0.122     - (tagged by Antoine Lambert
    <antoine.lambert@inria.fr> on 2019-01-28 11:57:27 +0100)
  * Upstream changes:     - version 0.0.122

 -- Software Heritage autobuilder (on jenkins-debian1) <jenkins@jenkins-debian1.internal.softwareheritage.org>  Mon, 28 Jan 2019 11:02:45 +0000

swh-storage (0.0.121-1~swh1) unstable-swh; urgency=medium

  * New upstream release 0.0.121     - (tagged by Antoine Lambert
    <antoine.lambert@inria.fr> on 2019-01-28 11:31:48 +0100)
  * Upstream changes:     - version 0.0.121

 -- Software Heritage autobuilder (on jenkins-debian1) <jenkins@jenkins-debian1.internal.softwareheritage.org>  Mon, 28 Jan 2019 10:36:40 +0000

swh-storage (0.0.120-1~swh1) unstable-swh; urgency=medium

  * New upstream release 0.0.120     - (tagged by Antoine Lambert
    <antoine.lambert@inria.fr> on 2019-01-17 12:04:27 +0100)
  * Upstream changes:     - version 0.0.120

 -- Software Heritage autobuilder (on jenkins-debian1) <jenkins@jenkins-debian1.internal.softwareheritage.org>  Thu, 17 Jan 2019 11:12:47 +0000

swh-storage (0.0.119-1~swh1) unstable-swh; urgency=medium

  * New upstream release 0.0.119     - (tagged by Antoine R. Dumont
    (@ardumont) <antoine.romain.dumont@gmail.com> on 2019-01-11 11:57:13
    +0100)
  * Upstream changes:     - v0.0.119     - listener: Notify Kafka when
    an origin visit is updated

 -- Software Heritage autobuilder (on jenkins-debian1) <jenkins@jenkins-debian1.internal.softwareheritage.org>  Fri, 11 Jan 2019 11:02:07 +0000

swh-storage (0.0.118-1~swh1) unstable-swh; urgency=medium

  * New upstream release 0.0.118     - (tagged by Antoine Lambert
    <antoine.lambert@inria.fr> on 2019-01-09 16:59:15 +0100)
  * Upstream changes:     - version 0.0.118

 -- Software Heritage autobuilder (on jenkins-debian1) <jenkins@jenkins-debian1.internal.softwareheritage.org>  Wed, 09 Jan 2019 18:51:34 +0000

swh-storage (0.0.117-1~swh1) unstable-swh; urgency=medium

  * v0.0.117
  * listener: Adapt decoding behavior depending on the object type

 -- Antoine R. Dumont (@ardumont) <antoine.romain.dumont@gmail.com>  Thu, 20 Dec 2018 14:48:44 +0100

swh-storage (0.0.116-1~swh1) unstable-swh; urgency=medium

  * v0.0.116
  * Update requirements to latest swh.core

 -- Antoine R. Dumont (@ardumont) <antoine.romain.dumont@gmail.com>  Fri, 14 Dec 2018 15:57:04 +0100

swh-storage (0.0.115-1~swh1) unstable-swh; urgency=medium

  * version 0.0.115

 -- Antoine Lambert <antoine.lambert@inria.fr>  Fri, 14 Dec 2018 15:47:52 +0100

swh-storage (0.0.114-1~swh1) unstable-swh; urgency=medium

  * version 0.0.114

 -- Antoine Lambert <antoine.lambert@inria.fr>  Wed, 05 Dec 2018 10:59:49 +0100

swh-storage (0.0.113-1~swh1) unstable-swh; urgency=medium

  * v0.0.113
  * in-memory storage: Add recursive argument to directory_ls endpoint

 -- Antoine R. Dumont (@ardumont) <antoine.romain.dumont@gmail.com>  Fri, 30 Nov 2018 11:56:44 +0100

swh-storage (0.0.112-1~swh1) unstable-swh; urgency=medium

  * v0.0.112
  * in-memory storage: Align with existing storage
  * docstring: Improvments and adapt according to api
  * doc: update index to match new swh-doc format
  * Increase test coverage for stat_counters + fix its bugs.

 -- Antoine R. Dumont (@ardumont) <antoine.romain.dumont@gmail.com>  Fri, 30 Nov 2018 10:28:02 +0100

swh-storage (0.0.111-1~swh1) unstable-swh; urgency=medium

  * v0.0.111
  * Move generative tests in their own module
  * Open in-memory storage implementation

 -- Antoine R. Dumont (@ardumont) <antoine.romain.dumont@gmail.com>  Wed, 21 Nov 2018 08:55:14 +0100

swh-storage (0.0.110-1~swh1) unstable-swh; urgency=medium

  * v0.0.110
  * storage: Open content_get_range endpoint
  * tests: Start using hypothesis for tests generation
  * Improvments: Remove SQLisms from the tests and API
  * docs: Document metadata providers

 -- Antoine R. Dumont (@ardumont) <antoine.romain.dumont@gmail.com>  Fri, 16 Nov 2018 11:53:14 +0100

swh-storage (0.0.109-1~swh1) unstable-swh; urgency=medium

  * version 0.0.109

 -- Antoine Lambert <antoine.lambert@inria.fr>  Mon, 12 Nov 2018 14:11:09 +0100

swh-storage (0.0.108-1~swh1) unstable-swh; urgency=medium

  * Release swh.storage v0.0.108
  * Add a function to get a full snapshot from the paginated view

 -- Nicolas Dandrimont <nicolas@dandrimont.eu>  Thu, 18 Oct 2018 18:32:10 +0200

swh-storage (0.0.107-1~swh1) unstable-swh; urgency=medium

  * Release swh.storage v0.0.107
  * Enable pagination of snapshot branches
  * Drop occurrence-related tables
  * Drop entity-related tables

 -- Nicolas Dandrimont <nicolas@dandrimont.eu>  Wed, 17 Oct 2018 15:06:07 +0200

swh-storage (0.0.106-1~swh1) unstable-swh; urgency=medium

  * Release swh.storage v0.0.106
  * Fix origin_visit_get_latest_snapshot logic
  * Improve directory iterator
  * Drop backwards compatibility between snapshots and occurrences
  * Drop the occurrence table

 -- Nicolas Dandrimont <nicolas@dandrimont.eu>  Mon, 08 Oct 2018 17:03:54 +0200

swh-storage (0.0.105-1~swh1) unstable-swh; urgency=medium

  * v0.0.105
  * Increase directory_ls endpoint to 20 seconds
  * Add snapshot to the stats endpoint
  * Improve documentation

 -- Antoine R. Dumont (@ardumont) <antoine.romain.dumont@gmail.com>  Mon, 10 Sep 2018 11:36:27 +0200

swh-storage (0.0.104-1~swh1) unstable-swh; urgency=medium

  * version 0.0.104

 -- Antoine Lambert <antoine.lambert@inria.fr>  Wed, 29 Aug 2018 15:55:37 +0200

swh-storage (0.0.103-1~swh1) unstable-swh; urgency=medium

  * v0.0.103
  * swh.storage.storage: origin_add returns updated list of dict with id

 -- Antoine R. Dumont (@ardumont) <antoine.romain.dumont@gmail.com>  Mon, 30 Jul 2018 11:47:53 +0200

swh-storage (0.0.102-1~swh1) unstable-swh; urgency=medium

  * Release swh-storage v0.0.102
  * Stop using temporary tables for read-only queries
  * Add timeouts for some read-only queries

 -- Nicolas Dandrimont <nicolas@dandrimont.eu>  Tue, 05 Jun 2018 14:06:54 +0200

swh-storage (0.0.101-1~swh1) unstable-swh; urgency=medium

  * v0.0.101
  * swh.storage.api.client: Permit to specify the query timeout option

 -- Antoine R. Dumont (@ardumont) <antoine.romain.dumont@gmail.com>  Thu, 24 May 2018 12:13:51 +0200

swh-storage (0.0.100-1~swh1) unstable-swh; urgency=medium

  * Release swh.storage v0.0.100
  * remote api: only instantiate storage once per import
  * add thread-awareness to the storage implementation
  * properly cleanup after tests
  * parallelize objstorage and storage additions

 -- Nicolas Dandrimont <nicolas@dandrimont.eu>  Sat, 12 May 2018 18:12:40 +0200

swh-storage (0.0.99-1~swh1) unstable-swh; urgency=medium

  * v0.0.99
  * storage: Add methods to compute directories/revisions diff
  * Add a new table for "bucketed" object counts
  * doc: update table clusters in SQL diagram
  * swh.storage.content_missing: Improve docstring

 -- Antoine R. Dumont (@ardumont) <antoine.romain.dumont@gmail.com>  Tue, 20 Feb 2018 13:32:25 +0100

swh-storage (0.0.98-1~swh1) unstable-swh; urgency=medium

  * Release swh.storage v0.0.98
  * Switch backwards compatibility for snapshots off

 -- Nicolas Dandrimont <nicolas@dandrimont.eu>  Tue, 06 Feb 2018 15:27:15 +0100

swh-storage (0.0.97-1~swh1) unstable-swh; urgency=medium

  * Release swh.storage v0.0.97
  * refactor database initialization
  * use a separate thread instead of a temporary file for COPY
    operations
  * add more snapshot-related endpoints

 -- Nicolas Dandrimont <nicolas@dandrimont.eu>  Tue, 06 Feb 2018 14:07:07 +0100

swh-storage (0.0.96-1~swh1) unstable-swh; urgency=medium

  * Release swh.storage v0.0.96
  * Add snapshot models
  * Add support for hg revision type

 -- Nicolas Dandrimont <nicolas@dandrimont.eu>  Tue, 19 Dec 2017 16:25:57 +0100

swh-storage (0.0.95-1~swh1) unstable-swh; urgency=medium

  * v0.0.95
  * swh.storage: Rename indexer_configuration to tool
  * swh.storage: Migrate indexer model to its own model

 -- Antoine R. Dumont (@ardumont) <antoine.romain.dumont@gmail.com>  Thu, 07 Dec 2017 09:56:31 +0100

swh-storage (0.0.94-1~swh1) unstable-swh; urgency=medium

  * v0.0.94
  * Open searching origins methods to storage

 -- Antoine R. Dumont (@ardumont) <antoine.romain.dumont@gmail.com>  Tue, 05 Dec 2017 12:32:57 +0100

swh-storage (0.0.93-1~swh1) unstable-swh; urgency=medium

  * v0.0.93
  * swh.storage: Open indexer_configuration_add endpoint
  * swh-data: Update content mimetype indexer configuration
  * origin_visit_get: make order repeatable
  * db: Make unique indices actually unique and vice versa
  * Add origin_metadata endpoints (add, get, etc...)
  * cleanup: Remove unused content provenance cache tables

 -- Antoine R. Dumont (@ardumont) <antoine.romain.dumont@gmail.com>  Fri, 24 Nov 2017 11:14:11 +0100

swh-storage (0.0.92-1~swh1) unstable-swh; urgency=medium

  * Release swh.storage v0.0.92
  * make swh.storage.schemata work on SQLAlchemy 1.0

 -- Nicolas Dandrimont <nicolas@dandrimont.eu>  Thu, 12 Oct 2017 19:51:24 +0200

swh-storage (0.0.91-1~swh1) unstable-swh; urgency=medium

  * Release swh.storage version 0.0.91
  * Update packaging runes

 -- Nicolas Dandrimont <nicolas@dandrimont.eu>  Thu, 12 Oct 2017 18:41:46 +0200

swh-storage (0.0.90-1~swh1) unstable-swh; urgency=medium

  * Release swh.storage v0.0.90
  * Remove leaky dependency on python3-kafka

 -- Nicolas Dandrimont <nicolas@dandrimont.eu>  Wed, 11 Oct 2017 18:53:22 +0200

swh-storage (0.0.89-1~swh1) unstable-swh; urgency=medium

  * Release swh.storage v0.0.89
  * Add new package for ancillary schemata
  * Add new metadata-related entry points
  * Update for new swh.model

 -- Nicolas Dandrimont <nicolas@dandrimont.eu>  Wed, 11 Oct 2017 17:39:29 +0200

swh-storage (0.0.88-1~swh1) unstable-swh; urgency=medium

  * Release swh.storage v0.0.88
  * Move the archiver to its own module
  * Prepare building for stretch

 -- Nicolas Dandrimont <nicolas@dandrimont.eu>  Fri, 30 Jun 2017 14:52:12 +0200

swh-storage (0.0.87-1~swh1) unstable-swh; urgency=medium

  * Release swh.storage v0.0.87
  * update tasks to new swh.scheduler api

 -- Nicolas Dandrimont <nicolas@dandrimont.eu>  Mon, 12 Jun 2017 17:54:11 +0200

swh-storage (0.0.86-1~swh1) unstable-swh; urgency=medium

  * Release swh.storage v0.0.86
  * archiver updates

 -- Nicolas Dandrimont <nicolas@dandrimont.eu>  Tue, 06 Jun 2017 18:43:43 +0200

swh-storage (0.0.85-1~swh1) unstable-swh; urgency=medium

  * v0.0.85
  * Improve license endpoint's unknown license policy

 -- Antoine R. Dumont (@ardumont) <antoine.romain.dumont@gmail.com>  Tue, 06 Jun 2017 17:55:40 +0200

swh-storage (0.0.84-1~swh1) unstable-swh; urgency=medium

  * v0.0.84
  * Update indexer endpoints to use indexer configuration id
  * Add indexer configuration endpoint

 -- Antoine R. Dumont (@ardumont) <antoine.romain.dumont@gmail.com>  Fri, 02 Jun 2017 16:16:47 +0200

swh-storage (0.0.83-1~swh1) unstable-swh; urgency=medium

  * v0.0.83
  * Add blake2s256 new hash computation on content

 -- Antoine R. Dumont (@ardumont) <antoine.romain.dumont@gmail.com>  Fri, 31 Mar 2017 12:27:09 +0200

swh-storage (0.0.82-1~swh1) unstable-swh; urgency=medium

  * v0.0.82
  * swh.storage.listener: Subscribe to new origin notifications
  * sql/swh-func: improve equality check on the three columns for
    swh_content_missing
  * swh.storage: add length to directory listing primitives
  * refactoring: Migrate from swh.core.hashutil to swh.model.hashutil
  * swh.storage.archiver.updater: Create a content updater journal
    client
  * vault: add a git fast-import cooker
  * vault: generic cache to allow multiple cooker types and formats

 -- Antoine R. Dumont (@ardumont) <antoine.romain.dumont@gmail.com>  Tue, 21 Mar 2017 14:50:16 +0100

swh-storage (0.0.81-1~swh1) unstable-swh; urgency=medium

  * Release swh.storage v0.0.81
  * archiver improvements for mass injection in azure

 -- Nicolas Dandrimont <nicolas@dandrimont.eu>  Thu, 09 Mar 2017 11:15:28 +0100

swh-storage (0.0.80-1~swh1) unstable-swh; urgency=medium

  * Release swh.storage v0.0.80
  * archiver improvements related to the mass injection of contents in
    azure
  * updates to the vault cooker

 -- Nicolas Dandrimont <nicolas@dandrimont.eu>  Tue, 07 Mar 2017 15:12:35 +0100

swh-storage (0.0.79-1~swh1) unstable-swh; urgency=medium

  * Release swh.storage v0.0.79
  * archiver: keep counts of objects in each archive
  * converters: normalize timestamps using swh.model

 -- Nicolas Dandrimont <nicolas@dandrimont.eu>  Tue, 14 Feb 2017 19:37:36 +0100

swh-storage (0.0.78-1~swh1) unstable-swh; urgency=medium

  * v0.0.78
  * Refactoring some common code into swh.core + adaptation api calls in
  * swh.objstorage and swh.storage (storage and vault)

 -- Antoine R. Dumont (@ardumont) <antoine.romain.dumont@gmail.com>  Thu, 26 Jan 2017 15:08:03 +0100

swh-storage (0.0.77-1~swh1) unstable-swh; urgency=medium

  * v0.0.77
  * Paginate results for origin_visits endpoint

 -- Antoine R. Dumont (@ardumont) <antoine.romain.dumont@gmail.com>  Thu, 19 Jan 2017 14:41:49 +0100

swh-storage (0.0.76-1~swh1) unstable-swh; urgency=medium

  * v0.0.76
  * Unify storage and objstorage configuration and instantiation
    functions

 -- Antoine R. Dumont (@ardumont) <antoine.romain.dumont@gmail.com>  Thu, 15 Dec 2016 18:25:58 +0100

swh-storage (0.0.75-1~swh1) unstable-swh; urgency=medium

  * v0.0.75
  * Add information on indexer tools (T610)

 -- Antoine R. Dumont (@ardumont) <antoine.romain.dumont@gmail.com>  Fri, 02 Dec 2016 18:21:36 +0100

swh-storage (0.0.74-1~swh1) unstable-swh; urgency=medium

  * v0.0.74
  * Use strict equality for content ctags' symbols search

 -- Antoine R. Dumont (@ardumont) <antoine.romain.dumont@gmail.com>  Tue, 29 Nov 2016 17:25:29 +0100

swh-storage (0.0.73-1~swh1) unstable-swh; urgency=medium

  * v0.0.73
  * Improve ctags search query for edge cases

 -- Antoine R. Dumont (@ardumont) <antoine.romain.dumont@gmail.com>  Mon, 28 Nov 2016 16:34:55 +0100

swh-storage (0.0.72-1~swh1) unstable-swh; urgency=medium

  * v0.0.72
  * Permit pagination on content_ctags_search api endpoint

 -- Antoine R. Dumont (@ardumont) <antoine.romain.dumont@gmail.com>  Thu, 24 Nov 2016 14:19:29 +0100

swh-storage (0.0.71-1~swh1) unstable-swh; urgency=medium

  * v0.0.71
  * Open full-text search endpoint on ctags

 -- Antoine R. Dumont (@ardumont) <antoine.romain.dumont@gmail.com>  Wed, 23 Nov 2016 17:33:51 +0100

swh-storage (0.0.70-1~swh1) unstable-swh; urgency=medium

  * v0.0.70
  * Add new license endpoints (add/get)
  * Update ctags endpoints to align update conflict policy

 -- Antoine R. Dumont (@ardumont) <antoine.romain.dumont@gmail.com>  Thu, 10 Nov 2016 17:27:49 +0100

swh-storage (0.0.69-1~swh1) unstable-swh; urgency=medium

  * v0.0.69
  * storage: Open ctags entry points (missing, add, get)
  * storage: allow adding several origins at once

 -- Antoine R. Dumont (@ardumont) <antoine.romain.dumont@gmail.com>  Thu, 20 Oct 2016 16:07:07 +0200

swh-storage (0.0.68-1~swh1) unstable-swh; urgency=medium

  * v0.0.68
  * indexer: Open mimetype/language get endpoints
  * indexer: Add the mimetype/language add function with conflict_update
    flag
  * archiver: Extend worker-to-backend to transmit messages to another
  * queue (once done)

 -- Antoine R. Dumont (@ardumont) <antoine.romain.dumont@gmail.com>  Thu, 13 Oct 2016 15:30:21 +0200

swh-storage (0.0.67-1~swh1) unstable-swh; urgency=medium

  * v0.0.67
  * Fix provenance storage init function

 -- Antoine R. Dumont (@ardumont) <antoine.romain.dumont@gmail.com>  Wed, 12 Oct 2016 02:24:12 +0200

swh-storage (0.0.66-1~swh1) unstable-swh; urgency=medium

  * v0.0.66
  * Improve provenance configuration format

 -- Antoine R. Dumont (@ardumont) <antoine.romain.dumont@gmail.com>  Wed, 12 Oct 2016 01:39:26 +0200

swh-storage (0.0.65-1~swh1) unstable-swh; urgency=medium

  * v0.0.65
  * Open api entry points for swh.indexer about content mimetype and
  * language
  * Update schema graph to latest version

 -- Antoine R. Dumont (@ardumont) <antoine.romain.dumont@gmail.com>  Sat, 08 Oct 2016 10:00:30 +0200

swh-storage (0.0.64-1~swh1) unstable-swh; urgency=medium

  * v0.0.64
  * Fix: Missing incremented version 5 for archiver.dbversion
  * Retrieve information on a content cached
  * sql/swh-func: content cache populates lines in deterministic order

 -- Antoine R. Dumont (@ardumont) <antoine.romain.dumont@gmail.com>  Thu, 29 Sep 2016 21:50:59 +0200

swh-storage (0.0.63-1~swh1) unstable-swh; urgency=medium

  * v0.0.63
  * Make the 'worker to backend' destination agnostic (message
    parameter)
  * Improve 'unknown sha1' policy (archiver db can lag behind swh db)
  * Improve 'force copy' policy

 -- Antoine R. Dumont (@ardumont) <antoine.romain.dumont@gmail.com>  Fri, 23 Sep 2016 12:29:50 +0200

swh-storage (0.0.62-1~swh1) unstable-swh; urgency=medium

  * Release swh.storage v0.0.62
  * Updates to the provenance cache to reduce churn on the main tables

 -- Nicolas Dandrimont <nicolas@dandrimont.eu>  Thu, 22 Sep 2016 18:54:52 +0200

swh-storage (0.0.61-1~swh1) unstable-swh; urgency=medium

  * v0.0.61
  * Handle copies of unregistered sha1 in archiver db
  * Fix copy to only the targeted destination
  * Update to latest python3-swh.core dependency

 -- Antoine R. Dumont (@ardumont) <antoine.romain.dumont@gmail.com>  Thu, 22 Sep 2016 13:44:05 +0200

swh-storage (0.0.60-1~swh1) unstable-swh; urgency=medium

  * v0.0.60
  * Update archiver dependencies

 -- Antoine R. Dumont (@ardumont) <antoine.romain.dumont@gmail.com>  Tue, 20 Sep 2016 16:46:48 +0200

swh-storage (0.0.59-1~swh1) unstable-swh; urgency=medium

  * v0.0.59
  * Unify configuration property between director/worker
  * Deal with potential missing contents in the archiver db
  * Improve get_contents_error implementation
  * Remove dead code in swh.storage.db about archiver

 -- Antoine R. Dumont (@ardumont) <antoine.romain.dumont@gmail.com>  Sat, 17 Sep 2016 12:50:14 +0200

swh-storage (0.0.58-1~swh1) unstable-swh; urgency=medium

  * v0.0.58
  * ArchiverDirectorToBackend reads sha1 from stdin and sends chunks of
    sha1
  * for archival.

 -- Antoine R. Dumont (@ardumont) <antoine.romain.dumont@gmail.com>  Fri, 16 Sep 2016 22:17:14 +0200

swh-storage (0.0.57-1~swh1) unstable-swh; urgency=medium

  * v0.0.57
  * Update swh.storage.archiver

 -- Antoine R. Dumont (@ardumont) <antoine.romain.dumont@gmail.com>  Thu, 15 Sep 2016 16:30:11 +0200

swh-storage (0.0.56-1~swh1) unstable-swh; urgency=medium

  * v0.0.56
  * Vault: Add vault implementation (directory cooker & cache
  * implementation + its api)
  * Archiver: Add another archiver implementation (direct to backend)

 -- Antoine R. Dumont (@ardumont) <antoine.romain.dumont@gmail.com>  Thu, 15 Sep 2016 10:56:35 +0200

swh-storage (0.0.55-1~swh1) unstable-swh; urgency=medium

  * v0.0.55
  * Fix origin_visit endpoint

 -- Antoine R. Dumont (@ardumont) <antoine.romain.dumont@gmail.com>  Thu, 08 Sep 2016 15:21:28 +0200

swh-storage (0.0.54-1~swh1) unstable-swh; urgency=medium

  * v0.0.54
  * Open origin_visit_get_by entry point

 -- Antoine R. Dumont (@ardumont) <antoine.romain.dumont@gmail.com>  Mon, 05 Sep 2016 12:36:34 +0200

swh-storage (0.0.53-1~swh1) unstable-swh; urgency=medium

  * v0.0.53
  * Add cache about content provenance
  * debian: fix python3-swh.storage.archiver runtime dependency
  * debian: create new package python3-swh.storage.provenance

 -- Antoine R. Dumont (@ardumont) <antoine.romain.dumont@gmail.com>  Fri, 02 Sep 2016 11:14:09 +0200

swh-storage (0.0.52-1~swh1) unstable-swh; urgency=medium

  * v0.0.52
  * Package python3-swh.storage.archiver

 -- Antoine R. Dumont (@ardumont) <antoine.romain.dumont@gmail.com>  Thu, 25 Aug 2016 14:55:23 +0200

swh-storage (0.0.51-1~swh1) unstable-swh; urgency=medium

  * Release swh.storage v0.0.51
  * Add new metadata column to origin_visit
  * Update swh-add-directory script for updated API

 -- Nicolas Dandrimont <nicolas@dandrimont.eu>  Wed, 24 Aug 2016 14:36:03 +0200

swh-storage (0.0.50-1~swh1) unstable-swh; urgency=medium

  * v0.0.50
  * Add a function to pull (only) metadata for a list of contents
  * Update occurrence_add api entry point to properly deal with
    origin_visit
  * Add origin_visit api entry points to create/update origin_visit

 -- Antoine R. Dumont (@ardumont) <antoine.romain.dumont@gmail.com>  Tue, 23 Aug 2016 16:29:26 +0200

swh-storage (0.0.49-1~swh1) unstable-swh; urgency=medium

  * Release swh.storage v0.0.49
  * Proper dependency on python3-kafka

 -- Nicolas Dandrimont <nicolas@dandrimont.eu>  Fri, 19 Aug 2016 13:45:52 +0200

swh-storage (0.0.48-1~swh1) unstable-swh; urgency=medium

  * Release swh.storage v0.0.48
  * Updates to the archiver
  * Notification support for new object creations

 -- Nicolas Dandrimont <nicolas@dandrimont.eu>  Fri, 19 Aug 2016 12:13:50 +0200

swh-storage (0.0.47-1~swh1) unstable-swh; urgency=medium

  * Release swh.storage v0.0.47
  * Update storage archiver to new schemaless schema

 -- Nicolas Dandrimont <nicolas@dandrimont.eu>  Fri, 22 Jul 2016 16:59:19 +0200

swh-storage (0.0.46-1~swh1) unstable-swh; urgency=medium

  * v0.0.46
  * Update archiver bootstrap

 -- Antoine R. Dumont (@ardumont) <antoine.romain.dumont@gmail.com>  Wed, 20 Jul 2016 19:04:42 +0200

swh-storage (0.0.45-1~swh1) unstable-swh; urgency=medium

  * v0.0.45
  * Separate swh.storage.archiver's db from swh.storage.storage

 -- Antoine R. Dumont (@ardumont) <antoine.romain.dumont@gmail.com>  Tue, 19 Jul 2016 15:05:36 +0200

swh-storage (0.0.44-1~swh1) unstable-swh; urgency=medium

  * v0.0.44
  * Open listing visits per origin api

 -- Quentin Campos <qcampos@etud.u-pem.fr>  Fri, 08 Jul 2016 11:27:10 +0200

swh-storage (0.0.43-1~swh1) unstable-swh; urgency=medium

  * v0.0.43
  * Extract objstorage to its own package swh.objstorage

 -- Quentin Campos <qcampos@etud.u-pem.fr>  Mon, 27 Jun 2016 14:57:12 +0200

swh-storage (0.0.42-1~swh1) unstable-swh; urgency=medium

  * Add an object storage multiplexer to allow transition between
    multiple versions of objet storages.

 -- Quentin Campos <qcampos@etud.u-pem.fr>  Tue, 21 Jun 2016 15:03:52 +0200

swh-storage (0.0.41-1~swh1) unstable-swh; urgency=medium

  * Refactoring of the object storage in order to allow multiple
    versions of it, as well as a multiplexer for version transition.

 -- Quentin Campos <qcampos@etud.u-pem.fr>  Thu, 16 Jun 2016 15:54:16 +0200

swh-storage (0.0.40-1~swh1) unstable-swh; urgency=medium

  * Release swh.storage v0.0.40:
  * Refactor objstorage to allow for different implementations
  * Updates to the checker functionality
  * Bump swh.core dependency to v0.0.20

 -- Nicolas Dandrimont <nicolas@dandrimont.eu>  Tue, 14 Jun 2016 17:25:42 +0200

swh-storage (0.0.39-1~swh1) unstable-swh; urgency=medium

  * v0.0.39
  * Add run_from_webserver function for objstorage api server
  * Add unique identifier message on default api server route endpoints

 -- Antoine R. Dumont (@ardumont) <antoine.romain.dumont@gmail.com>  Fri, 20 May 2016 15:27:34 +0200

swh-storage (0.0.38-1~swh1) unstable-swh; urgency=medium

  * v0.0.38
  * Add an http api for object storage
  * Implement an archiver to perform backup copies

 -- Quentin Campos <qcampos@etud.u-pem.fr>  Fri, 20 May 2016 14:40:14 +0200

swh-storage (0.0.37-1~swh1) unstable-swh; urgency=medium

  * Release swh.storage v0.0.37
  * Add fullname to person table
  * Add svn as a revision type

 -- Nicolas Dandrimont <nicolas@dandrimont.eu>  Fri, 08 Apr 2016 16:44:24 +0200

swh-storage (0.0.36-1~swh1) unstable-swh; urgency=medium

  * Release swh.storage v0.0.36
  * Add json-schema documentation for the jsonb fields
  * Overhaul entity handling

 -- Nicolas Dandrimont <nicolas@dandrimont.eu>  Wed, 16 Mar 2016 17:27:17 +0100

swh-storage (0.0.35-1~swh1) unstable-swh; urgency=medium

  * Release swh-storage v0.0.35
  * Factor in temporary tables with only an id (db v059)
  * Allow generic object search by sha1_git (db v060)

 -- Nicolas Dandrimont <nicolas@dandrimont.eu>  Thu, 25 Feb 2016 16:21:01 +0100

swh-storage (0.0.34-1~swh1) unstable-swh; urgency=medium

  * Release swh.storage version 0.0.34
  * occurrence improvements
  * commit metadata improvements

 -- Nicolas Dandrimont <nicolas@dandrimont.eu>  Fri, 19 Feb 2016 18:20:07 +0100

swh-storage (0.0.33-1~swh1) unstable-swh; urgency=medium

  * Bump swh.storage to version 0.0.33

 -- Nicolas Dandrimont <nicolas@dandrimont.eu>  Fri, 05 Feb 2016 11:17:00 +0100

swh-storage (0.0.32-1~swh1) unstable-swh; urgency=medium

  * v0.0.32
  * Let the person's id flow
  * sql/upgrades/051: 050->051 schema change
  * sql/upgrades/050: 049->050 schema change - Clean up obsolete
    functions
  * sql/upgrades/049: Final take for 048->049 schema change.
  * sql: Use a new schema for occurrences

 -- Antoine R. Dumont (@ardumont) <antoine.romain.dumont@gmail.com>  Fri, 29 Jan 2016 17:44:27 +0100

swh-storage (0.0.31-1~swh1) unstable-swh; urgency=medium

  * v0.0.31
  * Deal with occurrence_history.branch, occurrence.branch, release.name
    as bytes

 -- Antoine R. Dumont (@ardumont) <antoine.romain.dumont@gmail.com>  Wed, 27 Jan 2016 15:45:53 +0100

swh-storage (0.0.30-1~swh1) unstable-swh; urgency=medium

  * Prepare swh.storage v0.0.30 release
  * type-agnostic occurrences and revisions

 -- Nicolas Dandrimont <nicolas@dandrimont.eu>  Tue, 26 Jan 2016 07:36:43 +0100

swh-storage (0.0.29-1~swh1) unstable-swh; urgency=medium

  * v0.0.29
  * New:
  * Upgrade sql schema to 041→043
  * Deal with communication downtime between clients and storage
  * Open occurrence_get(origin_id) to retrieve latest occurrences per
    origin
  * Open release_get_by to retrieve a release by origin
  * Open directory_get to retrieve information on directory by id
  * Open entity_get to retrieve information on entity + hierarchy from
    its uuid
  * Open directory_get that retrieve information on directory per id
  * Update:
  * directory_get/directory_ls: Rename to directory_ls
  * revision_log: update to retrieve logs from multiple root revisions
  * revision_get_by: branch name filtering is now optional

 -- Antoine R. Dumont (@ardumont) <antoine.romain.dumont@gmail.com>  Wed, 20 Jan 2016 16:15:50 +0100

swh-storage (0.0.28-1~swh1) unstable-swh; urgency=medium

  * v0.0.28
  * Open entity_get api

 -- Antoine R. Dumont (@ardumont) <antoine.romain.dumont@gmail.com>  Fri, 15 Jan 2016 16:37:27 +0100

swh-storage (0.0.27-1~swh1) unstable-swh; urgency=medium

  * v0.0.27
  * Open directory_entry_get_by_path api
  * Improve get_revision_by api performance
  * sql/swh-schema: add index on origin(type, url) --> improve origin
    lookup api
  * Bump to 039 db version

 -- Antoine R. Dumont (@ardumont) <antoine.romain.dumont@gmail.com>  Fri, 15 Jan 2016 12:42:47 +0100

swh-storage (0.0.26-1~swh1) unstable-swh; urgency=medium

  * v0.0.26
  * Open revision_get_by to retrieve a revision by occurrence criterion
    filtering
  * sql/upgrades/036: add 035→036 upgrade script

 -- Antoine R. Dumont (@ardumont) <antoine.romain.dumont@gmail.com>  Wed, 13 Jan 2016 12:46:44 +0100

swh-storage (0.0.25-1~swh1) unstable-swh; urgency=medium

  * v0.0.25
  * Limit results in swh_revision_list*
  * Create the package to align the current db production version on
    https://archive.softwareheritage.org/

 -- Antoine R. Dumont (@ardumont) <antoine.romain.dumont@gmail.com>  Fri, 08 Jan 2016 11:33:08 +0100

swh-storage (0.0.24-1~swh1) unstable-swh; urgency=medium

  * Prepare swh.storage release v0.0.24
  * Add a limit argument to revision_log

 -- Nicolas Dandrimont <nicolas@dandrimont.eu>  Wed, 06 Jan 2016 15:12:53 +0100

swh-storage (0.0.23-1~swh1) unstable-swh; urgency=medium

  * v0.0.23
  * Protect against overflow, wrapped in ValueError for client
  * Fix relative path import for remote storage.
  * api to retrieve revision_log is now 'parents' aware

 -- Antoine R. Dumont (@ardumont) <antoine.romain.dumont@gmail.com>  Wed, 06 Jan 2016 11:30:58 +0100

swh-storage (0.0.22-1~swh1) unstable-swh; urgency=medium

  * Release v0.0.22
  * Fix relative import for remote storage

 -- Nicolas Dandrimont <nicolas@dandrimont.eu>  Wed, 16 Dec 2015 16:04:48 +0100

swh-storage (0.0.21-1~swh1) unstable-swh; urgency=medium

  * Prepare release v0.0.21
  * Protect the storage api client from overflows
  * Add a get_storage function mapping to local or remote storage

 -- Nicolas Dandrimont <nicolas@dandrimont.eu>  Wed, 16 Dec 2015 13:34:46 +0100

swh-storage (0.0.20-1~swh1) unstable-swh; urgency=medium

  * v0.0.20
  * allow numeric timestamps with offset
  * Open revision_log api
  * start migration to swh.model

 -- Antoine R. Dumont (@ardumont) <antoine.romain.dumont@gmail.com>  Mon, 07 Dec 2015 15:20:36 +0100

swh-storage (0.0.19-1~swh1) unstable-swh; urgency=medium

  * v0.0.19
  * Improve directory listing with content data
  * Open person_get
  * Open release_get data reading
  * Improve origin_get api
  * Effort to unify api output on dict (for read)
  * Migrate backend to 032

 -- Antoine R. Dumont (@ardumont) <antoine.romain.dumont@gmail.com>  Fri, 27 Nov 2015 13:33:34 +0100

swh-storage (0.0.18-1~swh1) unstable-swh; urgency=medium

  * v0.0.18
  * Improve origin_get to permit retrieval per id
  * Update directory_get implementation (add join from
  * directory_entry_file to content)
  * Open release_get : [sha1] -> [Release]

 -- Antoine R. Dumont (@ardumont) <antoine.romain.dumont@gmail.com>  Thu, 19 Nov 2015 11:18:35 +0100

swh-storage (0.0.17-1~swh1) unstable-swh; urgency=medium

  * Prepare deployment of swh.storage v0.0.17
  * Add some entity related entry points

 -- Nicolas Dandrimont <nicolas@dandrimont.eu>  Tue, 03 Nov 2015 16:40:59 +0100

swh-storage (0.0.16-1~swh1) unstable-swh; urgency=medium

  * v0.0.16
  * Add metadata column in revision (db version 29)
  * cache http connection for remote storage client

 -- Antoine R. Dumont (@ardumont) <antoine.romain.dumont@gmail.com>  Thu, 29 Oct 2015 10:29:00 +0100

swh-storage (0.0.15-1~swh1) unstable-swh; urgency=medium

  * Prepare deployment of swh.storage v0.0.15
  * Allow population of fetch_history
  * Update organizations / projects as entities
  * Use schema v028 for directory addition

 -- Nicolas Dandrimont <nicolas@dandrimont.eu>  Tue, 27 Oct 2015 11:43:39 +0100

swh-storage (0.0.14-1~swh1) unstable-swh; urgency=medium

  * Prepare swh.storage v0.0.14 deployment

 -- Nicolas Dandrimont <nicolas@dandrimont.eu>  Fri, 16 Oct 2015 15:34:08 +0200

swh-storage (0.0.13-1~swh1) unstable-swh; urgency=medium

  * Prepare deploying swh.storage v0.0.13

 -- Nicolas Dandrimont <nicolas@dandrimont.eu>  Fri, 16 Oct 2015 14:51:44 +0200

swh-storage (0.0.12-1~swh1) unstable-swh; urgency=medium

  * Prepare deploying swh.storage v0.0.12

 -- Nicolas Dandrimont <nicolas@dandrimont.eu>  Tue, 13 Oct 2015 12:39:18 +0200

swh-storage (0.0.11-1~swh1) unstable-swh; urgency=medium

  * Preparing deployment of swh.storage v0.0.11

 -- Nicolas Dandrimont <nicolas@dandrimont.eu>  Fri, 09 Oct 2015 17:44:51 +0200

swh-storage (0.0.10-1~swh1) unstable-swh; urgency=medium

  * Prepare deployment of swh.storage v0.0.10

 -- Nicolas Dandrimont <nicolas@dandrimont.eu>  Tue, 06 Oct 2015 17:37:00 +0200

swh-storage (0.0.9-1~swh1) unstable-swh; urgency=medium

  * Prepare deployment of swh.storage v0.0.9

 -- Nicolas Dandrimont <nicolas@dandrimont.eu>  Thu, 01 Oct 2015 19:03:00 +0200

swh-storage (0.0.8-1~swh1) unstable-swh; urgency=medium

  * Prepare deployment of swh.storage v0.0.8

 -- Nicolas Dandrimont <nicolas@dandrimont.eu>  Thu, 01 Oct 2015 11:32:46 +0200

swh-storage (0.0.7-1~swh1) unstable-swh; urgency=medium

  * Prepare deployment of swh.storage v0.0.7

 -- Nicolas Dandrimont <nicolas@dandrimont.eu>  Tue, 29 Sep 2015 16:52:54 +0200

swh-storage (0.0.6-1~swh1) unstable-swh; urgency=medium

  * Prepare deployment of swh.storage v0.0.6

 -- Nicolas Dandrimont <nicolas@dandrimont.eu>  Tue, 29 Sep 2015 16:43:24 +0200

swh-storage (0.0.5-1~swh1) unstable-swh; urgency=medium

  * Prepare deploying swh.storage v0.0.5

 -- Nicolas Dandrimont <nicolas@dandrimont.eu>  Tue, 29 Sep 2015 16:27:00 +0200

swh-storage (0.0.1-1~swh1) unstable-swh; urgency=medium

  * Initial release
  * swh.storage.api: Properly escape arbitrary byte sequences in
    arguments

 -- Nicolas Dandrimont <nicolas@dandrimont.eu>  Tue, 22 Sep 2015 17:02:34 +0200<|MERGE_RESOLUTION|>--- conflicted
+++ resolved
@@ -1,10 +1,3 @@
-<<<<<<< HEAD
-swh-storage (0.0.145-1~swh1~bpo9+1) stretch-swh; urgency=medium
-
-  * Rebuild for stretch-swh
-
- -- Software Heritage autobuilder (on jenkins-debian1) <jenkins@jenkins-debian1.internal.softwareheritage.org>  Tue, 02 Jul 2019 10:21:10 +0000
-=======
 swh-storage (0.0.145-1~swh3) unstable-swh; urgency=medium
 
   * Properly rebuild for unstable-swh
@@ -16,7 +9,6 @@
   * Remove useless swh.scheduler dependency
 
  -- Nicolas Dandrimont <olasd@debian.org>  Thu, 11 Jul 2019 13:53:45 +0200
->>>>>>> e102cd1e
 
 swh-storage (0.0.145-1~swh1) unstable-swh; urgency=medium
 
