--- conflicted
+++ resolved
@@ -1,17 +1,9 @@
-<<<<<<< HEAD
-swh-storage (0.0.70-1~swh1~bpo9+1) stretch-swh; urgency=medium
-
-  * Rebuild for stretch-backports.
-
- -- Antoine R. Dumont (@ardumont) <antoine.romain.dumont@gmail.com>  Thu, 10 Nov 2016 17:27:49 +0100
-=======
 swh-storage (0.0.71-1~swh1) unstable-swh; urgency=medium
 
   * v0.0.71
   * Open full-text search endpoint on ctags
 
  -- Antoine R. Dumont (@ardumont) <antoine.romain.dumont@gmail.com>  Wed, 23 Nov 2016 17:33:51 +0100
->>>>>>> 5c6fa5d4
 
 swh-storage (0.0.70-1~swh1) unstable-swh; urgency=medium
 
