<<<<<<< HEAD
swh-storage (0.0.49-1~swh1~bpo9+1) stretch-swh; urgency=medium

  * Rebuild for stretch-backports.

 -- Nicolas Dandrimont <nicolas@dandrimont.eu>  Fri, 19 Aug 2016 13:45:52 +0200
=======
swh-storage (0.0.50-1~swh1) unstable-swh; urgency=medium

  * v0.0.50
  * Add a function to pull (only) metadata for a list of contents
  * Update occurrence_add api entry point to properly deal with
    origin_visit
  * Add origin_visit api entry points to create/update origin_visit

 -- Antoine R. Dumont (@ardumont) <antoine.romain.dumont@gmail.com>  Tue, 23 Aug 2016 16:29:26 +0200
>>>>>>> dccf8cca

swh-storage (0.0.49-1~swh1) unstable-swh; urgency=medium

  * Release swh.storage v0.0.49
  * Proper dependency on python3-kafka

 -- Nicolas Dandrimont <nicolas@dandrimont.eu>  Fri, 19 Aug 2016 13:45:52 +0200

swh-storage (0.0.48-1~swh1) unstable-swh; urgency=medium

  * Release swh.storage v0.0.48
  * Updates to the archiver
  * Notification support for new object creations

 -- Nicolas Dandrimont <nicolas@dandrimont.eu>  Fri, 19 Aug 2016 12:13:50 +0200

swh-storage (0.0.47-1~swh1) unstable-swh; urgency=medium

  * Release swh.storage v0.0.47
  * Update storage archiver to new schemaless schema

 -- Nicolas Dandrimont <nicolas@dandrimont.eu>  Fri, 22 Jul 2016 16:59:19 +0200

swh-storage (0.0.46-1~swh1) unstable-swh; urgency=medium

  * v0.0.46
  * Update archiver bootstrap

 -- Antoine R. Dumont (@ardumont) <antoine.romain.dumont@gmail.com>  Wed, 20 Jul 2016 19:04:42 +0200

swh-storage (0.0.45-1~swh1) unstable-swh; urgency=medium

  * v0.0.45
  * Separate swh.storage.archiver's db from swh.storage.storage

 -- Antoine R. Dumont (@ardumont) <antoine.romain.dumont@gmail.com>  Tue, 19 Jul 2016 15:05:36 +0200

swh-storage (0.0.44-1~swh1) unstable-swh; urgency=medium

  * v0.0.44
  * Open listing visits per origin api

 -- Quentin Campos <qcampos@etud.u-pem.fr>  Fri, 08 Jul 2016 11:27:10 +0200

swh-storage (0.0.43-1~swh1) unstable-swh; urgency=medium

  * v0.0.43
  * Extract objstorage to its own package swh.objstorage

 -- Quentin Campos <qcampos@etud.u-pem.fr>  Mon, 27 Jun 2016 14:57:12 +0200

swh-storage (0.0.42-1~swh1) unstable-swh; urgency=medium

  * Add an object storage multiplexer to allow transition between
    multiple versions of objet storages.

 -- Quentin Campos <qcampos@etud.u-pem.fr>  Tue, 21 Jun 2016 15:03:52 +0200

swh-storage (0.0.41-1~swh1) unstable-swh; urgency=medium

  * Refactoring of the object storage in order to allow multiple
    versions of it, as well as a multiplexer for version transition.

 -- Quentin Campos <qcampos@etud.u-pem.fr>  Thu, 16 Jun 2016 15:54:16 +0200

swh-storage (0.0.40-1~swh1) unstable-swh; urgency=medium

  * Release swh.storage v0.0.40:
  * Refactor objstorage to allow for different implementations
  * Updates to the checker functionality
  * Bump swh.core dependency to v0.0.20

 -- Nicolas Dandrimont <nicolas@dandrimont.eu>  Tue, 14 Jun 2016 17:25:42 +0200

swh-storage (0.0.39-1~swh1) unstable-swh; urgency=medium

  * v0.0.39
  * Add run_from_webserver function for objstorage api server
  * Add unique identifier message on default api server route endpoints

 -- Antoine R. Dumont (@ardumont) <antoine.romain.dumont@gmail.com>  Fri, 20 May 2016 15:27:34 +0200

swh-storage (0.0.38-1~swh1) unstable-swh; urgency=medium

  * v0.0.38
  * Add an http api for object storage
  * Implement an archiver to perform backup copies

 -- Quentin Campos <qcampos@etud.u-pem.fr>  Fri, 20 May 2016 14:40:14 +0200

swh-storage (0.0.37-1~swh1) unstable-swh; urgency=medium

  * Release swh.storage v0.0.37
  * Add fullname to person table
  * Add svn as a revision type

 -- Nicolas Dandrimont <nicolas@dandrimont.eu>  Fri, 08 Apr 2016 16:44:24 +0200

swh-storage (0.0.36-1~swh1) unstable-swh; urgency=medium

  * Release swh.storage v0.0.36
  * Add json-schema documentation for the jsonb fields
  * Overhaul entity handling

 -- Nicolas Dandrimont <nicolas@dandrimont.eu>  Wed, 16 Mar 2016 17:27:17 +0100

swh-storage (0.0.35-1~swh1) unstable-swh; urgency=medium

  * Release swh-storage v0.0.35
  * Factor in temporary tables with only an id (db v059)
  * Allow generic object search by sha1_git (db v060)

 -- Nicolas Dandrimont <nicolas@dandrimont.eu>  Thu, 25 Feb 2016 16:21:01 +0100

swh-storage (0.0.34-1~swh1) unstable-swh; urgency=medium

  * Release swh.storage version 0.0.34
  * occurrence improvements
  * commit metadata improvements

 -- Nicolas Dandrimont <nicolas@dandrimont.eu>  Fri, 19 Feb 2016 18:20:07 +0100

swh-storage (0.0.33-1~swh1) unstable-swh; urgency=medium

  * Bump swh.storage to version 0.0.33

 -- Nicolas Dandrimont <nicolas@dandrimont.eu>  Fri, 05 Feb 2016 11:17:00 +0100

swh-storage (0.0.32-1~swh1) unstable-swh; urgency=medium

  * v0.0.32
  * Let the person's id flow
  * sql/upgrades/051: 050->051 schema change
  * sql/upgrades/050: 049->050 schema change - Clean up obsolete
    functions
  * sql/upgrades/049: Final take for 048->049 schema change.
  * sql: Use a new schema for occurrences

 -- Antoine R. Dumont (@ardumont) <antoine.romain.dumont@gmail.com>  Fri, 29 Jan 2016 17:44:27 +0100

swh-storage (0.0.31-1~swh1) unstable-swh; urgency=medium

  * v0.0.31
  * Deal with occurrence_history.branch, occurrence.branch, release.name
    as bytes

 -- Antoine R. Dumont (@ardumont) <antoine.romain.dumont@gmail.com>  Wed, 27 Jan 2016 15:45:53 +0100

swh-storage (0.0.30-1~swh1) unstable-swh; urgency=medium

  * Prepare swh.storage v0.0.30 release
  * type-agnostic occurrences and revisions

 -- Nicolas Dandrimont <nicolas@dandrimont.eu>  Tue, 26 Jan 2016 07:36:43 +0100

swh-storage (0.0.29-1~swh1) unstable-swh; urgency=medium

  * v0.0.29
  * New:
  * Upgrade sql schema to 041→043
  * Deal with communication downtime between clients and storage
  * Open occurrence_get(origin_id) to retrieve latest occurrences per
    origin
  * Open release_get_by to retrieve a release by origin
  * Open directory_get to retrieve information on directory by id
  * Open entity_get to retrieve information on entity + hierarchy from
    its uuid
  * Open directory_get that retrieve information on directory per id
  * Update:
  * directory_get/directory_ls: Rename to directory_ls
  * revision_log: update to retrieve logs from multiple root revisions
  * revision_get_by: branch name filtering is now optional

 -- Antoine R. Dumont (@ardumont) <antoine.romain.dumont@gmail.com>  Wed, 20 Jan 2016 16:15:50 +0100

swh-storage (0.0.28-1~swh1) unstable-swh; urgency=medium

  * v0.0.28
  * Open entity_get api

 -- Antoine R. Dumont (@ardumont) <antoine.romain.dumont@gmail.com>  Fri, 15 Jan 2016 16:37:27 +0100

swh-storage (0.0.27-1~swh1) unstable-swh; urgency=medium

  * v0.0.27
  * Open directory_entry_get_by_path api
  * Improve get_revision_by api performance
  * sql/swh-schema: add index on origin(type, url) --> improve origin
    lookup api
  * Bump to 039 db version

 -- Antoine R. Dumont (@ardumont) <antoine.romain.dumont@gmail.com>  Fri, 15 Jan 2016 12:42:47 +0100

swh-storage (0.0.26-1~swh1) unstable-swh; urgency=medium

  * v0.0.26
  * Open revision_get_by to retrieve a revision by occurrence criterion
    filtering
  * sql/upgrades/036: add 035→036 upgrade script

 -- Antoine R. Dumont (@ardumont) <antoine.romain.dumont@gmail.com>  Wed, 13 Jan 2016 12:46:44 +0100

swh-storage (0.0.25-1~swh1) unstable-swh; urgency=medium

  * v0.0.25
  * Limit results in swh_revision_list*
  * Create the package to align the current db production version on
    https://archive.softwareheritage.org/

 -- Antoine R. Dumont (@ardumont) <antoine.romain.dumont@gmail.com>  Fri, 08 Jan 2016 11:33:08 +0100

swh-storage (0.0.24-1~swh1) unstable-swh; urgency=medium

  * Prepare swh.storage release v0.0.24
  * Add a limit argument to revision_log

 -- Nicolas Dandrimont <nicolas@dandrimont.eu>  Wed, 06 Jan 2016 15:12:53 +0100

swh-storage (0.0.23-1~swh1) unstable-swh; urgency=medium

  * v0.0.23
  * Protect against overflow, wrapped in ValueError for client
  * Fix relative path import for remote storage.
  * api to retrieve revision_log is now 'parents' aware

 -- Antoine R. Dumont (@ardumont) <antoine.romain.dumont@gmail.com>  Wed, 06 Jan 2016 11:30:58 +0100

swh-storage (0.0.22-1~swh1) unstable-swh; urgency=medium

  * Release v0.0.22
  * Fix relative import for remote storage

 -- Nicolas Dandrimont <nicolas@dandrimont.eu>  Wed, 16 Dec 2015 16:04:48 +0100

swh-storage (0.0.21-1~swh1) unstable-swh; urgency=medium

  * Prepare release v0.0.21
  * Protect the storage api client from overflows
  * Add a get_storage function mapping to local or remote storage

 -- Nicolas Dandrimont <nicolas@dandrimont.eu>  Wed, 16 Dec 2015 13:34:46 +0100

swh-storage (0.0.20-1~swh1) unstable-swh; urgency=medium

  * v0.0.20
  * allow numeric timestamps with offset
  * Open revision_log api
  * start migration to swh.model

 -- Antoine R. Dumont (@ardumont) <antoine.romain.dumont@gmail.com>  Mon, 07 Dec 2015 15:20:36 +0100

swh-storage (0.0.19-1~swh1) unstable-swh; urgency=medium

  * v0.0.19
  * Improve directory listing with content data
  * Open person_get
  * Open release_get data reading
  * Improve origin_get api
  * Effort to unify api output on dict (for read)
  * Migrate backend to 032

 -- Antoine R. Dumont (@ardumont) <antoine.romain.dumont@gmail.com>  Fri, 27 Nov 2015 13:33:34 +0100

swh-storage (0.0.18-1~swh1) unstable-swh; urgency=medium

  * v0.0.18
  * Improve origin_get to permit retrieval per id
  * Update directory_get implementation (add join from
  * directory_entry_file to content)
  * Open release_get : [sha1] -> [Release]

 -- Antoine R. Dumont (@ardumont) <antoine.romain.dumont@gmail.com>  Thu, 19 Nov 2015 11:18:35 +0100

swh-storage (0.0.17-1~swh1) unstable-swh; urgency=medium

  * Prepare deployment of swh.storage v0.0.17
  * Add some entity related entry points

 -- Nicolas Dandrimont <nicolas@dandrimont.eu>  Tue, 03 Nov 2015 16:40:59 +0100

swh-storage (0.0.16-1~swh1) unstable-swh; urgency=medium

  * v0.0.16
  * Add metadata column in revision (db version 29)
  * cache http connection for remote storage client

 -- Antoine R. Dumont (@ardumont) <antoine.romain.dumont@gmail.com>  Thu, 29 Oct 2015 10:29:00 +0100

swh-storage (0.0.15-1~swh1) unstable-swh; urgency=medium

  * Prepare deployment of swh.storage v0.0.15
  * Allow population of fetch_history
  * Update organizations / projects as entities
  * Use schema v028 for directory addition

 -- Nicolas Dandrimont <nicolas@dandrimont.eu>  Tue, 27 Oct 2015 11:43:39 +0100

swh-storage (0.0.14-1~swh1) unstable-swh; urgency=medium

  * Prepare swh.storage v0.0.14 deployment

 -- Nicolas Dandrimont <nicolas@dandrimont.eu>  Fri, 16 Oct 2015 15:34:08 +0200

swh-storage (0.0.13-1~swh1) unstable-swh; urgency=medium

  * Prepare deploying swh.storage v0.0.13

 -- Nicolas Dandrimont <nicolas@dandrimont.eu>  Fri, 16 Oct 2015 14:51:44 +0200

swh-storage (0.0.12-1~swh1) unstable-swh; urgency=medium

  * Prepare deploying swh.storage v0.0.12

 -- Nicolas Dandrimont <nicolas@dandrimont.eu>  Tue, 13 Oct 2015 12:39:18 +0200

swh-storage (0.0.11-1~swh1) unstable-swh; urgency=medium

  * Preparing deployment of swh.storage v0.0.11

 -- Nicolas Dandrimont <nicolas@dandrimont.eu>  Fri, 09 Oct 2015 17:44:51 +0200

swh-storage (0.0.10-1~swh1) unstable-swh; urgency=medium

  * Prepare deployment of swh.storage v0.0.10

 -- Nicolas Dandrimont <nicolas@dandrimont.eu>  Tue, 06 Oct 2015 17:37:00 +0200

swh-storage (0.0.9-1~swh1) unstable-swh; urgency=medium

  * Prepare deployment of swh.storage v0.0.9

 -- Nicolas Dandrimont <nicolas@dandrimont.eu>  Thu, 01 Oct 2015 19:03:00 +0200

swh-storage (0.0.8-1~swh1) unstable-swh; urgency=medium

  * Prepare deployment of swh.storage v0.0.8

 -- Nicolas Dandrimont <nicolas@dandrimont.eu>  Thu, 01 Oct 2015 11:32:46 +0200

swh-storage (0.0.7-1~swh1) unstable-swh; urgency=medium

  * Prepare deployment of swh.storage v0.0.7

 -- Nicolas Dandrimont <nicolas@dandrimont.eu>  Tue, 29 Sep 2015 16:52:54 +0200

swh-storage (0.0.6-1~swh1) unstable-swh; urgency=medium

  * Prepare deployment of swh.storage v0.0.6

 -- Nicolas Dandrimont <nicolas@dandrimont.eu>  Tue, 29 Sep 2015 16:43:24 +0200

swh-storage (0.0.5-1~swh1) unstable-swh; urgency=medium

  * Prepare deploying swh.storage v0.0.5

 -- Nicolas Dandrimont <nicolas@dandrimont.eu>  Tue, 29 Sep 2015 16:27:00 +0200

swh-storage (0.0.1-1~swh1) unstable-swh; urgency=medium

  * Initial release
  * swh.storage.api: Properly escape arbitrary byte sequences in
    arguments

 -- Nicolas Dandrimont <nicolas@dandrimont.eu>  Tue, 22 Sep 2015 17:02:34 +0200<|MERGE_RESOLUTION|>--- conflicted
+++ resolved
@@ -1,10 +1,3 @@
-<<<<<<< HEAD
-swh-storage (0.0.49-1~swh1~bpo9+1) stretch-swh; urgency=medium
-
-  * Rebuild for stretch-backports.
-
- -- Nicolas Dandrimont <nicolas@dandrimont.eu>  Fri, 19 Aug 2016 13:45:52 +0200
-=======
 swh-storage (0.0.50-1~swh1) unstable-swh; urgency=medium
 
   * v0.0.50
@@ -14,7 +7,6 @@
   * Add origin_visit api entry points to create/update origin_visit
 
  -- Antoine R. Dumont (@ardumont) <antoine.romain.dumont@gmail.com>  Tue, 23 Aug 2016 16:29:26 +0200
->>>>>>> dccf8cca
 
 swh-storage (0.0.49-1~swh1) unstable-swh; urgency=medium
 
