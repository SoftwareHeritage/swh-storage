--- conflicted
+++ resolved
@@ -1,10 +1,3 @@
-<<<<<<< HEAD
-swh-storage (1.5.1-1~swh1~bpo10+1) buster-swh; urgency=medium
-
-  * Rebuild for buster-swh
-
- -- Software Heritage autobuilder (on jenkins-debian1) <jenkins@jenkins-debian1.internal.softwareheritage.org>  Fri, 05 Aug 2022 12:27:52 +0000
-=======
 swh-storage (1.6.0-1~swh1) unstable-swh; urgency=medium
 
   * New upstream release 1.6.0     - (tagged by Valentin Lorentz
@@ -15,7 +8,6 @@
     Add constant 10s wait when retrying transient exceptions
 
  -- Software Heritage autobuilder (on jenkins-debian1) <jenkins@jenkins-debian1.internal.softwareheritage.org>  Tue, 16 Aug 2022 12:36:51 +0000
->>>>>>> 5a40829d
 
 swh-storage (1.5.1-1~swh1) unstable-swh; urgency=medium
 
