--- conflicted
+++ resolved
@@ -1,10 +1,3 @@
-<<<<<<< HEAD
-swh-storage (0.17.2-1~swh1~bpo10+1) buster-swh; urgency=medium
-
-  * Rebuild for buster-swh
-
- -- Software Heritage autobuilder (on jenkins-debian1) <jenkins@jenkins-debian1.internal.softwareheritage.org>  Fri, 13 Nov 2020 11:13:32 +0000
-=======
 swh-storage (0.18.0-1~swh1) unstable-swh; urgency=medium
 
   * New upstream release 0.18.0     - (tagged by Antoine R. Dumont
@@ -17,7 +10,6 @@
     referenced by any snapshot
 
  -- Software Heritage autobuilder (on jenkins-debian1) <jenkins@jenkins-debian1.internal.softwareheritage.org>  Mon, 23 Nov 2020 13:52:32 +0000
->>>>>>> cbbaeead
 
 swh-storage (0.17.2-1~swh1) unstable-swh; urgency=medium
 
