<<<<<<< HEAD
swh-storage (0.0.127-1~swh1~bpo9+1) stretch-swh; urgency=medium

  * Rebuild for stretch-swh

 -- Software Heritage autobuilder (on jenkins-debian1) <jenkins@jenkins-debian1.internal.softwareheritage.org>  Thu, 21 Feb 2019 13:01:12 +0000
=======
swh-storage (0.0.128-1~swh1) unstable-swh; urgency=medium

  * New upstream release 0.0.128     - (tagged by Antoine R. Dumont
    (@ardumont) <antoine.romain.dumont@gmail.com> on 2019-02-21 14:59:22
    +0100)
  * Upstream changes:     - v0.0.128     - api.server: Fix wrong
    exception type     - storage.cli: Fix cli entry point name to the
    expected name (setup.py)

 -- Software Heritage autobuilder (on jenkins-debian1) <jenkins@jenkins-debian1.internal.softwareheritage.org>  Thu, 21 Feb 2019 14:07:23 +0000
>>>>>>> 68b3c382

swh-storage (0.0.127-1~swh1) unstable-swh; urgency=medium

  * New upstream release 0.0.127     - (tagged by Antoine R. Dumont
    (@ardumont) <antoine.romain.dumont@gmail.com> on 2019-02-21 13:34:19
    +0100)
  * Upstream changes:     - v0.0.127     - api.wsgi: Open wsgi
    entrypoint and check config at startup time     - api.server: Make
    the api server load and check its configuration     -
    swh.storage.cli: Migrate the api server startup in swh.storage.cli

 -- Software Heritage autobuilder (on jenkins-debian1) <jenkins@jenkins-debian1.internal.softwareheritage.org>  Thu, 21 Feb 2019 12:59:48 +0000

swh-storage (0.0.126-1~swh1) unstable-swh; urgency=medium

  * New upstream release 0.0.126     - (tagged by Valentin Lorentz
    <vlorentz@softwareheritage.org> on 2019-02-21 10:18:26 +0100)
  * Upstream changes:     - Double the timeout of snapshot_get_latest.
    - Metadata indexers often hit the limit.

 -- Software Heritage autobuilder (on jenkins-debian1) <jenkins@jenkins-debian1.internal.softwareheritage.org>  Thu, 21 Feb 2019 11:24:52 +0000

swh-storage (0.0.125-1~swh1) unstable-swh; urgency=medium

  * New upstream release 0.0.125     - (tagged by Antoine R. Dumont
    (@ardumont) <antoine.romain.dumont@gmail.com> on 2019-02-14 10:13:31
    +0100)
  * Upstream changes:     - v0.0.125     - api/server: Do not read
    configuration at each request

 -- Software Heritage autobuilder (on jenkins-debian1) <jenkins@jenkins-debian1.internal.softwareheritage.org>  Thu, 14 Feb 2019 16:57:01 +0000

swh-storage (0.0.124-1~swh3) unstable-swh; urgency=low

  * New upstream release, fixing the distribution this time

 -- Antoine R. Dumont (@ardumont) <antoine.romain.dumont@gmail.com>  Thu, 14 Feb 2019 17:51:29 +0100

swh-storage (0.0.124-1~swh2) unstable; urgency=medium

  * New upstream release for dependency fix reasons

 -- Antoine R. Dumont (@ardumont) <antoine.romain.dumont@gmail.com>  Thu, 14 Feb 2019 09:27:55 +0100

swh-storage (0.0.124-1~swh1) unstable-swh; urgency=medium

  * New upstream release 0.0.124     - (tagged by Antoine Lambert
    <antoine.lambert@inria.fr> on 2019-02-12 14:40:53 +0100)
  * Upstream changes:     - version 0.0.124

 -- Software Heritage autobuilder (on jenkins-debian1) <jenkins@jenkins-debian1.internal.softwareheritage.org>  Tue, 12 Feb 2019 13:46:08 +0000

swh-storage (0.0.123-1~swh1) unstable-swh; urgency=medium

  * New upstream release 0.0.123     - (tagged by Antoine R. Dumont
    (@ardumont) <antoine.romain.dumont@gmail.com> on 2019-02-08 15:06:49
    +0100)
  * Upstream changes:     - v0.0.123     - Make Storage.origin_get
    support a list of origins, like other     - Storage.*_get methods.
    - Stop using _to_bytes functions.     - Use the BaseDb (and friends)
    from swh-core

 -- Software Heritage autobuilder (on jenkins-debian1) <jenkins@jenkins-debian1.internal.softwareheritage.org>  Fri, 08 Feb 2019 14:14:18 +0000

swh-storage (0.0.122-1~swh1) unstable-swh; urgency=medium

  * New upstream release 0.0.122     - (tagged by Antoine Lambert
    <antoine.lambert@inria.fr> on 2019-01-28 11:57:27 +0100)
  * Upstream changes:     - version 0.0.122

 -- Software Heritage autobuilder (on jenkins-debian1) <jenkins@jenkins-debian1.internal.softwareheritage.org>  Mon, 28 Jan 2019 11:02:45 +0000

swh-storage (0.0.121-1~swh1) unstable-swh; urgency=medium

  * New upstream release 0.0.121     - (tagged by Antoine Lambert
    <antoine.lambert@inria.fr> on 2019-01-28 11:31:48 +0100)
  * Upstream changes:     - version 0.0.121

 -- Software Heritage autobuilder (on jenkins-debian1) <jenkins@jenkins-debian1.internal.softwareheritage.org>  Mon, 28 Jan 2019 10:36:40 +0000

swh-storage (0.0.120-1~swh1) unstable-swh; urgency=medium

  * New upstream release 0.0.120     - (tagged by Antoine Lambert
    <antoine.lambert@inria.fr> on 2019-01-17 12:04:27 +0100)
  * Upstream changes:     - version 0.0.120

 -- Software Heritage autobuilder (on jenkins-debian1) <jenkins@jenkins-debian1.internal.softwareheritage.org>  Thu, 17 Jan 2019 11:12:47 +0000

swh-storage (0.0.119-1~swh1) unstable-swh; urgency=medium

  * New upstream release 0.0.119     - (tagged by Antoine R. Dumont
    (@ardumont) <antoine.romain.dumont@gmail.com> on 2019-01-11 11:57:13
    +0100)
  * Upstream changes:     - v0.0.119     - listener: Notify Kafka when
    an origin visit is updated

 -- Software Heritage autobuilder (on jenkins-debian1) <jenkins@jenkins-debian1.internal.softwareheritage.org>  Fri, 11 Jan 2019 11:02:07 +0000

swh-storage (0.0.118-1~swh1) unstable-swh; urgency=medium

  * New upstream release 0.0.118     - (tagged by Antoine Lambert
    <antoine.lambert@inria.fr> on 2019-01-09 16:59:15 +0100)
  * Upstream changes:     - version 0.0.118

 -- Software Heritage autobuilder (on jenkins-debian1) <jenkins@jenkins-debian1.internal.softwareheritage.org>  Wed, 09 Jan 2019 18:51:34 +0000

swh-storage (0.0.117-1~swh1) unstable-swh; urgency=medium

  * v0.0.117
  * listener: Adapt decoding behavior depending on the object type

 -- Antoine R. Dumont (@ardumont) <antoine.romain.dumont@gmail.com>  Thu, 20 Dec 2018 14:48:44 +0100

swh-storage (0.0.116-1~swh1) unstable-swh; urgency=medium

  * v0.0.116
  * Update requirements to latest swh.core

 -- Antoine R. Dumont (@ardumont) <antoine.romain.dumont@gmail.com>  Fri, 14 Dec 2018 15:57:04 +0100

swh-storage (0.0.115-1~swh1) unstable-swh; urgency=medium

  * version 0.0.115

 -- Antoine Lambert <antoine.lambert@inria.fr>  Fri, 14 Dec 2018 15:47:52 +0100

swh-storage (0.0.114-1~swh1) unstable-swh; urgency=medium

  * version 0.0.114

 -- Antoine Lambert <antoine.lambert@inria.fr>  Wed, 05 Dec 2018 10:59:49 +0100

swh-storage (0.0.113-1~swh1) unstable-swh; urgency=medium

  * v0.0.113
  * in-memory storage: Add recursive argument to directory_ls endpoint

 -- Antoine R. Dumont (@ardumont) <antoine.romain.dumont@gmail.com>  Fri, 30 Nov 2018 11:56:44 +0100

swh-storage (0.0.112-1~swh1) unstable-swh; urgency=medium

  * v0.0.112
  * in-memory storage: Align with existing storage
  * docstring: Improvments and adapt according to api
  * doc: update index to match new swh-doc format
  * Increase test coverage for stat_counters + fix its bugs.

 -- Antoine R. Dumont (@ardumont) <antoine.romain.dumont@gmail.com>  Fri, 30 Nov 2018 10:28:02 +0100

swh-storage (0.0.111-1~swh1) unstable-swh; urgency=medium

  * v0.0.111
  * Move generative tests in their own module
  * Open in-memory storage implementation

 -- Antoine R. Dumont (@ardumont) <antoine.romain.dumont@gmail.com>  Wed, 21 Nov 2018 08:55:14 +0100

swh-storage (0.0.110-1~swh1) unstable-swh; urgency=medium

  * v0.0.110
  * storage: Open content_get_range endpoint
  * tests: Start using hypothesis for tests generation
  * Improvments: Remove SQLisms from the tests and API
  * docs: Document metadata providers

 -- Antoine R. Dumont (@ardumont) <antoine.romain.dumont@gmail.com>  Fri, 16 Nov 2018 11:53:14 +0100

swh-storage (0.0.109-1~swh1) unstable-swh; urgency=medium

  * version 0.0.109

 -- Antoine Lambert <antoine.lambert@inria.fr>  Mon, 12 Nov 2018 14:11:09 +0100

swh-storage (0.0.108-1~swh1) unstable-swh; urgency=medium

  * Release swh.storage v0.0.108
  * Add a function to get a full snapshot from the paginated view

 -- Nicolas Dandrimont <nicolas@dandrimont.eu>  Thu, 18 Oct 2018 18:32:10 +0200

swh-storage (0.0.107-1~swh1) unstable-swh; urgency=medium

  * Release swh.storage v0.0.107
  * Enable pagination of snapshot branches
  * Drop occurrence-related tables
  * Drop entity-related tables

 -- Nicolas Dandrimont <nicolas@dandrimont.eu>  Wed, 17 Oct 2018 15:06:07 +0200

swh-storage (0.0.106-1~swh1) unstable-swh; urgency=medium

  * Release swh.storage v0.0.106
  * Fix origin_visit_get_latest_snapshot logic
  * Improve directory iterator
  * Drop backwards compatibility between snapshots and occurrences
  * Drop the occurrence table

 -- Nicolas Dandrimont <nicolas@dandrimont.eu>  Mon, 08 Oct 2018 17:03:54 +0200

swh-storage (0.0.105-1~swh1) unstable-swh; urgency=medium

  * v0.0.105
  * Increase directory_ls endpoint to 20 seconds
  * Add snapshot to the stats endpoint
  * Improve documentation

 -- Antoine R. Dumont (@ardumont) <antoine.romain.dumont@gmail.com>  Mon, 10 Sep 2018 11:36:27 +0200

swh-storage (0.0.104-1~swh1) unstable-swh; urgency=medium

  * version 0.0.104

 -- Antoine Lambert <antoine.lambert@inria.fr>  Wed, 29 Aug 2018 15:55:37 +0200

swh-storage (0.0.103-1~swh1) unstable-swh; urgency=medium

  * v0.0.103
  * swh.storage.storage: origin_add returns updated list of dict with id

 -- Antoine R. Dumont (@ardumont) <antoine.romain.dumont@gmail.com>  Mon, 30 Jul 2018 11:47:53 +0200

swh-storage (0.0.102-1~swh1) unstable-swh; urgency=medium

  * Release swh-storage v0.0.102
  * Stop using temporary tables for read-only queries
  * Add timeouts for some read-only queries

 -- Nicolas Dandrimont <nicolas@dandrimont.eu>  Tue, 05 Jun 2018 14:06:54 +0200

swh-storage (0.0.101-1~swh1) unstable-swh; urgency=medium

  * v0.0.101
  * swh.storage.api.client: Permit to specify the query timeout option

 -- Antoine R. Dumont (@ardumont) <antoine.romain.dumont@gmail.com>  Thu, 24 May 2018 12:13:51 +0200

swh-storage (0.0.100-1~swh1) unstable-swh; urgency=medium

  * Release swh.storage v0.0.100
  * remote api: only instantiate storage once per import
  * add thread-awareness to the storage implementation
  * properly cleanup after tests
  * parallelize objstorage and storage additions

 -- Nicolas Dandrimont <nicolas@dandrimont.eu>  Sat, 12 May 2018 18:12:40 +0200

swh-storage (0.0.99-1~swh1) unstable-swh; urgency=medium

  * v0.0.99
  * storage: Add methods to compute directories/revisions diff
  * Add a new table for "bucketed" object counts
  * doc: update table clusters in SQL diagram
  * swh.storage.content_missing: Improve docstring

 -- Antoine R. Dumont (@ardumont) <antoine.romain.dumont@gmail.com>  Tue, 20 Feb 2018 13:32:25 +0100

swh-storage (0.0.98-1~swh1) unstable-swh; urgency=medium

  * Release swh.storage v0.0.98
  * Switch backwards compatibility for snapshots off

 -- Nicolas Dandrimont <nicolas@dandrimont.eu>  Tue, 06 Feb 2018 15:27:15 +0100

swh-storage (0.0.97-1~swh1) unstable-swh; urgency=medium

  * Release swh.storage v0.0.97
  * refactor database initialization
  * use a separate thread instead of a temporary file for COPY
    operations
  * add more snapshot-related endpoints

 -- Nicolas Dandrimont <nicolas@dandrimont.eu>  Tue, 06 Feb 2018 14:07:07 +0100

swh-storage (0.0.96-1~swh1) unstable-swh; urgency=medium

  * Release swh.storage v0.0.96
  * Add snapshot models
  * Add support for hg revision type

 -- Nicolas Dandrimont <nicolas@dandrimont.eu>  Tue, 19 Dec 2017 16:25:57 +0100

swh-storage (0.0.95-1~swh1) unstable-swh; urgency=medium

  * v0.0.95
  * swh.storage: Rename indexer_configuration to tool
  * swh.storage: Migrate indexer model to its own model

 -- Antoine R. Dumont (@ardumont) <antoine.romain.dumont@gmail.com>  Thu, 07 Dec 2017 09:56:31 +0100

swh-storage (0.0.94-1~swh1) unstable-swh; urgency=medium

  * v0.0.94
  * Open searching origins methods to storage

 -- Antoine R. Dumont (@ardumont) <antoine.romain.dumont@gmail.com>  Tue, 05 Dec 2017 12:32:57 +0100

swh-storage (0.0.93-1~swh1) unstable-swh; urgency=medium

  * v0.0.93
  * swh.storage: Open indexer_configuration_add endpoint
  * swh-data: Update content mimetype indexer configuration
  * origin_visit_get: make order repeatable
  * db: Make unique indices actually unique and vice versa
  * Add origin_metadata endpoints (add, get, etc...)
  * cleanup: Remove unused content provenance cache tables

 -- Antoine R. Dumont (@ardumont) <antoine.romain.dumont@gmail.com>  Fri, 24 Nov 2017 11:14:11 +0100

swh-storage (0.0.92-1~swh1) unstable-swh; urgency=medium

  * Release swh.storage v0.0.92
  * make swh.storage.schemata work on SQLAlchemy 1.0

 -- Nicolas Dandrimont <nicolas@dandrimont.eu>  Thu, 12 Oct 2017 19:51:24 +0200

swh-storage (0.0.91-1~swh1) unstable-swh; urgency=medium

  * Release swh.storage version 0.0.91
  * Update packaging runes

 -- Nicolas Dandrimont <nicolas@dandrimont.eu>  Thu, 12 Oct 2017 18:41:46 +0200

swh-storage (0.0.90-1~swh1) unstable-swh; urgency=medium

  * Release swh.storage v0.0.90
  * Remove leaky dependency on python3-kafka

 -- Nicolas Dandrimont <nicolas@dandrimont.eu>  Wed, 11 Oct 2017 18:53:22 +0200

swh-storage (0.0.89-1~swh1) unstable-swh; urgency=medium

  * Release swh.storage v0.0.89
  * Add new package for ancillary schemata
  * Add new metadata-related entry points
  * Update for new swh.model

 -- Nicolas Dandrimont <nicolas@dandrimont.eu>  Wed, 11 Oct 2017 17:39:29 +0200

swh-storage (0.0.88-1~swh1) unstable-swh; urgency=medium

  * Release swh.storage v0.0.88
  * Move the archiver to its own module
  * Prepare building for stretch

 -- Nicolas Dandrimont <nicolas@dandrimont.eu>  Fri, 30 Jun 2017 14:52:12 +0200

swh-storage (0.0.87-1~swh1) unstable-swh; urgency=medium

  * Release swh.storage v0.0.87
  * update tasks to new swh.scheduler api

 -- Nicolas Dandrimont <nicolas@dandrimont.eu>  Mon, 12 Jun 2017 17:54:11 +0200

swh-storage (0.0.86-1~swh1) unstable-swh; urgency=medium

  * Release swh.storage v0.0.86
  * archiver updates

 -- Nicolas Dandrimont <nicolas@dandrimont.eu>  Tue, 06 Jun 2017 18:43:43 +0200

swh-storage (0.0.85-1~swh1) unstable-swh; urgency=medium

  * v0.0.85
  * Improve license endpoint's unknown license policy

 -- Antoine R. Dumont (@ardumont) <antoine.romain.dumont@gmail.com>  Tue, 06 Jun 2017 17:55:40 +0200

swh-storage (0.0.84-1~swh1) unstable-swh; urgency=medium

  * v0.0.84
  * Update indexer endpoints to use indexer configuration id
  * Add indexer configuration endpoint

 -- Antoine R. Dumont (@ardumont) <antoine.romain.dumont@gmail.com>  Fri, 02 Jun 2017 16:16:47 +0200

swh-storage (0.0.83-1~swh1) unstable-swh; urgency=medium

  * v0.0.83
  * Add blake2s256 new hash computation on content

 -- Antoine R. Dumont (@ardumont) <antoine.romain.dumont@gmail.com>  Fri, 31 Mar 2017 12:27:09 +0200

swh-storage (0.0.82-1~swh1) unstable-swh; urgency=medium

  * v0.0.82
  * swh.storage.listener: Subscribe to new origin notifications
  * sql/swh-func: improve equality check on the three columns for
    swh_content_missing
  * swh.storage: add length to directory listing primitives
  * refactoring: Migrate from swh.core.hashutil to swh.model.hashutil
  * swh.storage.archiver.updater: Create a content updater journal
    client
  * vault: add a git fast-import cooker
  * vault: generic cache to allow multiple cooker types and formats

 -- Antoine R. Dumont (@ardumont) <antoine.romain.dumont@gmail.com>  Tue, 21 Mar 2017 14:50:16 +0100

swh-storage (0.0.81-1~swh1) unstable-swh; urgency=medium

  * Release swh.storage v0.0.81
  * archiver improvements for mass injection in azure

 -- Nicolas Dandrimont <nicolas@dandrimont.eu>  Thu, 09 Mar 2017 11:15:28 +0100

swh-storage (0.0.80-1~swh1) unstable-swh; urgency=medium

  * Release swh.storage v0.0.80
  * archiver improvements related to the mass injection of contents in
    azure
  * updates to the vault cooker

 -- Nicolas Dandrimont <nicolas@dandrimont.eu>  Tue, 07 Mar 2017 15:12:35 +0100

swh-storage (0.0.79-1~swh1) unstable-swh; urgency=medium

  * Release swh.storage v0.0.79
  * archiver: keep counts of objects in each archive
  * converters: normalize timestamps using swh.model

 -- Nicolas Dandrimont <nicolas@dandrimont.eu>  Tue, 14 Feb 2017 19:37:36 +0100

swh-storage (0.0.78-1~swh1) unstable-swh; urgency=medium

  * v0.0.78
  * Refactoring some common code into swh.core + adaptation api calls in
  * swh.objstorage and swh.storage (storage and vault)

 -- Antoine R. Dumont (@ardumont) <antoine.romain.dumont@gmail.com>  Thu, 26 Jan 2017 15:08:03 +0100

swh-storage (0.0.77-1~swh1) unstable-swh; urgency=medium

  * v0.0.77
  * Paginate results for origin_visits endpoint

 -- Antoine R. Dumont (@ardumont) <antoine.romain.dumont@gmail.com>  Thu, 19 Jan 2017 14:41:49 +0100

swh-storage (0.0.76-1~swh1) unstable-swh; urgency=medium

  * v0.0.76
  * Unify storage and objstorage configuration and instantiation
    functions

 -- Antoine R. Dumont (@ardumont) <antoine.romain.dumont@gmail.com>  Thu, 15 Dec 2016 18:25:58 +0100

swh-storage (0.0.75-1~swh1) unstable-swh; urgency=medium

  * v0.0.75
  * Add information on indexer tools (T610)

 -- Antoine R. Dumont (@ardumont) <antoine.romain.dumont@gmail.com>  Fri, 02 Dec 2016 18:21:36 +0100

swh-storage (0.0.74-1~swh1) unstable-swh; urgency=medium

  * v0.0.74
  * Use strict equality for content ctags' symbols search

 -- Antoine R. Dumont (@ardumont) <antoine.romain.dumont@gmail.com>  Tue, 29 Nov 2016 17:25:29 +0100

swh-storage (0.0.73-1~swh1) unstable-swh; urgency=medium

  * v0.0.73
  * Improve ctags search query for edge cases

 -- Antoine R. Dumont (@ardumont) <antoine.romain.dumont@gmail.com>  Mon, 28 Nov 2016 16:34:55 +0100

swh-storage (0.0.72-1~swh1) unstable-swh; urgency=medium

  * v0.0.72
  * Permit pagination on content_ctags_search api endpoint

 -- Antoine R. Dumont (@ardumont) <antoine.romain.dumont@gmail.com>  Thu, 24 Nov 2016 14:19:29 +0100

swh-storage (0.0.71-1~swh1) unstable-swh; urgency=medium

  * v0.0.71
  * Open full-text search endpoint on ctags

 -- Antoine R. Dumont (@ardumont) <antoine.romain.dumont@gmail.com>  Wed, 23 Nov 2016 17:33:51 +0100

swh-storage (0.0.70-1~swh1) unstable-swh; urgency=medium

  * v0.0.70
  * Add new license endpoints (add/get)
  * Update ctags endpoints to align update conflict policy

 -- Antoine R. Dumont (@ardumont) <antoine.romain.dumont@gmail.com>  Thu, 10 Nov 2016 17:27:49 +0100

swh-storage (0.0.69-1~swh1) unstable-swh; urgency=medium

  * v0.0.69
  * storage: Open ctags entry points (missing, add, get)
  * storage: allow adding several origins at once

 -- Antoine R. Dumont (@ardumont) <antoine.romain.dumont@gmail.com>  Thu, 20 Oct 2016 16:07:07 +0200

swh-storage (0.0.68-1~swh1) unstable-swh; urgency=medium

  * v0.0.68
  * indexer: Open mimetype/language get endpoints
  * indexer: Add the mimetype/language add function with conflict_update
    flag
  * archiver: Extend worker-to-backend to transmit messages to another
  * queue (once done)

 -- Antoine R. Dumont (@ardumont) <antoine.romain.dumont@gmail.com>  Thu, 13 Oct 2016 15:30:21 +0200

swh-storage (0.0.67-1~swh1) unstable-swh; urgency=medium

  * v0.0.67
  * Fix provenance storage init function

 -- Antoine R. Dumont (@ardumont) <antoine.romain.dumont@gmail.com>  Wed, 12 Oct 2016 02:24:12 +0200

swh-storage (0.0.66-1~swh1) unstable-swh; urgency=medium

  * v0.0.66
  * Improve provenance configuration format

 -- Antoine R. Dumont (@ardumont) <antoine.romain.dumont@gmail.com>  Wed, 12 Oct 2016 01:39:26 +0200

swh-storage (0.0.65-1~swh1) unstable-swh; urgency=medium

  * v0.0.65
  * Open api entry points for swh.indexer about content mimetype and
  * language
  * Update schema graph to latest version

 -- Antoine R. Dumont (@ardumont) <antoine.romain.dumont@gmail.com>  Sat, 08 Oct 2016 10:00:30 +0200

swh-storage (0.0.64-1~swh1) unstable-swh; urgency=medium

  * v0.0.64
  * Fix: Missing incremented version 5 for archiver.dbversion
  * Retrieve information on a content cached
  * sql/swh-func: content cache populates lines in deterministic order

 -- Antoine R. Dumont (@ardumont) <antoine.romain.dumont@gmail.com>  Thu, 29 Sep 2016 21:50:59 +0200

swh-storage (0.0.63-1~swh1) unstable-swh; urgency=medium

  * v0.0.63
  * Make the 'worker to backend' destination agnostic (message
    parameter)
  * Improve 'unknown sha1' policy (archiver db can lag behind swh db)
  * Improve 'force copy' policy

 -- Antoine R. Dumont (@ardumont) <antoine.romain.dumont@gmail.com>  Fri, 23 Sep 2016 12:29:50 +0200

swh-storage (0.0.62-1~swh1) unstable-swh; urgency=medium

  * Release swh.storage v0.0.62
  * Updates to the provenance cache to reduce churn on the main tables

 -- Nicolas Dandrimont <nicolas@dandrimont.eu>  Thu, 22 Sep 2016 18:54:52 +0200

swh-storage (0.0.61-1~swh1) unstable-swh; urgency=medium

  * v0.0.61
  * Handle copies of unregistered sha1 in archiver db
  * Fix copy to only the targeted destination
  * Update to latest python3-swh.core dependency

 -- Antoine R. Dumont (@ardumont) <antoine.romain.dumont@gmail.com>  Thu, 22 Sep 2016 13:44:05 +0200

swh-storage (0.0.60-1~swh1) unstable-swh; urgency=medium

  * v0.0.60
  * Update archiver dependencies

 -- Antoine R. Dumont (@ardumont) <antoine.romain.dumont@gmail.com>  Tue, 20 Sep 2016 16:46:48 +0200

swh-storage (0.0.59-1~swh1) unstable-swh; urgency=medium

  * v0.0.59
  * Unify configuration property between director/worker
  * Deal with potential missing contents in the archiver db
  * Improve get_contents_error implementation
  * Remove dead code in swh.storage.db about archiver

 -- Antoine R. Dumont (@ardumont) <antoine.romain.dumont@gmail.com>  Sat, 17 Sep 2016 12:50:14 +0200

swh-storage (0.0.58-1~swh1) unstable-swh; urgency=medium

  * v0.0.58
  * ArchiverDirectorToBackend reads sha1 from stdin and sends chunks of
    sha1
  * for archival.

 -- Antoine R. Dumont (@ardumont) <antoine.romain.dumont@gmail.com>  Fri, 16 Sep 2016 22:17:14 +0200

swh-storage (0.0.57-1~swh1) unstable-swh; urgency=medium

  * v0.0.57
  * Update swh.storage.archiver

 -- Antoine R. Dumont (@ardumont) <antoine.romain.dumont@gmail.com>  Thu, 15 Sep 2016 16:30:11 +0200

swh-storage (0.0.56-1~swh1) unstable-swh; urgency=medium

  * v0.0.56
  * Vault: Add vault implementation (directory cooker & cache
  * implementation + its api)
  * Archiver: Add another archiver implementation (direct to backend)

 -- Antoine R. Dumont (@ardumont) <antoine.romain.dumont@gmail.com>  Thu, 15 Sep 2016 10:56:35 +0200

swh-storage (0.0.55-1~swh1) unstable-swh; urgency=medium

  * v0.0.55
  * Fix origin_visit endpoint

 -- Antoine R. Dumont (@ardumont) <antoine.romain.dumont@gmail.com>  Thu, 08 Sep 2016 15:21:28 +0200

swh-storage (0.0.54-1~swh1) unstable-swh; urgency=medium

  * v0.0.54
  * Open origin_visit_get_by entry point

 -- Antoine R. Dumont (@ardumont) <antoine.romain.dumont@gmail.com>  Mon, 05 Sep 2016 12:36:34 +0200

swh-storage (0.0.53-1~swh1) unstable-swh; urgency=medium

  * v0.0.53
  * Add cache about content provenance
  * debian: fix python3-swh.storage.archiver runtime dependency
  * debian: create new package python3-swh.storage.provenance

 -- Antoine R. Dumont (@ardumont) <antoine.romain.dumont@gmail.com>  Fri, 02 Sep 2016 11:14:09 +0200

swh-storage (0.0.52-1~swh1) unstable-swh; urgency=medium

  * v0.0.52
  * Package python3-swh.storage.archiver

 -- Antoine R. Dumont (@ardumont) <antoine.romain.dumont@gmail.com>  Thu, 25 Aug 2016 14:55:23 +0200

swh-storage (0.0.51-1~swh1) unstable-swh; urgency=medium

  * Release swh.storage v0.0.51
  * Add new metadata column to origin_visit
  * Update swh-add-directory script for updated API

 -- Nicolas Dandrimont <nicolas@dandrimont.eu>  Wed, 24 Aug 2016 14:36:03 +0200

swh-storage (0.0.50-1~swh1) unstable-swh; urgency=medium

  * v0.0.50
  * Add a function to pull (only) metadata for a list of contents
  * Update occurrence_add api entry point to properly deal with
    origin_visit
  * Add origin_visit api entry points to create/update origin_visit

 -- Antoine R. Dumont (@ardumont) <antoine.romain.dumont@gmail.com>  Tue, 23 Aug 2016 16:29:26 +0200

swh-storage (0.0.49-1~swh1) unstable-swh; urgency=medium

  * Release swh.storage v0.0.49
  * Proper dependency on python3-kafka

 -- Nicolas Dandrimont <nicolas@dandrimont.eu>  Fri, 19 Aug 2016 13:45:52 +0200

swh-storage (0.0.48-1~swh1) unstable-swh; urgency=medium

  * Release swh.storage v0.0.48
  * Updates to the archiver
  * Notification support for new object creations

 -- Nicolas Dandrimont <nicolas@dandrimont.eu>  Fri, 19 Aug 2016 12:13:50 +0200

swh-storage (0.0.47-1~swh1) unstable-swh; urgency=medium

  * Release swh.storage v0.0.47
  * Update storage archiver to new schemaless schema

 -- Nicolas Dandrimont <nicolas@dandrimont.eu>  Fri, 22 Jul 2016 16:59:19 +0200

swh-storage (0.0.46-1~swh1) unstable-swh; urgency=medium

  * v0.0.46
  * Update archiver bootstrap

 -- Antoine R. Dumont (@ardumont) <antoine.romain.dumont@gmail.com>  Wed, 20 Jul 2016 19:04:42 +0200

swh-storage (0.0.45-1~swh1) unstable-swh; urgency=medium

  * v0.0.45
  * Separate swh.storage.archiver's db from swh.storage.storage

 -- Antoine R. Dumont (@ardumont) <antoine.romain.dumont@gmail.com>  Tue, 19 Jul 2016 15:05:36 +0200

swh-storage (0.0.44-1~swh1) unstable-swh; urgency=medium

  * v0.0.44
  * Open listing visits per origin api

 -- Quentin Campos <qcampos@etud.u-pem.fr>  Fri, 08 Jul 2016 11:27:10 +0200

swh-storage (0.0.43-1~swh1) unstable-swh; urgency=medium

  * v0.0.43
  * Extract objstorage to its own package swh.objstorage

 -- Quentin Campos <qcampos@etud.u-pem.fr>  Mon, 27 Jun 2016 14:57:12 +0200

swh-storage (0.0.42-1~swh1) unstable-swh; urgency=medium

  * Add an object storage multiplexer to allow transition between
    multiple versions of objet storages.

 -- Quentin Campos <qcampos@etud.u-pem.fr>  Tue, 21 Jun 2016 15:03:52 +0200

swh-storage (0.0.41-1~swh1) unstable-swh; urgency=medium

  * Refactoring of the object storage in order to allow multiple
    versions of it, as well as a multiplexer for version transition.

 -- Quentin Campos <qcampos@etud.u-pem.fr>  Thu, 16 Jun 2016 15:54:16 +0200

swh-storage (0.0.40-1~swh1) unstable-swh; urgency=medium

  * Release swh.storage v0.0.40:
  * Refactor objstorage to allow for different implementations
  * Updates to the checker functionality
  * Bump swh.core dependency to v0.0.20

 -- Nicolas Dandrimont <nicolas@dandrimont.eu>  Tue, 14 Jun 2016 17:25:42 +0200

swh-storage (0.0.39-1~swh1) unstable-swh; urgency=medium

  * v0.0.39
  * Add run_from_webserver function for objstorage api server
  * Add unique identifier message on default api server route endpoints

 -- Antoine R. Dumont (@ardumont) <antoine.romain.dumont@gmail.com>  Fri, 20 May 2016 15:27:34 +0200

swh-storage (0.0.38-1~swh1) unstable-swh; urgency=medium

  * v0.0.38
  * Add an http api for object storage
  * Implement an archiver to perform backup copies

 -- Quentin Campos <qcampos@etud.u-pem.fr>  Fri, 20 May 2016 14:40:14 +0200

swh-storage (0.0.37-1~swh1) unstable-swh; urgency=medium

  * Release swh.storage v0.0.37
  * Add fullname to person table
  * Add svn as a revision type

 -- Nicolas Dandrimont <nicolas@dandrimont.eu>  Fri, 08 Apr 2016 16:44:24 +0200

swh-storage (0.0.36-1~swh1) unstable-swh; urgency=medium

  * Release swh.storage v0.0.36
  * Add json-schema documentation for the jsonb fields
  * Overhaul entity handling

 -- Nicolas Dandrimont <nicolas@dandrimont.eu>  Wed, 16 Mar 2016 17:27:17 +0100

swh-storage (0.0.35-1~swh1) unstable-swh; urgency=medium

  * Release swh-storage v0.0.35
  * Factor in temporary tables with only an id (db v059)
  * Allow generic object search by sha1_git (db v060)

 -- Nicolas Dandrimont <nicolas@dandrimont.eu>  Thu, 25 Feb 2016 16:21:01 +0100

swh-storage (0.0.34-1~swh1) unstable-swh; urgency=medium

  * Release swh.storage version 0.0.34
  * occurrence improvements
  * commit metadata improvements

 -- Nicolas Dandrimont <nicolas@dandrimont.eu>  Fri, 19 Feb 2016 18:20:07 +0100

swh-storage (0.0.33-1~swh1) unstable-swh; urgency=medium

  * Bump swh.storage to version 0.0.33

 -- Nicolas Dandrimont <nicolas@dandrimont.eu>  Fri, 05 Feb 2016 11:17:00 +0100

swh-storage (0.0.32-1~swh1) unstable-swh; urgency=medium

  * v0.0.32
  * Let the person's id flow
  * sql/upgrades/051: 050->051 schema change
  * sql/upgrades/050: 049->050 schema change - Clean up obsolete
    functions
  * sql/upgrades/049: Final take for 048->049 schema change.
  * sql: Use a new schema for occurrences

 -- Antoine R. Dumont (@ardumont) <antoine.romain.dumont@gmail.com>  Fri, 29 Jan 2016 17:44:27 +0100

swh-storage (0.0.31-1~swh1) unstable-swh; urgency=medium

  * v0.0.31
  * Deal with occurrence_history.branch, occurrence.branch, release.name
    as bytes

 -- Antoine R. Dumont (@ardumont) <antoine.romain.dumont@gmail.com>  Wed, 27 Jan 2016 15:45:53 +0100

swh-storage (0.0.30-1~swh1) unstable-swh; urgency=medium

  * Prepare swh.storage v0.0.30 release
  * type-agnostic occurrences and revisions

 -- Nicolas Dandrimont <nicolas@dandrimont.eu>  Tue, 26 Jan 2016 07:36:43 +0100

swh-storage (0.0.29-1~swh1) unstable-swh; urgency=medium

  * v0.0.29
  * New:
  * Upgrade sql schema to 041→043
  * Deal with communication downtime between clients and storage
  * Open occurrence_get(origin_id) to retrieve latest occurrences per
    origin
  * Open release_get_by to retrieve a release by origin
  * Open directory_get to retrieve information on directory by id
  * Open entity_get to retrieve information on entity + hierarchy from
    its uuid
  * Open directory_get that retrieve information on directory per id
  * Update:
  * directory_get/directory_ls: Rename to directory_ls
  * revision_log: update to retrieve logs from multiple root revisions
  * revision_get_by: branch name filtering is now optional

 -- Antoine R. Dumont (@ardumont) <antoine.romain.dumont@gmail.com>  Wed, 20 Jan 2016 16:15:50 +0100

swh-storage (0.0.28-1~swh1) unstable-swh; urgency=medium

  * v0.0.28
  * Open entity_get api

 -- Antoine R. Dumont (@ardumont) <antoine.romain.dumont@gmail.com>  Fri, 15 Jan 2016 16:37:27 +0100

swh-storage (0.0.27-1~swh1) unstable-swh; urgency=medium

  * v0.0.27
  * Open directory_entry_get_by_path api
  * Improve get_revision_by api performance
  * sql/swh-schema: add index on origin(type, url) --> improve origin
    lookup api
  * Bump to 039 db version

 -- Antoine R. Dumont (@ardumont) <antoine.romain.dumont@gmail.com>  Fri, 15 Jan 2016 12:42:47 +0100

swh-storage (0.0.26-1~swh1) unstable-swh; urgency=medium

  * v0.0.26
  * Open revision_get_by to retrieve a revision by occurrence criterion
    filtering
  * sql/upgrades/036: add 035→036 upgrade script

 -- Antoine R. Dumont (@ardumont) <antoine.romain.dumont@gmail.com>  Wed, 13 Jan 2016 12:46:44 +0100

swh-storage (0.0.25-1~swh1) unstable-swh; urgency=medium

  * v0.0.25
  * Limit results in swh_revision_list*
  * Create the package to align the current db production version on
    https://archive.softwareheritage.org/

 -- Antoine R. Dumont (@ardumont) <antoine.romain.dumont@gmail.com>  Fri, 08 Jan 2016 11:33:08 +0100

swh-storage (0.0.24-1~swh1) unstable-swh; urgency=medium

  * Prepare swh.storage release v0.0.24
  * Add a limit argument to revision_log

 -- Nicolas Dandrimont <nicolas@dandrimont.eu>  Wed, 06 Jan 2016 15:12:53 +0100

swh-storage (0.0.23-1~swh1) unstable-swh; urgency=medium

  * v0.0.23
  * Protect against overflow, wrapped in ValueError for client
  * Fix relative path import for remote storage.
  * api to retrieve revision_log is now 'parents' aware

 -- Antoine R. Dumont (@ardumont) <antoine.romain.dumont@gmail.com>  Wed, 06 Jan 2016 11:30:58 +0100

swh-storage (0.0.22-1~swh1) unstable-swh; urgency=medium

  * Release v0.0.22
  * Fix relative import for remote storage

 -- Nicolas Dandrimont <nicolas@dandrimont.eu>  Wed, 16 Dec 2015 16:04:48 +0100

swh-storage (0.0.21-1~swh1) unstable-swh; urgency=medium

  * Prepare release v0.0.21
  * Protect the storage api client from overflows
  * Add a get_storage function mapping to local or remote storage

 -- Nicolas Dandrimont <nicolas@dandrimont.eu>  Wed, 16 Dec 2015 13:34:46 +0100

swh-storage (0.0.20-1~swh1) unstable-swh; urgency=medium

  * v0.0.20
  * allow numeric timestamps with offset
  * Open revision_log api
  * start migration to swh.model

 -- Antoine R. Dumont (@ardumont) <antoine.romain.dumont@gmail.com>  Mon, 07 Dec 2015 15:20:36 +0100

swh-storage (0.0.19-1~swh1) unstable-swh; urgency=medium

  * v0.0.19
  * Improve directory listing with content data
  * Open person_get
  * Open release_get data reading
  * Improve origin_get api
  * Effort to unify api output on dict (for read)
  * Migrate backend to 032

 -- Antoine R. Dumont (@ardumont) <antoine.romain.dumont@gmail.com>  Fri, 27 Nov 2015 13:33:34 +0100

swh-storage (0.0.18-1~swh1) unstable-swh; urgency=medium

  * v0.0.18
  * Improve origin_get to permit retrieval per id
  * Update directory_get implementation (add join from
  * directory_entry_file to content)
  * Open release_get : [sha1] -> [Release]

 -- Antoine R. Dumont (@ardumont) <antoine.romain.dumont@gmail.com>  Thu, 19 Nov 2015 11:18:35 +0100

swh-storage (0.0.17-1~swh1) unstable-swh; urgency=medium

  * Prepare deployment of swh.storage v0.0.17
  * Add some entity related entry points

 -- Nicolas Dandrimont <nicolas@dandrimont.eu>  Tue, 03 Nov 2015 16:40:59 +0100

swh-storage (0.0.16-1~swh1) unstable-swh; urgency=medium

  * v0.0.16
  * Add metadata column in revision (db version 29)
  * cache http connection for remote storage client

 -- Antoine R. Dumont (@ardumont) <antoine.romain.dumont@gmail.com>  Thu, 29 Oct 2015 10:29:00 +0100

swh-storage (0.0.15-1~swh1) unstable-swh; urgency=medium

  * Prepare deployment of swh.storage v0.0.15
  * Allow population of fetch_history
  * Update organizations / projects as entities
  * Use schema v028 for directory addition

 -- Nicolas Dandrimont <nicolas@dandrimont.eu>  Tue, 27 Oct 2015 11:43:39 +0100

swh-storage (0.0.14-1~swh1) unstable-swh; urgency=medium

  * Prepare swh.storage v0.0.14 deployment

 -- Nicolas Dandrimont <nicolas@dandrimont.eu>  Fri, 16 Oct 2015 15:34:08 +0200

swh-storage (0.0.13-1~swh1) unstable-swh; urgency=medium

  * Prepare deploying swh.storage v0.0.13

 -- Nicolas Dandrimont <nicolas@dandrimont.eu>  Fri, 16 Oct 2015 14:51:44 +0200

swh-storage (0.0.12-1~swh1) unstable-swh; urgency=medium

  * Prepare deploying swh.storage v0.0.12

 -- Nicolas Dandrimont <nicolas@dandrimont.eu>  Tue, 13 Oct 2015 12:39:18 +0200

swh-storage (0.0.11-1~swh1) unstable-swh; urgency=medium

  * Preparing deployment of swh.storage v0.0.11

 -- Nicolas Dandrimont <nicolas@dandrimont.eu>  Fri, 09 Oct 2015 17:44:51 +0200

swh-storage (0.0.10-1~swh1) unstable-swh; urgency=medium

  * Prepare deployment of swh.storage v0.0.10

 -- Nicolas Dandrimont <nicolas@dandrimont.eu>  Tue, 06 Oct 2015 17:37:00 +0200

swh-storage (0.0.9-1~swh1) unstable-swh; urgency=medium

  * Prepare deployment of swh.storage v0.0.9

 -- Nicolas Dandrimont <nicolas@dandrimont.eu>  Thu, 01 Oct 2015 19:03:00 +0200

swh-storage (0.0.8-1~swh1) unstable-swh; urgency=medium

  * Prepare deployment of swh.storage v0.0.8

 -- Nicolas Dandrimont <nicolas@dandrimont.eu>  Thu, 01 Oct 2015 11:32:46 +0200

swh-storage (0.0.7-1~swh1) unstable-swh; urgency=medium

  * Prepare deployment of swh.storage v0.0.7

 -- Nicolas Dandrimont <nicolas@dandrimont.eu>  Tue, 29 Sep 2015 16:52:54 +0200

swh-storage (0.0.6-1~swh1) unstable-swh; urgency=medium

  * Prepare deployment of swh.storage v0.0.6

 -- Nicolas Dandrimont <nicolas@dandrimont.eu>  Tue, 29 Sep 2015 16:43:24 +0200

swh-storage (0.0.5-1~swh1) unstable-swh; urgency=medium

  * Prepare deploying swh.storage v0.0.5

 -- Nicolas Dandrimont <nicolas@dandrimont.eu>  Tue, 29 Sep 2015 16:27:00 +0200

swh-storage (0.0.1-1~swh1) unstable-swh; urgency=medium

  * Initial release
  * swh.storage.api: Properly escape arbitrary byte sequences in
    arguments

 -- Nicolas Dandrimont <nicolas@dandrimont.eu>  Tue, 22 Sep 2015 17:02:34 +0200<|MERGE_RESOLUTION|>--- conflicted
+++ resolved
@@ -1,10 +1,3 @@
-<<<<<<< HEAD
-swh-storage (0.0.127-1~swh1~bpo9+1) stretch-swh; urgency=medium
-
-  * Rebuild for stretch-swh
-
- -- Software Heritage autobuilder (on jenkins-debian1) <jenkins@jenkins-debian1.internal.softwareheritage.org>  Thu, 21 Feb 2019 13:01:12 +0000
-=======
 swh-storage (0.0.128-1~swh1) unstable-swh; urgency=medium
 
   * New upstream release 0.0.128     - (tagged by Antoine R. Dumont
@@ -15,7 +8,6 @@
     expected name (setup.py)
 
  -- Software Heritage autobuilder (on jenkins-debian1) <jenkins@jenkins-debian1.internal.softwareheritage.org>  Thu, 21 Feb 2019 14:07:23 +0000
->>>>>>> 68b3c382
 
 swh-storage (0.0.127-1~swh1) unstable-swh; urgency=medium
 
