<<<<<<< HEAD
swh-storage (0.0.104-1~swh1~bpo9+1) stretch-swh; urgency=medium

  * Rebuild for stretch-backports.

 -- Antoine Lambert <antoine.lambert@inria.fr>  Wed, 29 Aug 2018 15:55:37 +0200
=======
swh-storage (0.0.105-1~swh1) unstable-swh; urgency=medium

  * v0.0.105
  * Increase directory_ls endpoint to 20 seconds
  * Add snapshot to the stats endpoint
  * Improve documentation

 -- Antoine R. Dumont (@ardumont) <antoine.romain.dumont@gmail.com>  Mon, 10 Sep 2018 11:36:27 +0200
>>>>>>> c10204cf

swh-storage (0.0.104-1~swh1) unstable-swh; urgency=medium

  * version 0.0.104

 -- Antoine Lambert <antoine.lambert@inria.fr>  Wed, 29 Aug 2018 15:55:37 +0200

swh-storage (0.0.103-1~swh1) unstable-swh; urgency=medium

  * v0.0.103
  * swh.storage.storage: origin_add returns updated list of dict with id

 -- Antoine R. Dumont (@ardumont) <antoine.romain.dumont@gmail.com>  Mon, 30 Jul 2018 11:47:53 +0200

swh-storage (0.0.102-1~swh1) unstable-swh; urgency=medium

  * Release swh-storage v0.0.102
  * Stop using temporary tables for read-only queries
  * Add timeouts for some read-only queries

 -- Nicolas Dandrimont <nicolas@dandrimont.eu>  Tue, 05 Jun 2018 14:06:54 +0200

swh-storage (0.0.101-1~swh1) unstable-swh; urgency=medium

  * v0.0.101
  * swh.storage.api.client: Permit to specify the query timeout option

 -- Antoine R. Dumont (@ardumont) <antoine.romain.dumont@gmail.com>  Thu, 24 May 2018 12:13:51 +0200

swh-storage (0.0.100-1~swh1) unstable-swh; urgency=medium

  * Release swh.storage v0.0.100
  * remote api: only instantiate storage once per import
  * add thread-awareness to the storage implementation
  * properly cleanup after tests
  * parallelize objstorage and storage additions

 -- Nicolas Dandrimont <nicolas@dandrimont.eu>  Sat, 12 May 2018 18:12:40 +0200

swh-storage (0.0.99-1~swh1) unstable-swh; urgency=medium

  * v0.0.99
  * storage: Add methods to compute directories/revisions diff
  * Add a new table for "bucketed" object counts
  * doc: update table clusters in SQL diagram
  * swh.storage.content_missing: Improve docstring

 -- Antoine R. Dumont (@ardumont) <antoine.romain.dumont@gmail.com>  Tue, 20 Feb 2018 13:32:25 +0100

swh-storage (0.0.98-1~swh1) unstable-swh; urgency=medium

  * Release swh.storage v0.0.98
  * Switch backwards compatibility for snapshots off

 -- Nicolas Dandrimont <nicolas@dandrimont.eu>  Tue, 06 Feb 2018 15:27:15 +0100

swh-storage (0.0.97-1~swh1) unstable-swh; urgency=medium

  * Release swh.storage v0.0.97
  * refactor database initialization
  * use a separate thread instead of a temporary file for COPY
    operations
  * add more snapshot-related endpoints

 -- Nicolas Dandrimont <nicolas@dandrimont.eu>  Tue, 06 Feb 2018 14:07:07 +0100

swh-storage (0.0.96-1~swh1) unstable-swh; urgency=medium

  * Release swh.storage v0.0.96
  * Add snapshot models
  * Add support for hg revision type

 -- Nicolas Dandrimont <nicolas@dandrimont.eu>  Tue, 19 Dec 2017 16:25:57 +0100

swh-storage (0.0.95-1~swh1) unstable-swh; urgency=medium

  * v0.0.95
  * swh.storage: Rename indexer_configuration to tool
  * swh.storage: Migrate indexer model to its own model

 -- Antoine R. Dumont (@ardumont) <antoine.romain.dumont@gmail.com>  Thu, 07 Dec 2017 09:56:31 +0100

swh-storage (0.0.94-1~swh1) unstable-swh; urgency=medium

  * v0.0.94
  * Open searching origins methods to storage

 -- Antoine R. Dumont (@ardumont) <antoine.romain.dumont@gmail.com>  Tue, 05 Dec 2017 12:32:57 +0100

swh-storage (0.0.93-1~swh1) unstable-swh; urgency=medium

  * v0.0.93
  * swh.storage: Open indexer_configuration_add endpoint
  * swh-data: Update content mimetype indexer configuration
  * origin_visit_get: make order repeatable
  * db: Make unique indices actually unique and vice versa
  * Add origin_metadata endpoints (add, get, etc...)
  * cleanup: Remove unused content provenance cache tables

 -- Antoine R. Dumont (@ardumont) <antoine.romain.dumont@gmail.com>  Fri, 24 Nov 2017 11:14:11 +0100

swh-storage (0.0.92-1~swh1) unstable-swh; urgency=medium

  * Release swh.storage v0.0.92
  * make swh.storage.schemata work on SQLAlchemy 1.0

 -- Nicolas Dandrimont <nicolas@dandrimont.eu>  Thu, 12 Oct 2017 19:51:24 +0200

swh-storage (0.0.91-1~swh1) unstable-swh; urgency=medium

  * Release swh.storage version 0.0.91
  * Update packaging runes

 -- Nicolas Dandrimont <nicolas@dandrimont.eu>  Thu, 12 Oct 2017 18:41:46 +0200

swh-storage (0.0.90-1~swh1) unstable-swh; urgency=medium

  * Release swh.storage v0.0.90
  * Remove leaky dependency on python3-kafka

 -- Nicolas Dandrimont <nicolas@dandrimont.eu>  Wed, 11 Oct 2017 18:53:22 +0200

swh-storage (0.0.89-1~swh1) unstable-swh; urgency=medium

  * Release swh.storage v0.0.89
  * Add new package for ancillary schemata
  * Add new metadata-related entry points
  * Update for new swh.model

 -- Nicolas Dandrimont <nicolas@dandrimont.eu>  Wed, 11 Oct 2017 17:39:29 +0200

swh-storage (0.0.88-1~swh1) unstable-swh; urgency=medium

  * Release swh.storage v0.0.88
  * Move the archiver to its own module
  * Prepare building for stretch

 -- Nicolas Dandrimont <nicolas@dandrimont.eu>  Fri, 30 Jun 2017 14:52:12 +0200

swh-storage (0.0.87-1~swh1) unstable-swh; urgency=medium

  * Release swh.storage v0.0.87
  * update tasks to new swh.scheduler api

 -- Nicolas Dandrimont <nicolas@dandrimont.eu>  Mon, 12 Jun 2017 17:54:11 +0200

swh-storage (0.0.86-1~swh1) unstable-swh; urgency=medium

  * Release swh.storage v0.0.86
  * archiver updates

 -- Nicolas Dandrimont <nicolas@dandrimont.eu>  Tue, 06 Jun 2017 18:43:43 +0200

swh-storage (0.0.85-1~swh1) unstable-swh; urgency=medium

  * v0.0.85
  * Improve license endpoint's unknown license policy

 -- Antoine R. Dumont (@ardumont) <antoine.romain.dumont@gmail.com>  Tue, 06 Jun 2017 17:55:40 +0200

swh-storage (0.0.84-1~swh1) unstable-swh; urgency=medium

  * v0.0.84
  * Update indexer endpoints to use indexer configuration id
  * Add indexer configuration endpoint

 -- Antoine R. Dumont (@ardumont) <antoine.romain.dumont@gmail.com>  Fri, 02 Jun 2017 16:16:47 +0200

swh-storage (0.0.83-1~swh1) unstable-swh; urgency=medium

  * v0.0.83
  * Add blake2s256 new hash computation on content

 -- Antoine R. Dumont (@ardumont) <antoine.romain.dumont@gmail.com>  Fri, 31 Mar 2017 12:27:09 +0200

swh-storage (0.0.82-1~swh1) unstable-swh; urgency=medium

  * v0.0.82
  * swh.storage.listener: Subscribe to new origin notifications
  * sql/swh-func: improve equality check on the three columns for
    swh_content_missing
  * swh.storage: add length to directory listing primitives
  * refactoring: Migrate from swh.core.hashutil to swh.model.hashutil
  * swh.storage.archiver.updater: Create a content updater journal
    client
  * vault: add a git fast-import cooker
  * vault: generic cache to allow multiple cooker types and formats

 -- Antoine R. Dumont (@ardumont) <antoine.romain.dumont@gmail.com>  Tue, 21 Mar 2017 14:50:16 +0100

swh-storage (0.0.81-1~swh1) unstable-swh; urgency=medium

  * Release swh.storage v0.0.81
  * archiver improvements for mass injection in azure

 -- Nicolas Dandrimont <nicolas@dandrimont.eu>  Thu, 09 Mar 2017 11:15:28 +0100

swh-storage (0.0.80-1~swh1) unstable-swh; urgency=medium

  * Release swh.storage v0.0.80
  * archiver improvements related to the mass injection of contents in
    azure
  * updates to the vault cooker

 -- Nicolas Dandrimont <nicolas@dandrimont.eu>  Tue, 07 Mar 2017 15:12:35 +0100

swh-storage (0.0.79-1~swh1) unstable-swh; urgency=medium

  * Release swh.storage v0.0.79
  * archiver: keep counts of objects in each archive
  * converters: normalize timestamps using swh.model

 -- Nicolas Dandrimont <nicolas@dandrimont.eu>  Tue, 14 Feb 2017 19:37:36 +0100

swh-storage (0.0.78-1~swh1) unstable-swh; urgency=medium

  * v0.0.78
  * Refactoring some common code into swh.core + adaptation api calls in
  * swh.objstorage and swh.storage (storage and vault)

 -- Antoine R. Dumont (@ardumont) <antoine.romain.dumont@gmail.com>  Thu, 26 Jan 2017 15:08:03 +0100

swh-storage (0.0.77-1~swh1) unstable-swh; urgency=medium

  * v0.0.77
  * Paginate results for origin_visits endpoint

 -- Antoine R. Dumont (@ardumont) <antoine.romain.dumont@gmail.com>  Thu, 19 Jan 2017 14:41:49 +0100

swh-storage (0.0.76-1~swh1) unstable-swh; urgency=medium

  * v0.0.76
  * Unify storage and objstorage configuration and instantiation
    functions

 -- Antoine R. Dumont (@ardumont) <antoine.romain.dumont@gmail.com>  Thu, 15 Dec 2016 18:25:58 +0100

swh-storage (0.0.75-1~swh1) unstable-swh; urgency=medium

  * v0.0.75
  * Add information on indexer tools (T610)

 -- Antoine R. Dumont (@ardumont) <antoine.romain.dumont@gmail.com>  Fri, 02 Dec 2016 18:21:36 +0100

swh-storage (0.0.74-1~swh1) unstable-swh; urgency=medium

  * v0.0.74
  * Use strict equality for content ctags' symbols search

 -- Antoine R. Dumont (@ardumont) <antoine.romain.dumont@gmail.com>  Tue, 29 Nov 2016 17:25:29 +0100

swh-storage (0.0.73-1~swh1) unstable-swh; urgency=medium

  * v0.0.73
  * Improve ctags search query for edge cases

 -- Antoine R. Dumont (@ardumont) <antoine.romain.dumont@gmail.com>  Mon, 28 Nov 2016 16:34:55 +0100

swh-storage (0.0.72-1~swh1) unstable-swh; urgency=medium

  * v0.0.72
  * Permit pagination on content_ctags_search api endpoint

 -- Antoine R. Dumont (@ardumont) <antoine.romain.dumont@gmail.com>  Thu, 24 Nov 2016 14:19:29 +0100

swh-storage (0.0.71-1~swh1) unstable-swh; urgency=medium

  * v0.0.71
  * Open full-text search endpoint on ctags

 -- Antoine R. Dumont (@ardumont) <antoine.romain.dumont@gmail.com>  Wed, 23 Nov 2016 17:33:51 +0100

swh-storage (0.0.70-1~swh1) unstable-swh; urgency=medium

  * v0.0.70
  * Add new license endpoints (add/get)
  * Update ctags endpoints to align update conflict policy

 -- Antoine R. Dumont (@ardumont) <antoine.romain.dumont@gmail.com>  Thu, 10 Nov 2016 17:27:49 +0100

swh-storage (0.0.69-1~swh1) unstable-swh; urgency=medium

  * v0.0.69
  * storage: Open ctags entry points (missing, add, get)
  * storage: allow adding several origins at once

 -- Antoine R. Dumont (@ardumont) <antoine.romain.dumont@gmail.com>  Thu, 20 Oct 2016 16:07:07 +0200

swh-storage (0.0.68-1~swh1) unstable-swh; urgency=medium

  * v0.0.68
  * indexer: Open mimetype/language get endpoints
  * indexer: Add the mimetype/language add function with conflict_update
    flag
  * archiver: Extend worker-to-backend to transmit messages to another
  * queue (once done)

 -- Antoine R. Dumont (@ardumont) <antoine.romain.dumont@gmail.com>  Thu, 13 Oct 2016 15:30:21 +0200

swh-storage (0.0.67-1~swh1) unstable-swh; urgency=medium

  * v0.0.67
  * Fix provenance storage init function

 -- Antoine R. Dumont (@ardumont) <antoine.romain.dumont@gmail.com>  Wed, 12 Oct 2016 02:24:12 +0200

swh-storage (0.0.66-1~swh1) unstable-swh; urgency=medium

  * v0.0.66
  * Improve provenance configuration format

 -- Antoine R. Dumont (@ardumont) <antoine.romain.dumont@gmail.com>  Wed, 12 Oct 2016 01:39:26 +0200

swh-storage (0.0.65-1~swh1) unstable-swh; urgency=medium

  * v0.0.65
  * Open api entry points for swh.indexer about content mimetype and
  * language
  * Update schema graph to latest version

 -- Antoine R. Dumont (@ardumont) <antoine.romain.dumont@gmail.com>  Sat, 08 Oct 2016 10:00:30 +0200

swh-storage (0.0.64-1~swh1) unstable-swh; urgency=medium

  * v0.0.64
  * Fix: Missing incremented version 5 for archiver.dbversion
  * Retrieve information on a content cached
  * sql/swh-func: content cache populates lines in deterministic order

 -- Antoine R. Dumont (@ardumont) <antoine.romain.dumont@gmail.com>  Thu, 29 Sep 2016 21:50:59 +0200

swh-storage (0.0.63-1~swh1) unstable-swh; urgency=medium

  * v0.0.63
  * Make the 'worker to backend' destination agnostic (message
    parameter)
  * Improve 'unknown sha1' policy (archiver db can lag behind swh db)
  * Improve 'force copy' policy

 -- Antoine R. Dumont (@ardumont) <antoine.romain.dumont@gmail.com>  Fri, 23 Sep 2016 12:29:50 +0200

swh-storage (0.0.62-1~swh1) unstable-swh; urgency=medium

  * Release swh.storage v0.0.62
  * Updates to the provenance cache to reduce churn on the main tables

 -- Nicolas Dandrimont <nicolas@dandrimont.eu>  Thu, 22 Sep 2016 18:54:52 +0200

swh-storage (0.0.61-1~swh1) unstable-swh; urgency=medium

  * v0.0.61
  * Handle copies of unregistered sha1 in archiver db
  * Fix copy to only the targeted destination
  * Update to latest python3-swh.core dependency

 -- Antoine R. Dumont (@ardumont) <antoine.romain.dumont@gmail.com>  Thu, 22 Sep 2016 13:44:05 +0200

swh-storage (0.0.60-1~swh1) unstable-swh; urgency=medium

  * v0.0.60
  * Update archiver dependencies

 -- Antoine R. Dumont (@ardumont) <antoine.romain.dumont@gmail.com>  Tue, 20 Sep 2016 16:46:48 +0200

swh-storage (0.0.59-1~swh1) unstable-swh; urgency=medium

  * v0.0.59
  * Unify configuration property between director/worker
  * Deal with potential missing contents in the archiver db
  * Improve get_contents_error implementation
  * Remove dead code in swh.storage.db about archiver

 -- Antoine R. Dumont (@ardumont) <antoine.romain.dumont@gmail.com>  Sat, 17 Sep 2016 12:50:14 +0200

swh-storage (0.0.58-1~swh1) unstable-swh; urgency=medium

  * v0.0.58
  * ArchiverDirectorToBackend reads sha1 from stdin and sends chunks of
    sha1
  * for archival.

 -- Antoine R. Dumont (@ardumont) <antoine.romain.dumont@gmail.com>  Fri, 16 Sep 2016 22:17:14 +0200

swh-storage (0.0.57-1~swh1) unstable-swh; urgency=medium

  * v0.0.57
  * Update swh.storage.archiver

 -- Antoine R. Dumont (@ardumont) <antoine.romain.dumont@gmail.com>  Thu, 15 Sep 2016 16:30:11 +0200

swh-storage (0.0.56-1~swh1) unstable-swh; urgency=medium

  * v0.0.56
  * Vault: Add vault implementation (directory cooker & cache
  * implementation + its api)
  * Archiver: Add another archiver implementation (direct to backend)

 -- Antoine R. Dumont (@ardumont) <antoine.romain.dumont@gmail.com>  Thu, 15 Sep 2016 10:56:35 +0200

swh-storage (0.0.55-1~swh1) unstable-swh; urgency=medium

  * v0.0.55
  * Fix origin_visit endpoint

 -- Antoine R. Dumont (@ardumont) <antoine.romain.dumont@gmail.com>  Thu, 08 Sep 2016 15:21:28 +0200

swh-storage (0.0.54-1~swh1) unstable-swh; urgency=medium

  * v0.0.54
  * Open origin_visit_get_by entry point

 -- Antoine R. Dumont (@ardumont) <antoine.romain.dumont@gmail.com>  Mon, 05 Sep 2016 12:36:34 +0200

swh-storage (0.0.53-1~swh1) unstable-swh; urgency=medium

  * v0.0.53
  * Add cache about content provenance
  * debian: fix python3-swh.storage.archiver runtime dependency
  * debian: create new package python3-swh.storage.provenance

 -- Antoine R. Dumont (@ardumont) <antoine.romain.dumont@gmail.com>  Fri, 02 Sep 2016 11:14:09 +0200

swh-storage (0.0.52-1~swh1) unstable-swh; urgency=medium

  * v0.0.52
  * Package python3-swh.storage.archiver

 -- Antoine R. Dumont (@ardumont) <antoine.romain.dumont@gmail.com>  Thu, 25 Aug 2016 14:55:23 +0200

swh-storage (0.0.51-1~swh1) unstable-swh; urgency=medium

  * Release swh.storage v0.0.51
  * Add new metadata column to origin_visit
  * Update swh-add-directory script for updated API

 -- Nicolas Dandrimont <nicolas@dandrimont.eu>  Wed, 24 Aug 2016 14:36:03 +0200

swh-storage (0.0.50-1~swh1) unstable-swh; urgency=medium

  * v0.0.50
  * Add a function to pull (only) metadata for a list of contents
  * Update occurrence_add api entry point to properly deal with
    origin_visit
  * Add origin_visit api entry points to create/update origin_visit

 -- Antoine R. Dumont (@ardumont) <antoine.romain.dumont@gmail.com>  Tue, 23 Aug 2016 16:29:26 +0200

swh-storage (0.0.49-1~swh1) unstable-swh; urgency=medium

  * Release swh.storage v0.0.49
  * Proper dependency on python3-kafka

 -- Nicolas Dandrimont <nicolas@dandrimont.eu>  Fri, 19 Aug 2016 13:45:52 +0200

swh-storage (0.0.48-1~swh1) unstable-swh; urgency=medium

  * Release swh.storage v0.0.48
  * Updates to the archiver
  * Notification support for new object creations

 -- Nicolas Dandrimont <nicolas@dandrimont.eu>  Fri, 19 Aug 2016 12:13:50 +0200

swh-storage (0.0.47-1~swh1) unstable-swh; urgency=medium

  * Release swh.storage v0.0.47
  * Update storage archiver to new schemaless schema

 -- Nicolas Dandrimont <nicolas@dandrimont.eu>  Fri, 22 Jul 2016 16:59:19 +0200

swh-storage (0.0.46-1~swh1) unstable-swh; urgency=medium

  * v0.0.46
  * Update archiver bootstrap

 -- Antoine R. Dumont (@ardumont) <antoine.romain.dumont@gmail.com>  Wed, 20 Jul 2016 19:04:42 +0200

swh-storage (0.0.45-1~swh1) unstable-swh; urgency=medium

  * v0.0.45
  * Separate swh.storage.archiver's db from swh.storage.storage

 -- Antoine R. Dumont (@ardumont) <antoine.romain.dumont@gmail.com>  Tue, 19 Jul 2016 15:05:36 +0200

swh-storage (0.0.44-1~swh1) unstable-swh; urgency=medium

  * v0.0.44
  * Open listing visits per origin api

 -- Quentin Campos <qcampos@etud.u-pem.fr>  Fri, 08 Jul 2016 11:27:10 +0200

swh-storage (0.0.43-1~swh1) unstable-swh; urgency=medium

  * v0.0.43
  * Extract objstorage to its own package swh.objstorage

 -- Quentin Campos <qcampos@etud.u-pem.fr>  Mon, 27 Jun 2016 14:57:12 +0200

swh-storage (0.0.42-1~swh1) unstable-swh; urgency=medium

  * Add an object storage multiplexer to allow transition between
    multiple versions of objet storages.

 -- Quentin Campos <qcampos@etud.u-pem.fr>  Tue, 21 Jun 2016 15:03:52 +0200

swh-storage (0.0.41-1~swh1) unstable-swh; urgency=medium

  * Refactoring of the object storage in order to allow multiple
    versions of it, as well as a multiplexer for version transition.

 -- Quentin Campos <qcampos@etud.u-pem.fr>  Thu, 16 Jun 2016 15:54:16 +0200

swh-storage (0.0.40-1~swh1) unstable-swh; urgency=medium

  * Release swh.storage v0.0.40:
  * Refactor objstorage to allow for different implementations
  * Updates to the checker functionality
  * Bump swh.core dependency to v0.0.20

 -- Nicolas Dandrimont <nicolas@dandrimont.eu>  Tue, 14 Jun 2016 17:25:42 +0200

swh-storage (0.0.39-1~swh1) unstable-swh; urgency=medium

  * v0.0.39
  * Add run_from_webserver function for objstorage api server
  * Add unique identifier message on default api server route endpoints

 -- Antoine R. Dumont (@ardumont) <antoine.romain.dumont@gmail.com>  Fri, 20 May 2016 15:27:34 +0200

swh-storage (0.0.38-1~swh1) unstable-swh; urgency=medium

  * v0.0.38
  * Add an http api for object storage
  * Implement an archiver to perform backup copies

 -- Quentin Campos <qcampos@etud.u-pem.fr>  Fri, 20 May 2016 14:40:14 +0200

swh-storage (0.0.37-1~swh1) unstable-swh; urgency=medium

  * Release swh.storage v0.0.37
  * Add fullname to person table
  * Add svn as a revision type

 -- Nicolas Dandrimont <nicolas@dandrimont.eu>  Fri, 08 Apr 2016 16:44:24 +0200

swh-storage (0.0.36-1~swh1) unstable-swh; urgency=medium

  * Release swh.storage v0.0.36
  * Add json-schema documentation for the jsonb fields
  * Overhaul entity handling

 -- Nicolas Dandrimont <nicolas@dandrimont.eu>  Wed, 16 Mar 2016 17:27:17 +0100

swh-storage (0.0.35-1~swh1) unstable-swh; urgency=medium

  * Release swh-storage v0.0.35
  * Factor in temporary tables with only an id (db v059)
  * Allow generic object search by sha1_git (db v060)

 -- Nicolas Dandrimont <nicolas@dandrimont.eu>  Thu, 25 Feb 2016 16:21:01 +0100

swh-storage (0.0.34-1~swh1) unstable-swh; urgency=medium

  * Release swh.storage version 0.0.34
  * occurrence improvements
  * commit metadata improvements

 -- Nicolas Dandrimont <nicolas@dandrimont.eu>  Fri, 19 Feb 2016 18:20:07 +0100

swh-storage (0.0.33-1~swh1) unstable-swh; urgency=medium

  * Bump swh.storage to version 0.0.33

 -- Nicolas Dandrimont <nicolas@dandrimont.eu>  Fri, 05 Feb 2016 11:17:00 +0100

swh-storage (0.0.32-1~swh1) unstable-swh; urgency=medium

  * v0.0.32
  * Let the person's id flow
  * sql/upgrades/051: 050->051 schema change
  * sql/upgrades/050: 049->050 schema change - Clean up obsolete
    functions
  * sql/upgrades/049: Final take for 048->049 schema change.
  * sql: Use a new schema for occurrences

 -- Antoine R. Dumont (@ardumont) <antoine.romain.dumont@gmail.com>  Fri, 29 Jan 2016 17:44:27 +0100

swh-storage (0.0.31-1~swh1) unstable-swh; urgency=medium

  * v0.0.31
  * Deal with occurrence_history.branch, occurrence.branch, release.name
    as bytes

 -- Antoine R. Dumont (@ardumont) <antoine.romain.dumont@gmail.com>  Wed, 27 Jan 2016 15:45:53 +0100

swh-storage (0.0.30-1~swh1) unstable-swh; urgency=medium

  * Prepare swh.storage v0.0.30 release
  * type-agnostic occurrences and revisions

 -- Nicolas Dandrimont <nicolas@dandrimont.eu>  Tue, 26 Jan 2016 07:36:43 +0100

swh-storage (0.0.29-1~swh1) unstable-swh; urgency=medium

  * v0.0.29
  * New:
  * Upgrade sql schema to 041→043
  * Deal with communication downtime between clients and storage
  * Open occurrence_get(origin_id) to retrieve latest occurrences per
    origin
  * Open release_get_by to retrieve a release by origin
  * Open directory_get to retrieve information on directory by id
  * Open entity_get to retrieve information on entity + hierarchy from
    its uuid
  * Open directory_get that retrieve information on directory per id
  * Update:
  * directory_get/directory_ls: Rename to directory_ls
  * revision_log: update to retrieve logs from multiple root revisions
  * revision_get_by: branch name filtering is now optional

 -- Antoine R. Dumont (@ardumont) <antoine.romain.dumont@gmail.com>  Wed, 20 Jan 2016 16:15:50 +0100

swh-storage (0.0.28-1~swh1) unstable-swh; urgency=medium

  * v0.0.28
  * Open entity_get api

 -- Antoine R. Dumont (@ardumont) <antoine.romain.dumont@gmail.com>  Fri, 15 Jan 2016 16:37:27 +0100

swh-storage (0.0.27-1~swh1) unstable-swh; urgency=medium

  * v0.0.27
  * Open directory_entry_get_by_path api
  * Improve get_revision_by api performance
  * sql/swh-schema: add index on origin(type, url) --> improve origin
    lookup api
  * Bump to 039 db version

 -- Antoine R. Dumont (@ardumont) <antoine.romain.dumont@gmail.com>  Fri, 15 Jan 2016 12:42:47 +0100

swh-storage (0.0.26-1~swh1) unstable-swh; urgency=medium

  * v0.0.26
  * Open revision_get_by to retrieve a revision by occurrence criterion
    filtering
  * sql/upgrades/036: add 035→036 upgrade script

 -- Antoine R. Dumont (@ardumont) <antoine.romain.dumont@gmail.com>  Wed, 13 Jan 2016 12:46:44 +0100

swh-storage (0.0.25-1~swh1) unstable-swh; urgency=medium

  * v0.0.25
  * Limit results in swh_revision_list*
  * Create the package to align the current db production version on
    https://archive.softwareheritage.org/

 -- Antoine R. Dumont (@ardumont) <antoine.romain.dumont@gmail.com>  Fri, 08 Jan 2016 11:33:08 +0100

swh-storage (0.0.24-1~swh1) unstable-swh; urgency=medium

  * Prepare swh.storage release v0.0.24
  * Add a limit argument to revision_log

 -- Nicolas Dandrimont <nicolas@dandrimont.eu>  Wed, 06 Jan 2016 15:12:53 +0100

swh-storage (0.0.23-1~swh1) unstable-swh; urgency=medium

  * v0.0.23
  * Protect against overflow, wrapped in ValueError for client
  * Fix relative path import for remote storage.
  * api to retrieve revision_log is now 'parents' aware

 -- Antoine R. Dumont (@ardumont) <antoine.romain.dumont@gmail.com>  Wed, 06 Jan 2016 11:30:58 +0100

swh-storage (0.0.22-1~swh1) unstable-swh; urgency=medium

  * Release v0.0.22
  * Fix relative import for remote storage

 -- Nicolas Dandrimont <nicolas@dandrimont.eu>  Wed, 16 Dec 2015 16:04:48 +0100

swh-storage (0.0.21-1~swh1) unstable-swh; urgency=medium

  * Prepare release v0.0.21
  * Protect the storage api client from overflows
  * Add a get_storage function mapping to local or remote storage

 -- Nicolas Dandrimont <nicolas@dandrimont.eu>  Wed, 16 Dec 2015 13:34:46 +0100

swh-storage (0.0.20-1~swh1) unstable-swh; urgency=medium

  * v0.0.20
  * allow numeric timestamps with offset
  * Open revision_log api
  * start migration to swh.model

 -- Antoine R. Dumont (@ardumont) <antoine.romain.dumont@gmail.com>  Mon, 07 Dec 2015 15:20:36 +0100

swh-storage (0.0.19-1~swh1) unstable-swh; urgency=medium

  * v0.0.19
  * Improve directory listing with content data
  * Open person_get
  * Open release_get data reading
  * Improve origin_get api
  * Effort to unify api output on dict (for read)
  * Migrate backend to 032

 -- Antoine R. Dumont (@ardumont) <antoine.romain.dumont@gmail.com>  Fri, 27 Nov 2015 13:33:34 +0100

swh-storage (0.0.18-1~swh1) unstable-swh; urgency=medium

  * v0.0.18
  * Improve origin_get to permit retrieval per id
  * Update directory_get implementation (add join from
  * directory_entry_file to content)
  * Open release_get : [sha1] -> [Release]

 -- Antoine R. Dumont (@ardumont) <antoine.romain.dumont@gmail.com>  Thu, 19 Nov 2015 11:18:35 +0100

swh-storage (0.0.17-1~swh1) unstable-swh; urgency=medium

  * Prepare deployment of swh.storage v0.0.17
  * Add some entity related entry points

 -- Nicolas Dandrimont <nicolas@dandrimont.eu>  Tue, 03 Nov 2015 16:40:59 +0100

swh-storage (0.0.16-1~swh1) unstable-swh; urgency=medium

  * v0.0.16
  * Add metadata column in revision (db version 29)
  * cache http connection for remote storage client

 -- Antoine R. Dumont (@ardumont) <antoine.romain.dumont@gmail.com>  Thu, 29 Oct 2015 10:29:00 +0100

swh-storage (0.0.15-1~swh1) unstable-swh; urgency=medium

  * Prepare deployment of swh.storage v0.0.15
  * Allow population of fetch_history
  * Update organizations / projects as entities
  * Use schema v028 for directory addition

 -- Nicolas Dandrimont <nicolas@dandrimont.eu>  Tue, 27 Oct 2015 11:43:39 +0100

swh-storage (0.0.14-1~swh1) unstable-swh; urgency=medium

  * Prepare swh.storage v0.0.14 deployment

 -- Nicolas Dandrimont <nicolas@dandrimont.eu>  Fri, 16 Oct 2015 15:34:08 +0200

swh-storage (0.0.13-1~swh1) unstable-swh; urgency=medium

  * Prepare deploying swh.storage v0.0.13

 -- Nicolas Dandrimont <nicolas@dandrimont.eu>  Fri, 16 Oct 2015 14:51:44 +0200

swh-storage (0.0.12-1~swh1) unstable-swh; urgency=medium

  * Prepare deploying swh.storage v0.0.12

 -- Nicolas Dandrimont <nicolas@dandrimont.eu>  Tue, 13 Oct 2015 12:39:18 +0200

swh-storage (0.0.11-1~swh1) unstable-swh; urgency=medium

  * Preparing deployment of swh.storage v0.0.11

 -- Nicolas Dandrimont <nicolas@dandrimont.eu>  Fri, 09 Oct 2015 17:44:51 +0200

swh-storage (0.0.10-1~swh1) unstable-swh; urgency=medium

  * Prepare deployment of swh.storage v0.0.10

 -- Nicolas Dandrimont <nicolas@dandrimont.eu>  Tue, 06 Oct 2015 17:37:00 +0200

swh-storage (0.0.9-1~swh1) unstable-swh; urgency=medium

  * Prepare deployment of swh.storage v0.0.9

 -- Nicolas Dandrimont <nicolas@dandrimont.eu>  Thu, 01 Oct 2015 19:03:00 +0200

swh-storage (0.0.8-1~swh1) unstable-swh; urgency=medium

  * Prepare deployment of swh.storage v0.0.8

 -- Nicolas Dandrimont <nicolas@dandrimont.eu>  Thu, 01 Oct 2015 11:32:46 +0200

swh-storage (0.0.7-1~swh1) unstable-swh; urgency=medium

  * Prepare deployment of swh.storage v0.0.7

 -- Nicolas Dandrimont <nicolas@dandrimont.eu>  Tue, 29 Sep 2015 16:52:54 +0200

swh-storage (0.0.6-1~swh1) unstable-swh; urgency=medium

  * Prepare deployment of swh.storage v0.0.6

 -- Nicolas Dandrimont <nicolas@dandrimont.eu>  Tue, 29 Sep 2015 16:43:24 +0200

swh-storage (0.0.5-1~swh1) unstable-swh; urgency=medium

  * Prepare deploying swh.storage v0.0.5

 -- Nicolas Dandrimont <nicolas@dandrimont.eu>  Tue, 29 Sep 2015 16:27:00 +0200

swh-storage (0.0.1-1~swh1) unstable-swh; urgency=medium

  * Initial release
  * swh.storage.api: Properly escape arbitrary byte sequences in
    arguments

 -- Nicolas Dandrimont <nicolas@dandrimont.eu>  Tue, 22 Sep 2015 17:02:34 +0200<|MERGE_RESOLUTION|>--- conflicted
+++ resolved
@@ -1,10 +1,3 @@
-<<<<<<< HEAD
-swh-storage (0.0.104-1~swh1~bpo9+1) stretch-swh; urgency=medium
-
-  * Rebuild for stretch-backports.
-
- -- Antoine Lambert <antoine.lambert@inria.fr>  Wed, 29 Aug 2018 15:55:37 +0200
-=======
 swh-storage (0.0.105-1~swh1) unstable-swh; urgency=medium
 
   * v0.0.105
@@ -13,7 +6,6 @@
   * Improve documentation
 
  -- Antoine R. Dumont (@ardumont) <antoine.romain.dumont@gmail.com>  Mon, 10 Sep 2018 11:36:27 +0200
->>>>>>> c10204cf
 
 swh-storage (0.0.104-1~swh1) unstable-swh; urgency=medium
 
