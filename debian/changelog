--- conflicted
+++ resolved
@@ -1,10 +1,3 @@
-<<<<<<< HEAD
-swh-storage (0.0.118-1~swh1~bpo9+1) stretch-swh; urgency=medium
-
-  * Rebuild for stretch-swh
-
- -- Software Heritage autobuilder (on jenkins-debian1) <jenkins@jenkins-debian1.internal.softwareheritage.org>  Wed, 09 Jan 2019 18:53:37 +0000
-=======
 swh-storage (0.0.119-1~swh1) unstable-swh; urgency=medium
 
   * New upstream release 0.0.119     - (tagged by Antoine R. Dumont
@@ -14,7 +7,6 @@
     an origin visit is updated
 
  -- Software Heritage autobuilder (on jenkins-debian1) <jenkins@jenkins-debian1.internal.softwareheritage.org>  Fri, 11 Jan 2019 11:02:07 +0000
->>>>>>> 210072a7
 
 swh-storage (0.0.118-1~swh1) unstable-swh; urgency=medium
 
