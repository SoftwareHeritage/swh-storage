--- conflicted
+++ resolved
@@ -1,10 +1,3 @@
-<<<<<<< HEAD
-swh-storage (0.0.88-1~swh1~bpo9+1) stretch-swh; urgency=medium
-
-  * Rebuild for stretch-backports.
-
- -- Nicolas Dandrimont <nicolas@dandrimont.eu>  Fri, 30 Jun 2017 14:52:12 +0200
-=======
 swh-storage (0.0.89-1~swh1) unstable-swh; urgency=medium
 
   * Release swh.storage v0.0.89
@@ -13,7 +6,6 @@
   * Update for new swh.model
 
  -- Nicolas Dandrimont <nicolas@dandrimont.eu>  Wed, 11 Oct 2017 17:39:29 +0200
->>>>>>> 6bc8071c
 
 swh-storage (0.0.88-1~swh1) unstable-swh; urgency=medium
 
