<<<<<<< HEAD
swh-storage (0.0.94-1~swh1~bpo9+1) stretch-swh; urgency=medium

  * Rebuild for stretch-backports.

 -- Antoine R. Dumont (@ardumont) <antoine.romain.dumont@gmail.com>  Tue, 05 Dec 2017 12:32:57 +0100
=======
swh-storage (0.0.95-1~swh1) unstable-swh; urgency=medium

  * v0.0.95
  * swh.storage: Rename indexer_configuration to tool
  * swh.storage: Migrate indexer model to its own model

 -- Antoine R. Dumont (@ardumont) <antoine.romain.dumont@gmail.com>  Thu, 07 Dec 2017 09:56:31 +0100
>>>>>>> ab4a99c9

swh-storage (0.0.94-1~swh1) unstable-swh; urgency=medium

  * v0.0.94
  * Open searching origins methods to storage

 -- Antoine R. Dumont (@ardumont) <antoine.romain.dumont@gmail.com>  Tue, 05 Dec 2017 12:32:57 +0100

swh-storage (0.0.93-1~swh1) unstable-swh; urgency=medium

  * v0.0.93
  * swh.storage: Open indexer_configuration_add endpoint
  * swh-data: Update content mimetype indexer configuration
  * origin_visit_get: make order repeatable
  * db: Make unique indices actually unique and vice versa
  * Add origin_metadata endpoints (add, get, etc...)
  * cleanup: Remove unused content provenance cache tables

 -- Antoine R. Dumont (@ardumont) <antoine.romain.dumont@gmail.com>  Fri, 24 Nov 2017 11:14:11 +0100

swh-storage (0.0.92-1~swh1) unstable-swh; urgency=medium

  * Release swh.storage v0.0.92
  * make swh.storage.schemata work on SQLAlchemy 1.0

 -- Nicolas Dandrimont <nicolas@dandrimont.eu>  Thu, 12 Oct 2017 19:51:24 +0200

swh-storage (0.0.91-1~swh1) unstable-swh; urgency=medium

  * Release swh.storage version 0.0.91
  * Update packaging runes

 -- Nicolas Dandrimont <nicolas@dandrimont.eu>  Thu, 12 Oct 2017 18:41:46 +0200

swh-storage (0.0.90-1~swh1) unstable-swh; urgency=medium

  * Release swh.storage v0.0.90
  * Remove leaky dependency on python3-kafka

 -- Nicolas Dandrimont <nicolas@dandrimont.eu>  Wed, 11 Oct 2017 18:53:22 +0200

swh-storage (0.0.89-1~swh1) unstable-swh; urgency=medium

  * Release swh.storage v0.0.89
  * Add new package for ancillary schemata
  * Add new metadata-related entry points
  * Update for new swh.model

 -- Nicolas Dandrimont <nicolas@dandrimont.eu>  Wed, 11 Oct 2017 17:39:29 +0200

swh-storage (0.0.88-1~swh1) unstable-swh; urgency=medium

  * Release swh.storage v0.0.88
  * Move the archiver to its own module
  * Prepare building for stretch

 -- Nicolas Dandrimont <nicolas@dandrimont.eu>  Fri, 30 Jun 2017 14:52:12 +0200

swh-storage (0.0.87-1~swh1) unstable-swh; urgency=medium

  * Release swh.storage v0.0.87
  * update tasks to new swh.scheduler api

 -- Nicolas Dandrimont <nicolas@dandrimont.eu>  Mon, 12 Jun 2017 17:54:11 +0200

swh-storage (0.0.86-1~swh1) unstable-swh; urgency=medium

  * Release swh.storage v0.0.86
  * archiver updates

 -- Nicolas Dandrimont <nicolas@dandrimont.eu>  Tue, 06 Jun 2017 18:43:43 +0200

swh-storage (0.0.85-1~swh1) unstable-swh; urgency=medium

  * v0.0.85
  * Improve license endpoint's unknown license policy

 -- Antoine R. Dumont (@ardumont) <antoine.romain.dumont@gmail.com>  Tue, 06 Jun 2017 17:55:40 +0200

swh-storage (0.0.84-1~swh1) unstable-swh; urgency=medium

  * v0.0.84
  * Update indexer endpoints to use indexer configuration id
  * Add indexer configuration endpoint

 -- Antoine R. Dumont (@ardumont) <antoine.romain.dumont@gmail.com>  Fri, 02 Jun 2017 16:16:47 +0200

swh-storage (0.0.83-1~swh1) unstable-swh; urgency=medium

  * v0.0.83
  * Add blake2s256 new hash computation on content

 -- Antoine R. Dumont (@ardumont) <antoine.romain.dumont@gmail.com>  Fri, 31 Mar 2017 12:27:09 +0200

swh-storage (0.0.82-1~swh1) unstable-swh; urgency=medium

  * v0.0.82
  * swh.storage.listener: Subscribe to new origin notifications
  * sql/swh-func: improve equality check on the three columns for
    swh_content_missing
  * swh.storage: add length to directory listing primitives
  * refactoring: Migrate from swh.core.hashutil to swh.model.hashutil
  * swh.storage.archiver.updater: Create a content updater journal
    client
  * vault: add a git fast-import cooker
  * vault: generic cache to allow multiple cooker types and formats

 -- Antoine R. Dumont (@ardumont) <antoine.romain.dumont@gmail.com>  Tue, 21 Mar 2017 14:50:16 +0100

swh-storage (0.0.81-1~swh1) unstable-swh; urgency=medium

  * Release swh.storage v0.0.81
  * archiver improvements for mass injection in azure

 -- Nicolas Dandrimont <nicolas@dandrimont.eu>  Thu, 09 Mar 2017 11:15:28 +0100

swh-storage (0.0.80-1~swh1) unstable-swh; urgency=medium

  * Release swh.storage v0.0.80
  * archiver improvements related to the mass injection of contents in
    azure
  * updates to the vault cooker

 -- Nicolas Dandrimont <nicolas@dandrimont.eu>  Tue, 07 Mar 2017 15:12:35 +0100

swh-storage (0.0.79-1~swh1) unstable-swh; urgency=medium

  * Release swh.storage v0.0.79
  * archiver: keep counts of objects in each archive
  * converters: normalize timestamps using swh.model

 -- Nicolas Dandrimont <nicolas@dandrimont.eu>  Tue, 14 Feb 2017 19:37:36 +0100

swh-storage (0.0.78-1~swh1) unstable-swh; urgency=medium

  * v0.0.78
  * Refactoring some common code into swh.core + adaptation api calls in
  * swh.objstorage and swh.storage (storage and vault)

 -- Antoine R. Dumont (@ardumont) <antoine.romain.dumont@gmail.com>  Thu, 26 Jan 2017 15:08:03 +0100

swh-storage (0.0.77-1~swh1) unstable-swh; urgency=medium

  * v0.0.77
  * Paginate results for origin_visits endpoint

 -- Antoine R. Dumont (@ardumont) <antoine.romain.dumont@gmail.com>  Thu, 19 Jan 2017 14:41:49 +0100

swh-storage (0.0.76-1~swh1) unstable-swh; urgency=medium

  * v0.0.76
  * Unify storage and objstorage configuration and instantiation
    functions

 -- Antoine R. Dumont (@ardumont) <antoine.romain.dumont@gmail.com>  Thu, 15 Dec 2016 18:25:58 +0100

swh-storage (0.0.75-1~swh1) unstable-swh; urgency=medium

  * v0.0.75
  * Add information on indexer tools (T610)

 -- Antoine R. Dumont (@ardumont) <antoine.romain.dumont@gmail.com>  Fri, 02 Dec 2016 18:21:36 +0100

swh-storage (0.0.74-1~swh1) unstable-swh; urgency=medium

  * v0.0.74
  * Use strict equality for content ctags' symbols search

 -- Antoine R. Dumont (@ardumont) <antoine.romain.dumont@gmail.com>  Tue, 29 Nov 2016 17:25:29 +0100

swh-storage (0.0.73-1~swh1) unstable-swh; urgency=medium

  * v0.0.73
  * Improve ctags search query for edge cases

 -- Antoine R. Dumont (@ardumont) <antoine.romain.dumont@gmail.com>  Mon, 28 Nov 2016 16:34:55 +0100

swh-storage (0.0.72-1~swh1) unstable-swh; urgency=medium

  * v0.0.72
  * Permit pagination on content_ctags_search api endpoint

 -- Antoine R. Dumont (@ardumont) <antoine.romain.dumont@gmail.com>  Thu, 24 Nov 2016 14:19:29 +0100

swh-storage (0.0.71-1~swh1) unstable-swh; urgency=medium

  * v0.0.71
  * Open full-text search endpoint on ctags

 -- Antoine R. Dumont (@ardumont) <antoine.romain.dumont@gmail.com>  Wed, 23 Nov 2016 17:33:51 +0100

swh-storage (0.0.70-1~swh1) unstable-swh; urgency=medium

  * v0.0.70
  * Add new license endpoints (add/get)
  * Update ctags endpoints to align update conflict policy

 -- Antoine R. Dumont (@ardumont) <antoine.romain.dumont@gmail.com>  Thu, 10 Nov 2016 17:27:49 +0100

swh-storage (0.0.69-1~swh1) unstable-swh; urgency=medium

  * v0.0.69
  * storage: Open ctags entry points (missing, add, get)
  * storage: allow adding several origins at once

 -- Antoine R. Dumont (@ardumont) <antoine.romain.dumont@gmail.com>  Thu, 20 Oct 2016 16:07:07 +0200

swh-storage (0.0.68-1~swh1) unstable-swh; urgency=medium

  * v0.0.68
  * indexer: Open mimetype/language get endpoints
  * indexer: Add the mimetype/language add function with conflict_update
    flag
  * archiver: Extend worker-to-backend to transmit messages to another
  * queue (once done)

 -- Antoine R. Dumont (@ardumont) <antoine.romain.dumont@gmail.com>  Thu, 13 Oct 2016 15:30:21 +0200

swh-storage (0.0.67-1~swh1) unstable-swh; urgency=medium

  * v0.0.67
  * Fix provenance storage init function

 -- Antoine R. Dumont (@ardumont) <antoine.romain.dumont@gmail.com>  Wed, 12 Oct 2016 02:24:12 +0200

swh-storage (0.0.66-1~swh1) unstable-swh; urgency=medium

  * v0.0.66
  * Improve provenance configuration format

 -- Antoine R. Dumont (@ardumont) <antoine.romain.dumont@gmail.com>  Wed, 12 Oct 2016 01:39:26 +0200

swh-storage (0.0.65-1~swh1) unstable-swh; urgency=medium

  * v0.0.65
  * Open api entry points for swh.indexer about content mimetype and
  * language
  * Update schema graph to latest version

 -- Antoine R. Dumont (@ardumont) <antoine.romain.dumont@gmail.com>  Sat, 08 Oct 2016 10:00:30 +0200

swh-storage (0.0.64-1~swh1) unstable-swh; urgency=medium

  * v0.0.64
  * Fix: Missing incremented version 5 for archiver.dbversion
  * Retrieve information on a content cached
  * sql/swh-func: content cache populates lines in deterministic order

 -- Antoine R. Dumont (@ardumont) <antoine.romain.dumont@gmail.com>  Thu, 29 Sep 2016 21:50:59 +0200

swh-storage (0.0.63-1~swh1) unstable-swh; urgency=medium

  * v0.0.63
  * Make the 'worker to backend' destination agnostic (message
    parameter)
  * Improve 'unknown sha1' policy (archiver db can lag behind swh db)
  * Improve 'force copy' policy

 -- Antoine R. Dumont (@ardumont) <antoine.romain.dumont@gmail.com>  Fri, 23 Sep 2016 12:29:50 +0200

swh-storage (0.0.62-1~swh1) unstable-swh; urgency=medium

  * Release swh.storage v0.0.62
  * Updates to the provenance cache to reduce churn on the main tables

 -- Nicolas Dandrimont <nicolas@dandrimont.eu>  Thu, 22 Sep 2016 18:54:52 +0200

swh-storage (0.0.61-1~swh1) unstable-swh; urgency=medium

  * v0.0.61
  * Handle copies of unregistered sha1 in archiver db
  * Fix copy to only the targeted destination
  * Update to latest python3-swh.core dependency

 -- Antoine R. Dumont (@ardumont) <antoine.romain.dumont@gmail.com>  Thu, 22 Sep 2016 13:44:05 +0200

swh-storage (0.0.60-1~swh1) unstable-swh; urgency=medium

  * v0.0.60
  * Update archiver dependencies

 -- Antoine R. Dumont (@ardumont) <antoine.romain.dumont@gmail.com>  Tue, 20 Sep 2016 16:46:48 +0200

swh-storage (0.0.59-1~swh1) unstable-swh; urgency=medium

  * v0.0.59
  * Unify configuration property between director/worker
  * Deal with potential missing contents in the archiver db
  * Improve get_contents_error implementation
  * Remove dead code in swh.storage.db about archiver

 -- Antoine R. Dumont (@ardumont) <antoine.romain.dumont@gmail.com>  Sat, 17 Sep 2016 12:50:14 +0200

swh-storage (0.0.58-1~swh1) unstable-swh; urgency=medium

  * v0.0.58
  * ArchiverDirectorToBackend reads sha1 from stdin and sends chunks of
    sha1
  * for archival.

 -- Antoine R. Dumont (@ardumont) <antoine.romain.dumont@gmail.com>  Fri, 16 Sep 2016 22:17:14 +0200

swh-storage (0.0.57-1~swh1) unstable-swh; urgency=medium

  * v0.0.57
  * Update swh.storage.archiver

 -- Antoine R. Dumont (@ardumont) <antoine.romain.dumont@gmail.com>  Thu, 15 Sep 2016 16:30:11 +0200

swh-storage (0.0.56-1~swh1) unstable-swh; urgency=medium

  * v0.0.56
  * Vault: Add vault implementation (directory cooker & cache
  * implementation + its api)
  * Archiver: Add another archiver implementation (direct to backend)

 -- Antoine R. Dumont (@ardumont) <antoine.romain.dumont@gmail.com>  Thu, 15 Sep 2016 10:56:35 +0200

swh-storage (0.0.55-1~swh1) unstable-swh; urgency=medium

  * v0.0.55
  * Fix origin_visit endpoint

 -- Antoine R. Dumont (@ardumont) <antoine.romain.dumont@gmail.com>  Thu, 08 Sep 2016 15:21:28 +0200

swh-storage (0.0.54-1~swh1) unstable-swh; urgency=medium

  * v0.0.54
  * Open origin_visit_get_by entry point

 -- Antoine R. Dumont (@ardumont) <antoine.romain.dumont@gmail.com>  Mon, 05 Sep 2016 12:36:34 +0200

swh-storage (0.0.53-1~swh1) unstable-swh; urgency=medium

  * v0.0.53
  * Add cache about content provenance
  * debian: fix python3-swh.storage.archiver runtime dependency
  * debian: create new package python3-swh.storage.provenance

 -- Antoine R. Dumont (@ardumont) <antoine.romain.dumont@gmail.com>  Fri, 02 Sep 2016 11:14:09 +0200

swh-storage (0.0.52-1~swh1) unstable-swh; urgency=medium

  * v0.0.52
  * Package python3-swh.storage.archiver

 -- Antoine R. Dumont (@ardumont) <antoine.romain.dumont@gmail.com>  Thu, 25 Aug 2016 14:55:23 +0200

swh-storage (0.0.51-1~swh1) unstable-swh; urgency=medium

  * Release swh.storage v0.0.51
  * Add new metadata column to origin_visit
  * Update swh-add-directory script for updated API

 -- Nicolas Dandrimont <nicolas@dandrimont.eu>  Wed, 24 Aug 2016 14:36:03 +0200

swh-storage (0.0.50-1~swh1) unstable-swh; urgency=medium

  * v0.0.50
  * Add a function to pull (only) metadata for a list of contents
  * Update occurrence_add api entry point to properly deal with
    origin_visit
  * Add origin_visit api entry points to create/update origin_visit

 -- Antoine R. Dumont (@ardumont) <antoine.romain.dumont@gmail.com>  Tue, 23 Aug 2016 16:29:26 +0200

swh-storage (0.0.49-1~swh1) unstable-swh; urgency=medium

  * Release swh.storage v0.0.49
  * Proper dependency on python3-kafka

 -- Nicolas Dandrimont <nicolas@dandrimont.eu>  Fri, 19 Aug 2016 13:45:52 +0200

swh-storage (0.0.48-1~swh1) unstable-swh; urgency=medium

  * Release swh.storage v0.0.48
  * Updates to the archiver
  * Notification support for new object creations

 -- Nicolas Dandrimont <nicolas@dandrimont.eu>  Fri, 19 Aug 2016 12:13:50 +0200

swh-storage (0.0.47-1~swh1) unstable-swh; urgency=medium

  * Release swh.storage v0.0.47
  * Update storage archiver to new schemaless schema

 -- Nicolas Dandrimont <nicolas@dandrimont.eu>  Fri, 22 Jul 2016 16:59:19 +0200

swh-storage (0.0.46-1~swh1) unstable-swh; urgency=medium

  * v0.0.46
  * Update archiver bootstrap

 -- Antoine R. Dumont (@ardumont) <antoine.romain.dumont@gmail.com>  Wed, 20 Jul 2016 19:04:42 +0200

swh-storage (0.0.45-1~swh1) unstable-swh; urgency=medium

  * v0.0.45
  * Separate swh.storage.archiver's db from swh.storage.storage

 -- Antoine R. Dumont (@ardumont) <antoine.romain.dumont@gmail.com>  Tue, 19 Jul 2016 15:05:36 +0200

swh-storage (0.0.44-1~swh1) unstable-swh; urgency=medium

  * v0.0.44
  * Open listing visits per origin api

 -- Quentin Campos <qcampos@etud.u-pem.fr>  Fri, 08 Jul 2016 11:27:10 +0200

swh-storage (0.0.43-1~swh1) unstable-swh; urgency=medium

  * v0.0.43
  * Extract objstorage to its own package swh.objstorage

 -- Quentin Campos <qcampos@etud.u-pem.fr>  Mon, 27 Jun 2016 14:57:12 +0200

swh-storage (0.0.42-1~swh1) unstable-swh; urgency=medium

  * Add an object storage multiplexer to allow transition between
    multiple versions of objet storages.

 -- Quentin Campos <qcampos@etud.u-pem.fr>  Tue, 21 Jun 2016 15:03:52 +0200

swh-storage (0.0.41-1~swh1) unstable-swh; urgency=medium

  * Refactoring of the object storage in order to allow multiple
    versions of it, as well as a multiplexer for version transition.

 -- Quentin Campos <qcampos@etud.u-pem.fr>  Thu, 16 Jun 2016 15:54:16 +0200

swh-storage (0.0.40-1~swh1) unstable-swh; urgency=medium

  * Release swh.storage v0.0.40:
  * Refactor objstorage to allow for different implementations
  * Updates to the checker functionality
  * Bump swh.core dependency to v0.0.20

 -- Nicolas Dandrimont <nicolas@dandrimont.eu>  Tue, 14 Jun 2016 17:25:42 +0200

swh-storage (0.0.39-1~swh1) unstable-swh; urgency=medium

  * v0.0.39
  * Add run_from_webserver function for objstorage api server
  * Add unique identifier message on default api server route endpoints

 -- Antoine R. Dumont (@ardumont) <antoine.romain.dumont@gmail.com>  Fri, 20 May 2016 15:27:34 +0200

swh-storage (0.0.38-1~swh1) unstable-swh; urgency=medium

  * v0.0.38
  * Add an http api for object storage
  * Implement an archiver to perform backup copies

 -- Quentin Campos <qcampos@etud.u-pem.fr>  Fri, 20 May 2016 14:40:14 +0200

swh-storage (0.0.37-1~swh1) unstable-swh; urgency=medium

  * Release swh.storage v0.0.37
  * Add fullname to person table
  * Add svn as a revision type

 -- Nicolas Dandrimont <nicolas@dandrimont.eu>  Fri, 08 Apr 2016 16:44:24 +0200

swh-storage (0.0.36-1~swh1) unstable-swh; urgency=medium

  * Release swh.storage v0.0.36
  * Add json-schema documentation for the jsonb fields
  * Overhaul entity handling

 -- Nicolas Dandrimont <nicolas@dandrimont.eu>  Wed, 16 Mar 2016 17:27:17 +0100

swh-storage (0.0.35-1~swh1) unstable-swh; urgency=medium

  * Release swh-storage v0.0.35
  * Factor in temporary tables with only an id (db v059)
  * Allow generic object search by sha1_git (db v060)

 -- Nicolas Dandrimont <nicolas@dandrimont.eu>  Thu, 25 Feb 2016 16:21:01 +0100

swh-storage (0.0.34-1~swh1) unstable-swh; urgency=medium

  * Release swh.storage version 0.0.34
  * occurrence improvements
  * commit metadata improvements

 -- Nicolas Dandrimont <nicolas@dandrimont.eu>  Fri, 19 Feb 2016 18:20:07 +0100

swh-storage (0.0.33-1~swh1) unstable-swh; urgency=medium

  * Bump swh.storage to version 0.0.33

 -- Nicolas Dandrimont <nicolas@dandrimont.eu>  Fri, 05 Feb 2016 11:17:00 +0100

swh-storage (0.0.32-1~swh1) unstable-swh; urgency=medium

  * v0.0.32
  * Let the person's id flow
  * sql/upgrades/051: 050->051 schema change
  * sql/upgrades/050: 049->050 schema change - Clean up obsolete
    functions
  * sql/upgrades/049: Final take for 048->049 schema change.
  * sql: Use a new schema for occurrences

 -- Antoine R. Dumont (@ardumont) <antoine.romain.dumont@gmail.com>  Fri, 29 Jan 2016 17:44:27 +0100

swh-storage (0.0.31-1~swh1) unstable-swh; urgency=medium

  * v0.0.31
  * Deal with occurrence_history.branch, occurrence.branch, release.name
    as bytes

 -- Antoine R. Dumont (@ardumont) <antoine.romain.dumont@gmail.com>  Wed, 27 Jan 2016 15:45:53 +0100

swh-storage (0.0.30-1~swh1) unstable-swh; urgency=medium

  * Prepare swh.storage v0.0.30 release
  * type-agnostic occurrences and revisions

 -- Nicolas Dandrimont <nicolas@dandrimont.eu>  Tue, 26 Jan 2016 07:36:43 +0100

swh-storage (0.0.29-1~swh1) unstable-swh; urgency=medium

  * v0.0.29
  * New:
  * Upgrade sql schema to 041→043
  * Deal with communication downtime between clients and storage
  * Open occurrence_get(origin_id) to retrieve latest occurrences per
    origin
  * Open release_get_by to retrieve a release by origin
  * Open directory_get to retrieve information on directory by id
  * Open entity_get to retrieve information on entity + hierarchy from
    its uuid
  * Open directory_get that retrieve information on directory per id
  * Update:
  * directory_get/directory_ls: Rename to directory_ls
  * revision_log: update to retrieve logs from multiple root revisions
  * revision_get_by: branch name filtering is now optional

 -- Antoine R. Dumont (@ardumont) <antoine.romain.dumont@gmail.com>  Wed, 20 Jan 2016 16:15:50 +0100

swh-storage (0.0.28-1~swh1) unstable-swh; urgency=medium

  * v0.0.28
  * Open entity_get api

 -- Antoine R. Dumont (@ardumont) <antoine.romain.dumont@gmail.com>  Fri, 15 Jan 2016 16:37:27 +0100

swh-storage (0.0.27-1~swh1) unstable-swh; urgency=medium

  * v0.0.27
  * Open directory_entry_get_by_path api
  * Improve get_revision_by api performance
  * sql/swh-schema: add index on origin(type, url) --> improve origin
    lookup api
  * Bump to 039 db version

 -- Antoine R. Dumont (@ardumont) <antoine.romain.dumont@gmail.com>  Fri, 15 Jan 2016 12:42:47 +0100

swh-storage (0.0.26-1~swh1) unstable-swh; urgency=medium

  * v0.0.26
  * Open revision_get_by to retrieve a revision by occurrence criterion
    filtering
  * sql/upgrades/036: add 035→036 upgrade script

 -- Antoine R. Dumont (@ardumont) <antoine.romain.dumont@gmail.com>  Wed, 13 Jan 2016 12:46:44 +0100

swh-storage (0.0.25-1~swh1) unstable-swh; urgency=medium

  * v0.0.25
  * Limit results in swh_revision_list*
  * Create the package to align the current db production version on
    https://archive.softwareheritage.org/

 -- Antoine R. Dumont (@ardumont) <antoine.romain.dumont@gmail.com>  Fri, 08 Jan 2016 11:33:08 +0100

swh-storage (0.0.24-1~swh1) unstable-swh; urgency=medium

  * Prepare swh.storage release v0.0.24
  * Add a limit argument to revision_log

 -- Nicolas Dandrimont <nicolas@dandrimont.eu>  Wed, 06 Jan 2016 15:12:53 +0100

swh-storage (0.0.23-1~swh1) unstable-swh; urgency=medium

  * v0.0.23
  * Protect against overflow, wrapped in ValueError for client
  * Fix relative path import for remote storage.
  * api to retrieve revision_log is now 'parents' aware

 -- Antoine R. Dumont (@ardumont) <antoine.romain.dumont@gmail.com>  Wed, 06 Jan 2016 11:30:58 +0100

swh-storage (0.0.22-1~swh1) unstable-swh; urgency=medium

  * Release v0.0.22
  * Fix relative import for remote storage

 -- Nicolas Dandrimont <nicolas@dandrimont.eu>  Wed, 16 Dec 2015 16:04:48 +0100

swh-storage (0.0.21-1~swh1) unstable-swh; urgency=medium

  * Prepare release v0.0.21
  * Protect the storage api client from overflows
  * Add a get_storage function mapping to local or remote storage

 -- Nicolas Dandrimont <nicolas@dandrimont.eu>  Wed, 16 Dec 2015 13:34:46 +0100

swh-storage (0.0.20-1~swh1) unstable-swh; urgency=medium

  * v0.0.20
  * allow numeric timestamps with offset
  * Open revision_log api
  * start migration to swh.model

 -- Antoine R. Dumont (@ardumont) <antoine.romain.dumont@gmail.com>  Mon, 07 Dec 2015 15:20:36 +0100

swh-storage (0.0.19-1~swh1) unstable-swh; urgency=medium

  * v0.0.19
  * Improve directory listing with content data
  * Open person_get
  * Open release_get data reading
  * Improve origin_get api
  * Effort to unify api output on dict (for read)
  * Migrate backend to 032

 -- Antoine R. Dumont (@ardumont) <antoine.romain.dumont@gmail.com>  Fri, 27 Nov 2015 13:33:34 +0100

swh-storage (0.0.18-1~swh1) unstable-swh; urgency=medium

  * v0.0.18
  * Improve origin_get to permit retrieval per id
  * Update directory_get implementation (add join from
  * directory_entry_file to content)
  * Open release_get : [sha1] -> [Release]

 -- Antoine R. Dumont (@ardumont) <antoine.romain.dumont@gmail.com>  Thu, 19 Nov 2015 11:18:35 +0100

swh-storage (0.0.17-1~swh1) unstable-swh; urgency=medium

  * Prepare deployment of swh.storage v0.0.17
  * Add some entity related entry points

 -- Nicolas Dandrimont <nicolas@dandrimont.eu>  Tue, 03 Nov 2015 16:40:59 +0100

swh-storage (0.0.16-1~swh1) unstable-swh; urgency=medium

  * v0.0.16
  * Add metadata column in revision (db version 29)
  * cache http connection for remote storage client

 -- Antoine R. Dumont (@ardumont) <antoine.romain.dumont@gmail.com>  Thu, 29 Oct 2015 10:29:00 +0100

swh-storage (0.0.15-1~swh1) unstable-swh; urgency=medium

  * Prepare deployment of swh.storage v0.0.15
  * Allow population of fetch_history
  * Update organizations / projects as entities
  * Use schema v028 for directory addition

 -- Nicolas Dandrimont <nicolas@dandrimont.eu>  Tue, 27 Oct 2015 11:43:39 +0100

swh-storage (0.0.14-1~swh1) unstable-swh; urgency=medium

  * Prepare swh.storage v0.0.14 deployment

 -- Nicolas Dandrimont <nicolas@dandrimont.eu>  Fri, 16 Oct 2015 15:34:08 +0200

swh-storage (0.0.13-1~swh1) unstable-swh; urgency=medium

  * Prepare deploying swh.storage v0.0.13

 -- Nicolas Dandrimont <nicolas@dandrimont.eu>  Fri, 16 Oct 2015 14:51:44 +0200

swh-storage (0.0.12-1~swh1) unstable-swh; urgency=medium

  * Prepare deploying swh.storage v0.0.12

 -- Nicolas Dandrimont <nicolas@dandrimont.eu>  Tue, 13 Oct 2015 12:39:18 +0200

swh-storage (0.0.11-1~swh1) unstable-swh; urgency=medium

  * Preparing deployment of swh.storage v0.0.11

 -- Nicolas Dandrimont <nicolas@dandrimont.eu>  Fri, 09 Oct 2015 17:44:51 +0200

swh-storage (0.0.10-1~swh1) unstable-swh; urgency=medium

  * Prepare deployment of swh.storage v0.0.10

 -- Nicolas Dandrimont <nicolas@dandrimont.eu>  Tue, 06 Oct 2015 17:37:00 +0200

swh-storage (0.0.9-1~swh1) unstable-swh; urgency=medium

  * Prepare deployment of swh.storage v0.0.9

 -- Nicolas Dandrimont <nicolas@dandrimont.eu>  Thu, 01 Oct 2015 19:03:00 +0200

swh-storage (0.0.8-1~swh1) unstable-swh; urgency=medium

  * Prepare deployment of swh.storage v0.0.8

 -- Nicolas Dandrimont <nicolas@dandrimont.eu>  Thu, 01 Oct 2015 11:32:46 +0200

swh-storage (0.0.7-1~swh1) unstable-swh; urgency=medium

  * Prepare deployment of swh.storage v0.0.7

 -- Nicolas Dandrimont <nicolas@dandrimont.eu>  Tue, 29 Sep 2015 16:52:54 +0200

swh-storage (0.0.6-1~swh1) unstable-swh; urgency=medium

  * Prepare deployment of swh.storage v0.0.6

 -- Nicolas Dandrimont <nicolas@dandrimont.eu>  Tue, 29 Sep 2015 16:43:24 +0200

swh-storage (0.0.5-1~swh1) unstable-swh; urgency=medium

  * Prepare deploying swh.storage v0.0.5

 -- Nicolas Dandrimont <nicolas@dandrimont.eu>  Tue, 29 Sep 2015 16:27:00 +0200

swh-storage (0.0.1-1~swh1) unstable-swh; urgency=medium

  * Initial release
  * swh.storage.api: Properly escape arbitrary byte sequences in
    arguments

 -- Nicolas Dandrimont <nicolas@dandrimont.eu>  Tue, 22 Sep 2015 17:02:34 +0200<|MERGE_RESOLUTION|>--- conflicted
+++ resolved
@@ -1,10 +1,3 @@
-<<<<<<< HEAD
-swh-storage (0.0.94-1~swh1~bpo9+1) stretch-swh; urgency=medium
-
-  * Rebuild for stretch-backports.
-
- -- Antoine R. Dumont (@ardumont) <antoine.romain.dumont@gmail.com>  Tue, 05 Dec 2017 12:32:57 +0100
-=======
 swh-storage (0.0.95-1~swh1) unstable-swh; urgency=medium
 
   * v0.0.95
@@ -12,7 +5,6 @@
   * swh.storage: Migrate indexer model to its own model
 
  -- Antoine R. Dumont (@ardumont) <antoine.romain.dumont@gmail.com>  Thu, 07 Dec 2017 09:56:31 +0100
->>>>>>> ab4a99c9
 
 swh-storage (0.0.94-1~swh1) unstable-swh; urgency=medium
 
