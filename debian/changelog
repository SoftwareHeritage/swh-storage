<<<<<<< HEAD
swh-storage (0.0.56-1~swh1~bpo9+1) stretch-swh; urgency=medium

  * Rebuild for stretch-backports.

 -- Antoine R. Dumont (@ardumont) <antoine.romain.dumont@gmail.com>  Thu, 15 Sep 2016 10:56:35 +0200
=======
swh-storage (0.0.57-1~swh1) unstable-swh; urgency=medium

  * v0.0.57
  * Update swh.storage.archiver

 -- Antoine R. Dumont (@ardumont) <antoine.romain.dumont@gmail.com>  Thu, 15 Sep 2016 16:30:11 +0200
>>>>>>> 5d7598ec

swh-storage (0.0.56-1~swh1) unstable-swh; urgency=medium

  * v0.0.56
  * Vault: Add vault implementation (directory cooker & cache
  * implementation + its api)
  * Archiver: Add another archiver implementation (direct to backend)

 -- Antoine R. Dumont (@ardumont) <antoine.romain.dumont@gmail.com>  Thu, 15 Sep 2016 10:56:35 +0200

swh-storage (0.0.55-1~swh1) unstable-swh; urgency=medium

  * v0.0.55
  * Fix origin_visit endpoint

 -- Antoine R. Dumont (@ardumont) <antoine.romain.dumont@gmail.com>  Thu, 08 Sep 2016 15:21:28 +0200

swh-storage (0.0.54-1~swh1) unstable-swh; urgency=medium

  * v0.0.54
  * Open origin_visit_get_by entry point

 -- Antoine R. Dumont (@ardumont) <antoine.romain.dumont@gmail.com>  Mon, 05 Sep 2016 12:36:34 +0200

swh-storage (0.0.53-1~swh1) unstable-swh; urgency=medium

  * v0.0.53
  * Add cache about content provenance
  * debian: fix python3-swh.storage.archiver runtime dependency
  * debian: create new package python3-swh.storage.provenance

 -- Antoine R. Dumont (@ardumont) <antoine.romain.dumont@gmail.com>  Fri, 02 Sep 2016 11:14:09 +0200

swh-storage (0.0.52-1~swh1) unstable-swh; urgency=medium

  * v0.0.52
  * Package python3-swh.storage.archiver

 -- Antoine R. Dumont (@ardumont) <antoine.romain.dumont@gmail.com>  Thu, 25 Aug 2016 14:55:23 +0200

swh-storage (0.0.51-1~swh1) unstable-swh; urgency=medium

  * Release swh.storage v0.0.51
  * Add new metadata column to origin_visit
  * Update swh-add-directory script for updated API

 -- Nicolas Dandrimont <nicolas@dandrimont.eu>  Wed, 24 Aug 2016 14:36:03 +0200

swh-storage (0.0.50-1~swh1) unstable-swh; urgency=medium

  * v0.0.50
  * Add a function to pull (only) metadata for a list of contents
  * Update occurrence_add api entry point to properly deal with
    origin_visit
  * Add origin_visit api entry points to create/update origin_visit

 -- Antoine R. Dumont (@ardumont) <antoine.romain.dumont@gmail.com>  Tue, 23 Aug 2016 16:29:26 +0200

swh-storage (0.0.49-1~swh1) unstable-swh; urgency=medium

  * Release swh.storage v0.0.49
  * Proper dependency on python3-kafka

 -- Nicolas Dandrimont <nicolas@dandrimont.eu>  Fri, 19 Aug 2016 13:45:52 +0200

swh-storage (0.0.48-1~swh1) unstable-swh; urgency=medium

  * Release swh.storage v0.0.48
  * Updates to the archiver
  * Notification support for new object creations

 -- Nicolas Dandrimont <nicolas@dandrimont.eu>  Fri, 19 Aug 2016 12:13:50 +0200

swh-storage (0.0.47-1~swh1) unstable-swh; urgency=medium

  * Release swh.storage v0.0.47
  * Update storage archiver to new schemaless schema

 -- Nicolas Dandrimont <nicolas@dandrimont.eu>  Fri, 22 Jul 2016 16:59:19 +0200

swh-storage (0.0.46-1~swh1) unstable-swh; urgency=medium

  * v0.0.46
  * Update archiver bootstrap

 -- Antoine R. Dumont (@ardumont) <antoine.romain.dumont@gmail.com>  Wed, 20 Jul 2016 19:04:42 +0200

swh-storage (0.0.45-1~swh1) unstable-swh; urgency=medium

  * v0.0.45
  * Separate swh.storage.archiver's db from swh.storage.storage

 -- Antoine R. Dumont (@ardumont) <antoine.romain.dumont@gmail.com>  Tue, 19 Jul 2016 15:05:36 +0200

swh-storage (0.0.44-1~swh1) unstable-swh; urgency=medium

  * v0.0.44
  * Open listing visits per origin api

 -- Quentin Campos <qcampos@etud.u-pem.fr>  Fri, 08 Jul 2016 11:27:10 +0200

swh-storage (0.0.43-1~swh1) unstable-swh; urgency=medium

  * v0.0.43
  * Extract objstorage to its own package swh.objstorage

 -- Quentin Campos <qcampos@etud.u-pem.fr>  Mon, 27 Jun 2016 14:57:12 +0200

swh-storage (0.0.42-1~swh1) unstable-swh; urgency=medium

  * Add an object storage multiplexer to allow transition between
    multiple versions of objet storages.

 -- Quentin Campos <qcampos@etud.u-pem.fr>  Tue, 21 Jun 2016 15:03:52 +0200

swh-storage (0.0.41-1~swh1) unstable-swh; urgency=medium

  * Refactoring of the object storage in order to allow multiple
    versions of it, as well as a multiplexer for version transition.

 -- Quentin Campos <qcampos@etud.u-pem.fr>  Thu, 16 Jun 2016 15:54:16 +0200

swh-storage (0.0.40-1~swh1) unstable-swh; urgency=medium

  * Release swh.storage v0.0.40:
  * Refactor objstorage to allow for different implementations
  * Updates to the checker functionality
  * Bump swh.core dependency to v0.0.20

 -- Nicolas Dandrimont <nicolas@dandrimont.eu>  Tue, 14 Jun 2016 17:25:42 +0200

swh-storage (0.0.39-1~swh1) unstable-swh; urgency=medium

  * v0.0.39
  * Add run_from_webserver function for objstorage api server
  * Add unique identifier message on default api server route endpoints

 -- Antoine R. Dumont (@ardumont) <antoine.romain.dumont@gmail.com>  Fri, 20 May 2016 15:27:34 +0200

swh-storage (0.0.38-1~swh1) unstable-swh; urgency=medium

  * v0.0.38
  * Add an http api for object storage
  * Implement an archiver to perform backup copies

 -- Quentin Campos <qcampos@etud.u-pem.fr>  Fri, 20 May 2016 14:40:14 +0200

swh-storage (0.0.37-1~swh1) unstable-swh; urgency=medium

  * Release swh.storage v0.0.37
  * Add fullname to person table
  * Add svn as a revision type

 -- Nicolas Dandrimont <nicolas@dandrimont.eu>  Fri, 08 Apr 2016 16:44:24 +0200

swh-storage (0.0.36-1~swh1) unstable-swh; urgency=medium

  * Release swh.storage v0.0.36
  * Add json-schema documentation for the jsonb fields
  * Overhaul entity handling

 -- Nicolas Dandrimont <nicolas@dandrimont.eu>  Wed, 16 Mar 2016 17:27:17 +0100

swh-storage (0.0.35-1~swh1) unstable-swh; urgency=medium

  * Release swh-storage v0.0.35
  * Factor in temporary tables with only an id (db v059)
  * Allow generic object search by sha1_git (db v060)

 -- Nicolas Dandrimont <nicolas@dandrimont.eu>  Thu, 25 Feb 2016 16:21:01 +0100

swh-storage (0.0.34-1~swh1) unstable-swh; urgency=medium

  * Release swh.storage version 0.0.34
  * occurrence improvements
  * commit metadata improvements

 -- Nicolas Dandrimont <nicolas@dandrimont.eu>  Fri, 19 Feb 2016 18:20:07 +0100

swh-storage (0.0.33-1~swh1) unstable-swh; urgency=medium

  * Bump swh.storage to version 0.0.33

 -- Nicolas Dandrimont <nicolas@dandrimont.eu>  Fri, 05 Feb 2016 11:17:00 +0100

swh-storage (0.0.32-1~swh1) unstable-swh; urgency=medium

  * v0.0.32
  * Let the person's id flow
  * sql/upgrades/051: 050->051 schema change
  * sql/upgrades/050: 049->050 schema change - Clean up obsolete
    functions
  * sql/upgrades/049: Final take for 048->049 schema change.
  * sql: Use a new schema for occurrences

 -- Antoine R. Dumont (@ardumont) <antoine.romain.dumont@gmail.com>  Fri, 29 Jan 2016 17:44:27 +0100

swh-storage (0.0.31-1~swh1) unstable-swh; urgency=medium

  * v0.0.31
  * Deal with occurrence_history.branch, occurrence.branch, release.name
    as bytes

 -- Antoine R. Dumont (@ardumont) <antoine.romain.dumont@gmail.com>  Wed, 27 Jan 2016 15:45:53 +0100

swh-storage (0.0.30-1~swh1) unstable-swh; urgency=medium

  * Prepare swh.storage v0.0.30 release
  * type-agnostic occurrences and revisions

 -- Nicolas Dandrimont <nicolas@dandrimont.eu>  Tue, 26 Jan 2016 07:36:43 +0100

swh-storage (0.0.29-1~swh1) unstable-swh; urgency=medium

  * v0.0.29
  * New:
  * Upgrade sql schema to 041→043
  * Deal with communication downtime between clients and storage
  * Open occurrence_get(origin_id) to retrieve latest occurrences per
    origin
  * Open release_get_by to retrieve a release by origin
  * Open directory_get to retrieve information on directory by id
  * Open entity_get to retrieve information on entity + hierarchy from
    its uuid
  * Open directory_get that retrieve information on directory per id
  * Update:
  * directory_get/directory_ls: Rename to directory_ls
  * revision_log: update to retrieve logs from multiple root revisions
  * revision_get_by: branch name filtering is now optional

 -- Antoine R. Dumont (@ardumont) <antoine.romain.dumont@gmail.com>  Wed, 20 Jan 2016 16:15:50 +0100

swh-storage (0.0.28-1~swh1) unstable-swh; urgency=medium

  * v0.0.28
  * Open entity_get api

 -- Antoine R. Dumont (@ardumont) <antoine.romain.dumont@gmail.com>  Fri, 15 Jan 2016 16:37:27 +0100

swh-storage (0.0.27-1~swh1) unstable-swh; urgency=medium

  * v0.0.27
  * Open directory_entry_get_by_path api
  * Improve get_revision_by api performance
  * sql/swh-schema: add index on origin(type, url) --> improve origin
    lookup api
  * Bump to 039 db version

 -- Antoine R. Dumont (@ardumont) <antoine.romain.dumont@gmail.com>  Fri, 15 Jan 2016 12:42:47 +0100

swh-storage (0.0.26-1~swh1) unstable-swh; urgency=medium

  * v0.0.26
  * Open revision_get_by to retrieve a revision by occurrence criterion
    filtering
  * sql/upgrades/036: add 035→036 upgrade script

 -- Antoine R. Dumont (@ardumont) <antoine.romain.dumont@gmail.com>  Wed, 13 Jan 2016 12:46:44 +0100

swh-storage (0.0.25-1~swh1) unstable-swh; urgency=medium

  * v0.0.25
  * Limit results in swh_revision_list*
  * Create the package to align the current db production version on
    https://archive.softwareheritage.org/

 -- Antoine R. Dumont (@ardumont) <antoine.romain.dumont@gmail.com>  Fri, 08 Jan 2016 11:33:08 +0100

swh-storage (0.0.24-1~swh1) unstable-swh; urgency=medium

  * Prepare swh.storage release v0.0.24
  * Add a limit argument to revision_log

 -- Nicolas Dandrimont <nicolas@dandrimont.eu>  Wed, 06 Jan 2016 15:12:53 +0100

swh-storage (0.0.23-1~swh1) unstable-swh; urgency=medium

  * v0.0.23
  * Protect against overflow, wrapped in ValueError for client
  * Fix relative path import for remote storage.
  * api to retrieve revision_log is now 'parents' aware

 -- Antoine R. Dumont (@ardumont) <antoine.romain.dumont@gmail.com>  Wed, 06 Jan 2016 11:30:58 +0100

swh-storage (0.0.22-1~swh1) unstable-swh; urgency=medium

  * Release v0.0.22
  * Fix relative import for remote storage

 -- Nicolas Dandrimont <nicolas@dandrimont.eu>  Wed, 16 Dec 2015 16:04:48 +0100

swh-storage (0.0.21-1~swh1) unstable-swh; urgency=medium

  * Prepare release v0.0.21
  * Protect the storage api client from overflows
  * Add a get_storage function mapping to local or remote storage

 -- Nicolas Dandrimont <nicolas@dandrimont.eu>  Wed, 16 Dec 2015 13:34:46 +0100

swh-storage (0.0.20-1~swh1) unstable-swh; urgency=medium

  * v0.0.20
  * allow numeric timestamps with offset
  * Open revision_log api
  * start migration to swh.model

 -- Antoine R. Dumont (@ardumont) <antoine.romain.dumont@gmail.com>  Mon, 07 Dec 2015 15:20:36 +0100

swh-storage (0.0.19-1~swh1) unstable-swh; urgency=medium

  * v0.0.19
  * Improve directory listing with content data
  * Open person_get
  * Open release_get data reading
  * Improve origin_get api
  * Effort to unify api output on dict (for read)
  * Migrate backend to 032

 -- Antoine R. Dumont (@ardumont) <antoine.romain.dumont@gmail.com>  Fri, 27 Nov 2015 13:33:34 +0100

swh-storage (0.0.18-1~swh1) unstable-swh; urgency=medium

  * v0.0.18
  * Improve origin_get to permit retrieval per id
  * Update directory_get implementation (add join from
  * directory_entry_file to content)
  * Open release_get : [sha1] -> [Release]

 -- Antoine R. Dumont (@ardumont) <antoine.romain.dumont@gmail.com>  Thu, 19 Nov 2015 11:18:35 +0100

swh-storage (0.0.17-1~swh1) unstable-swh; urgency=medium

  * Prepare deployment of swh.storage v0.0.17
  * Add some entity related entry points

 -- Nicolas Dandrimont <nicolas@dandrimont.eu>  Tue, 03 Nov 2015 16:40:59 +0100

swh-storage (0.0.16-1~swh1) unstable-swh; urgency=medium

  * v0.0.16
  * Add metadata column in revision (db version 29)
  * cache http connection for remote storage client

 -- Antoine R. Dumont (@ardumont) <antoine.romain.dumont@gmail.com>  Thu, 29 Oct 2015 10:29:00 +0100

swh-storage (0.0.15-1~swh1) unstable-swh; urgency=medium

  * Prepare deployment of swh.storage v0.0.15
  * Allow population of fetch_history
  * Update organizations / projects as entities
  * Use schema v028 for directory addition

 -- Nicolas Dandrimont <nicolas@dandrimont.eu>  Tue, 27 Oct 2015 11:43:39 +0100

swh-storage (0.0.14-1~swh1) unstable-swh; urgency=medium

  * Prepare swh.storage v0.0.14 deployment

 -- Nicolas Dandrimont <nicolas@dandrimont.eu>  Fri, 16 Oct 2015 15:34:08 +0200

swh-storage (0.0.13-1~swh1) unstable-swh; urgency=medium

  * Prepare deploying swh.storage v0.0.13

 -- Nicolas Dandrimont <nicolas@dandrimont.eu>  Fri, 16 Oct 2015 14:51:44 +0200

swh-storage (0.0.12-1~swh1) unstable-swh; urgency=medium

  * Prepare deploying swh.storage v0.0.12

 -- Nicolas Dandrimont <nicolas@dandrimont.eu>  Tue, 13 Oct 2015 12:39:18 +0200

swh-storage (0.0.11-1~swh1) unstable-swh; urgency=medium

  * Preparing deployment of swh.storage v0.0.11

 -- Nicolas Dandrimont <nicolas@dandrimont.eu>  Fri, 09 Oct 2015 17:44:51 +0200

swh-storage (0.0.10-1~swh1) unstable-swh; urgency=medium

  * Prepare deployment of swh.storage v0.0.10

 -- Nicolas Dandrimont <nicolas@dandrimont.eu>  Tue, 06 Oct 2015 17:37:00 +0200

swh-storage (0.0.9-1~swh1) unstable-swh; urgency=medium

  * Prepare deployment of swh.storage v0.0.9

 -- Nicolas Dandrimont <nicolas@dandrimont.eu>  Thu, 01 Oct 2015 19:03:00 +0200

swh-storage (0.0.8-1~swh1) unstable-swh; urgency=medium

  * Prepare deployment of swh.storage v0.0.8

 -- Nicolas Dandrimont <nicolas@dandrimont.eu>  Thu, 01 Oct 2015 11:32:46 +0200

swh-storage (0.0.7-1~swh1) unstable-swh; urgency=medium

  * Prepare deployment of swh.storage v0.0.7

 -- Nicolas Dandrimont <nicolas@dandrimont.eu>  Tue, 29 Sep 2015 16:52:54 +0200

swh-storage (0.0.6-1~swh1) unstable-swh; urgency=medium

  * Prepare deployment of swh.storage v0.0.6

 -- Nicolas Dandrimont <nicolas@dandrimont.eu>  Tue, 29 Sep 2015 16:43:24 +0200

swh-storage (0.0.5-1~swh1) unstable-swh; urgency=medium

  * Prepare deploying swh.storage v0.0.5

 -- Nicolas Dandrimont <nicolas@dandrimont.eu>  Tue, 29 Sep 2015 16:27:00 +0200

swh-storage (0.0.1-1~swh1) unstable-swh; urgency=medium

  * Initial release
  * swh.storage.api: Properly escape arbitrary byte sequences in
    arguments

 -- Nicolas Dandrimont <nicolas@dandrimont.eu>  Tue, 22 Sep 2015 17:02:34 +0200<|MERGE_RESOLUTION|>--- conflicted
+++ resolved
@@ -1,17 +1,9 @@
-<<<<<<< HEAD
-swh-storage (0.0.56-1~swh1~bpo9+1) stretch-swh; urgency=medium
-
-  * Rebuild for stretch-backports.
-
- -- Antoine R. Dumont (@ardumont) <antoine.romain.dumont@gmail.com>  Thu, 15 Sep 2016 10:56:35 +0200
-=======
 swh-storage (0.0.57-1~swh1) unstable-swh; urgency=medium
 
   * v0.0.57
   * Update swh.storage.archiver
 
  -- Antoine R. Dumont (@ardumont) <antoine.romain.dumont@gmail.com>  Thu, 15 Sep 2016 16:30:11 +0200
->>>>>>> 5d7598ec
 
 swh-storage (0.0.56-1~swh1) unstable-swh; urgency=medium
 
