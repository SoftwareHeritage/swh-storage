<<<<<<< HEAD
swh-storage (0.10.1-1~swh2~bpo10+1) buster-swh; urgency=medium

  * Rebuild for buster-swh

 -- Software Heritage autobuilder (on jenkins-debian1) <jenkins@jenkins-debian1.internal.softwareheritage.org>  Wed, 08 Jul 2020 13:06:52 +0000
=======
swh-storage (0.10.2-1~swh2) unstable-swh; urgency=medium

  * Fix debian rules to avoid double pytest-plugin loading clash

 -- Antoine R. Dumont (@ardumont) <ardumont@softwareheritage.org>  Fri, 10 Jul 2020 09:21:14 +0200

swh-storage (0.10.2-1~swh1) unstable-swh; urgency=medium

  * New upstream release 0.10.2     - (tagged by Antoine R. Dumont
    (@ardumont) <ardumont@softwareheritage.org> on 2020-07-10 08:30:37
    +0200)
  * Upstream changes:     - v0.10.2     - tests: Do no expose the pytest-
    plugin through setuptools entry     - Convert ImmutableDict to dict
    before passing it to json.dumps     - docs: Rework dia -> pdf
    pipeline for inkscape 1.0

 -- Software Heritage autobuilder (on jenkins-debian1) <jenkins@jenkins-debian1.internal.softwareheritage.org>  Fri, 10 Jul 2020 06:52:42 +0000
>>>>>>> be19086f

swh-storage (0.10.1-1~swh2) unstable-swh; urgency=medium

  * Update runtime dependencies

 -- Antoine R. Dumont (@ardumont) <ardumont@softwareheritage.org>  Wed, 08 Jul 2020 14:56:01 +0200

swh-storage (0.10.1-1~swh1) unstable-swh; urgency=medium

  * New upstream release 0.10.1     - (tagged by Antoine R. Dumont
    (@ardumont) <ardumont@softwareheritage.org> on 2020-07-08 14:32:52
    +0200)
  * Upstream changes:     - v0.10.1     - extract-pytest-fixture Move
    sharable fixtures out of conftest into a dedicated pytest plugin
    - Migrate from vcversioner to setuptools-scm

 -- Software Heritage autobuilder (on jenkins-debian1) <jenkins@jenkins-debian1.internal.softwareheritage.org>  Wed, 08 Jul 2020 12:39:15 +0000

swh-storage (0.10.0-1~swh1) unstable-swh; urgency=medium

  * New upstream release 0.10.0     - (tagged by David Douard
    <david.douard@sdfa3.org> on 2020-07-08 09:20:49 +0200)
  * Upstream changes:     - v0.10.0

 -- Software Heritage autobuilder (on jenkins-debian1) <jenkins@jenkins-debian1.internal.softwareheritage.org>  Wed, 08 Jul 2020 10:11:09 +0000

swh-storage (0.9.3-1~swh1) unstable-swh; urgency=medium

  * New upstream release 0.9.3     - (tagged by Antoine R. Dumont
    (@ardumont) <ardumont@softwareheritage.org> on 2020-07-06 09:55:56
    +0200)
  * Upstream changes:     - v0.9.3     - storage: Send metrics from the
    origin_add endpoint

 -- Software Heritage autobuilder (on jenkins-debian1) <jenkins@jenkins-debian1.internal.softwareheritage.org>  Mon, 06 Jul 2020 08:06:13 +0000

swh-storage (0.9.2-1~swh1) unstable-swh; urgency=medium

  * New upstream release 0.9.2     - (tagged by Antoine R. Dumont
    (@ardumont) <ardumont@softwareheritage.org> on 2020-07-03 18:48:39
    +0200)
  * Upstream changes:     - v0.9.2     - pg-storage: Add missing cur
    parameter passing

 -- Software Heritage autobuilder (on jenkins-debian1) <jenkins@jenkins-debian1.internal.softwareheritage.org>  Fri, 03 Jul 2020 16:54:13 +0000

swh-storage (0.9.1-1~swh1) unstable-swh; urgency=medium

  * New upstream release 0.9.1     - (tagged by Antoine R. Dumont
    (@ardumont) <ardumont@softwareheritage.org> on 2020-07-03 16:50:45
    +0200)
  * Upstream changes:     - v0.9.1     - storage.db: Drop
    db.origin_visit_upsert behavior

 -- Software Heritage autobuilder (on jenkins-debian1) <jenkins@jenkins-debian1.internal.softwareheritage.org>  Fri, 03 Jul 2020 15:00:32 +0000

swh-storage (0.9.0-1~swh1) unstable-swh; urgency=medium

  * New upstream release 0.9.0     - (tagged by Antoine R. Dumont
    (@ardumont) <ardumont@softwareheritage.org> on 2020-07-01 09:53:34
    +0200)
  * Upstream changes:     - v0.9.0     - storage*: Drop intermediary
    conversion step into OriginVisit     - pg: use 'on conflict do
    nothing' strategy for duplicate metadata rows.     - Make the code
    location of metadata endpoints consistent across backends.     - Add
    content_metadata_{add,get}.     - Add context columns to
    object_metadata table and object_metadata_{add,get}.     -
    Generalize origin_metadata to allow support for other object types
    in the future.     - Work around the segmentation faults caused by
    pytest-coverage + multiprocessing.

 -- Software Heritage autobuilder (on jenkins-debian1) <jenkins@jenkins-debian1.internal.softwareheritage.org>  Wed, 01 Jul 2020 08:02:08 +0000

swh-storage (0.8.1-1~swh1) unstable-swh; urgency=medium

  * New upstream release 0.8.1     - (tagged by David Douard
    <david.douard@sdfa3.org> on 2020-06-30 10:08:21 +0200)
  * Upstream changes:     - v0.8.1

 -- Software Heritage autobuilder (on jenkins-debian1) <jenkins@jenkins-debian1.internal.softwareheritage.org>  Tue, 30 Jun 2020 08:36:45 +0000

swh-storage (0.8.0-1~swh1) unstable-swh; urgency=medium

  * New upstream release 0.8.0     - (tagged by Antoine R. Dumont
    (@ardumont) <ardumont@softwareheritage.org> on 2020-06-29 09:33:12
    +0200)
  * Upstream changes:     - v0.8.0     - Iterate over paginated visits
    in batches to retrieve latest visit/snapshot     - storage*: Open
    order parameter to origin-visit-get endpoint     -
    tests/replayer/storage*: Drop obsolete origin visit fields     -
    Relax checks on journal writes regarding origin-visit*     -
    replayer: Fix isoformat datetime string for origin-visit     -
    Deprecate the origin_add_one() endpoint     - test_storage: Add
    missing tests on origin_visit_get method

 -- Software Heritage autobuilder (on jenkins-debian1) <jenkins@jenkins-debian1.internal.softwareheritage.org>  Mon, 29 Jun 2020 07:44:00 +0000

swh-storage (0.7.0-1~swh1) unstable-swh; urgency=medium

  * New upstream release 0.7.0     - (tagged by Antoine R. Dumont
    (@ardumont) <ardumont@softwareheritage.org> on 2020-06-22 15:42:25
    +0200)
  * Upstream changes:     - v0.7.0     - test_origin: Rename
    appropriately tests     - algos: Improve origin visit get latest
    visit status algorithm     - test_snapshot: Do not use
    origin_visit_add returned result     - algos.snapshot: Fix edge case
    when snapshot is not resolved     - Ensure ids are correct in tests'
    storage_data     - Fix tests' storage_data revisions     - SQL:
    replace the hash(url) index by a unique btree(url) on the origin
    table     - Make sure the pagination in swh_snapshot_get_by_id uses
    the proper indexes

 -- Software Heritage autobuilder (on jenkins-debian1) <jenkins@jenkins-debian1.internal.softwareheritage.org>  Mon, 22 Jun 2020 14:09:33 +0000

swh-storage (0.6.0-1~swh1) unstable-swh; urgency=medium

  * New upstream release 0.6.0     - (tagged by Antoine R. Dumont
    (@ardumont) <ardumont@softwareheritage.org> on 2020-06-19 11:29:42
    +0200)
  * Upstream changes:     - v0.6.0     - Move deprecated endpoint
    snapshot_get_latest from api endpoint to algos     - algos.origin:
    Open origin-get-latest-visit-status function     - storage*: Allow
    origin-visit-get-latest to filter on type     - test_origin: Align
    storage initialization within tests

 -- Software Heritage autobuilder (on jenkins-debian1) <jenkins@jenkins-debian1.internal.softwareheritage.org>  Fri, 19 Jun 2020 12:45:32 +0000

swh-storage (0.5.0-1~swh1) unstable-swh; urgency=medium

  * New upstream release 0.5.0     - (tagged by Antoine R. Dumont
    (@ardumont) <ardumont@softwareheritage.org> on 2020-06-17 16:03:15
    +0200)
  * Upstream changes:     - v0.5.0     - test_storage: Fix flakiness in
    round to milliseconds test util method     - storage*: Add origin-
    visit-status-get-latest endpoint     - Fix/update the backfiller
    - validate: accept model objects as well as dicts on all add
    endpoints     - cql: Fix blackified strings     - storage: Add
    missing cur parameter     - Fix db_to_author() converter to return
    None is all fields are None

 -- Software Heritage autobuilder (on jenkins-debian1) <jenkins@jenkins-debian1.internal.softwareheritage.org>  Wed, 17 Jun 2020 14:19:37 +0000

swh-storage (0.4.0-1~swh1) unstable-swh; urgency=medium

  * New upstream release 0.4.0     - (tagged by Antoine R. Dumont
    (@ardumont) <ardumont@softwareheritage.org> on 2020-06-16 09:50:25
    +0200)
  * Upstream changes:     - v0.4.0     - ardumont/master storage*: Drop
    leftover code     - storage*: Drop origin_visit_upsert endpoint     -
    storage*: Remove origin-visit-update endpoint     - replay: Replay
    origin-visit and origin-visit-status     - in_memory: Make origin-
    visit-status-add respect "on conflict ignore" policy     -
    test_storage: Add journal behavior coverage for origin-visit-*add
    - Start migrating the validate proxy toward using BaseModel objects
    - storage*: Do not write twice origin-visit-status in journal

 -- Software Heritage autobuilder (on jenkins-debian1) <jenkins@jenkins-debian1.internal.softwareheritage.org>  Tue, 16 Jun 2020 07:58:23 +0000

swh-storage (0.3.0-1~swh1) unstable-swh; urgency=medium

  * New upstream release 0.3.0     - (tagged by Antoine R. Dumont
    (@ardumont) <ardumont@softwareheritage.org> on 2020-06-12 09:08:23
    +0200)
  * Upstream changes:     - v0.3.0     - origin-visit-add storage*:
    Align origin-visit-add to take iterable of OriginVisit objects

 -- Software Heritage autobuilder (on jenkins-debian1) <jenkins@jenkins-debian1.internal.softwareheritage.org>  Fri, 12 Jun 2020 07:22:03 +0000

swh-storage (0.2.0-1~swh1) unstable-swh; urgency=medium

  * New upstream release 0.2.0     - (tagged by Antoine R. Dumont
    (@ardumont) <ardumont@softwareheritage.org> on 2020-06-10 11:51:30
    +0200)
  * Upstream changes:     - v0.2.0     - origin-visit-upsert: Write
    visit status objects to the journal     - origin-visit-update: Write
    visit status objects to the journal     - origin-visit-add: Write
    visit status to the journal     - Add pagination to
    origin_metadata_get.     - Deduplicate origin-metadata when they
    have the same authority + discovery_date + fetcher.     - Open
    `origin_visit_status_add` endpoint to add origin visit statuses     -
    Add a replayer test for anonymized journal topics     - Small
    refactoring of the InMemoryStorage to make it more consistent

 -- Software Heritage autobuilder (on jenkins-debian1) <jenkins@jenkins-debian1.internal.softwareheritage.org>  Wed, 10 Jun 2020 10:02:45 +0000

swh-storage (0.1.1-1~swh1) unstable-swh; urgency=medium

  * New upstream release 0.1.1     - (tagged by Nicolas Dandrimont
    <nicolas@dandrimont.eu> on 2020-06-04 16:49:22 +0200)
  * Upstream changes:     - Release swh.storage v0.1.1     - Work around
    tests hanging during Debian build

 -- Software Heritage autobuilder (on jenkins-debian1) <jenkins@jenkins-debian1.internal.softwareheritage.org>  Thu, 04 Jun 2020 14:56:54 +0000

swh-storage (0.1.0-2~swh1) unstable-swh; urgency=medium

  * Update dependencies.

 -- David Douard <david.douard@sdfa3.org>  Thu, 04 Jun 2020 13:40:52 +0200

swh-storage (0.1.0-1~swh1) unstable-swh; urgency=medium

  * New upstream release 0.1.0     - (tagged by David Douard
    <david.douard@sdfa3.org> on 2020-06-04 12:08:46 +0200)
  * Upstream changes:     - v0.1.0

 -- Software Heritage autobuilder (on jenkins-debian1) <jenkins@jenkins-debian1.internal.softwareheritage.org>  Thu, 04 Jun 2020 10:28:43 +0000

swh-storage (0.0.193-1~swh1) unstable-swh; urgency=medium

  * New upstream release 0.0.193     - (tagged by Antoine R. Dumont
    (@ardumont) <ardumont@softwareheritage.org> on 2020-05-28 14:28:54
    +0200)
  * Upstream changes:     - v0.0.193     - pg: Write origin visit
    updates & status, read from origin_visit_status     - Make
    content.blake2s256 not null.     - Remove unused SQL functions.     -
    README: Update necessary dependencies for test purposes     - Add a
    pre-commit hook to check there are version bumps in
    sql/upgrades/*.sql     - Add missing dbversion bump in 150.sql.     -
    Add artifact metadata to the extrinsic metadata storage
    specification.     - Add not null constraints to
    metadata_authority/origin_metadata     - Realign schema with latest
    149 migration script

 -- Software Heritage autobuilder (on jenkins-debian1) <jenkins@jenkins-debian1.internal.softwareheritage.org>  Thu, 28 May 2020 12:37:58 +0000

swh-storage (0.0.192-1~swh1) unstable-swh; urgency=medium

  * New upstream release 0.0.192     - (tagged by Valentin Lorentz
    <vlorentz@softwareheritage.org> on 2020-05-19 18:42:00 +0200)
  * Upstream changes:     - v0.0.192     - * origin_metadata_add: Reject
    non-bytes types for 'metadata'.

 -- Software Heritage autobuilder (on jenkins-debian1) <jenkins@jenkins-debian1.internal.softwareheritage.org>  Tue, 19 May 2020 16:54:00 +0000

swh-storage (0.0.191-1~swh1) unstable-swh; urgency=medium

  * New upstream release 0.0.191     - (tagged by Valentin Lorentz
    <vlorentz@softwareheritage.org> on 2020-05-19 13:43:35 +0200)
  * Upstream changes:     - v0.0.191     - * Implement the new extrinsic
    metadata specification/vocabulary.

 -- Software Heritage autobuilder (on jenkins-debian1) <jenkins@jenkins-debian1.internal.softwareheritage.org>  Tue, 19 May 2020 11:52:00 +0000

swh-storage (0.0.190-1~swh1) unstable-swh; urgency=medium

  * New upstream release 0.0.190     - (tagged by Antoine R. Dumont
    (@ardumont) <ardumont@softwareheritage.org> on 2020-05-18 14:10:39
    +0200)
  * Upstream changes:     - v0.0.190     - storage: metadata_provider:
    Ensure idempotency when creating provider     - journal: add a
    skipped_content topic dedicated to SkippedContent objects     - Add
    missing return annotations on JournalWriter methods     - Improve a
    bit the exception message of JournalWriter.content_update     -
    Refactor the JournalWriter class to normalize its methods     -
    tests: fix test_replay; do only use aware datetime objects     -
    test_kafka_writer: Add missing object type skipped_content

 -- Software Heritage autobuilder (on jenkins-debian1) <jenkins@jenkins-debian1.internal.softwareheritage.org>  Mon, 18 May 2020 12:18:09 +0000

swh-storage (0.0.189-1~swh1) unstable-swh; urgency=medium

  * New upstream release 0.0.189     - (tagged by Antoine R. Dumont
    (@ardumont) <ardumont@softwareheritage.org> on 2020-04-30 14:50:54
    +0200)
  * Upstream changes:     - v0.0.189     - pg: Write both origin visit
    updates & status, read from origin_visit     - pg-storage: Add new
    created state     - setup.py: add documentation link     - metadata
    spec: Fix title hierarchy     - tests: Use aware datetimes instead
    of naive ones.     - cassandra: Adapt internal implementations to
    use origin visit status     - in_memory: Adapt internal
    implementations to use origin visit status

 -- Software Heritage autobuilder (on jenkins-debian1) <jenkins@jenkins-debian1.internal.softwareheritage.org>  Thu, 30 Apr 2020 12:58:57 +0000

swh-storage (0.0.188-1~swh1) unstable-swh; urgency=medium

  * New upstream release 0.0.188     - (tagged by David Douard
    <david.douard@sdfa3.org> on 2020-04-28 13:44:20 +0200)
  * Upstream changes:     - v0.0.188

 -- Software Heritage autobuilder (on jenkins-debian1) <jenkins@jenkins-debian1.internal.softwareheritage.org>  Tue, 28 Apr 2020 11:52:08 +0000

swh-storage (0.0.187-1~swh1) unstable-swh; urgency=medium

  * New upstream release 0.0.187     - (tagged by Antoine R. Dumont
    (@ardumont) <antoine.romain.dumont@gmail.com> on 2020-04-14 18:13:08
    +0200)
  * Upstream changes:     - v0.0.187     - storage.interface: Actually
    define the remote flush operation

 -- Software Heritage autobuilder (on jenkins-debian1) <jenkins@jenkins-debian1.internal.softwareheritage.org>  Tue, 14 Apr 2020 16:23:41 +0000

swh-storage (0.0.186-1~swh1) unstable-swh; urgency=medium

  * New upstream release 0.0.186     - (tagged by Nicolas Dandrimont
    <nicolas@dandrimont.eu> on 2020-04-14 17:09:22 +0200)
  * Upstream changes:     - Release swh.storage v0.0.186     - Drop
    backwards-compatibility code with swh.journal < 0.0.30

 -- Software Heritage autobuilder (on jenkins-debian1) <jenkins@jenkins-debian1.internal.softwareheritage.org>  Tue, 14 Apr 2020 15:20:57 +0000

swh-storage (0.0.185-1~swh1) unstable-swh; urgency=medium

  * New upstream release 0.0.185     - (tagged by Antoine R. Dumont
    (@ardumont) <antoine.romain.dumont@gmail.com> on 2020-04-14 14:15:32
    +0200)
  * Upstream changes:     - v0.0.185     - storage.filter: Remove
    internal state     - test: update storage tests to (future)
    swh.journal 0.0.30

 -- Software Heritage autobuilder (on jenkins-debian1) <jenkins@jenkins-debian1.internal.softwareheritage.org>  Tue, 14 Apr 2020 12:22:06 +0000

swh-storage (0.0.184-1~swh1) unstable-swh; urgency=medium

  * New upstream release 0.0.184     - (tagged by Antoine R. Dumont
    (@ardumont) <antoine.romain.dumont@gmail.com> on 2020-04-10 16:07:32
    +0200)
  * Upstream changes:     - v0.0.184     - storage*: Add flush endpoints
    to storage implems (backend, proxy)     - test_retry: Add missing
    skipped_content_add tests

 -- Software Heritage autobuilder (on jenkins-debian1) <jenkins@jenkins-debian1.internal.softwareheritage.org>  Fri, 10 Apr 2020 14:14:20 +0000

swh-storage (0.0.183-1~swh1) unstable-swh; urgency=medium

  * New upstream release 0.0.183     - (tagged by Antoine R. Dumont
    (@ardumont) <antoine.romain.dumont@gmail.com> on 2020-04-09 12:35:53
    +0200)
  * Upstream changes:     - v0.0.183     - proxy storage: Add a
    clear_buffers endpoint     - buffer proxy storage: Filter out
    duplicate objects prior to storage write     - storage: Prevent
    erroneous HashCollisions by using the same ctime for all rows.     -
    Enable black     - origin_visit_update: ensure it raises a
    StorageArgumentException     - Adapt cassandra backend to validating
    model types     - tests: many refactoring improvments     - tests:
    Shut down cassandra connection before closing the fixture down     -
    Add more type annotations

 -- Software Heritage autobuilder (on jenkins-debian1) <jenkins@jenkins-debian1.internal.softwareheritage.org>  Thu, 09 Apr 2020 10:46:29 +0000

swh-storage (0.0.182-1~swh1) unstable-swh; urgency=medium

  * New upstream release 0.0.182     - (tagged by Antoine R. Dumont
    (@ardumont) <antoine.romain.dumont@gmail.com> on 2020-03-27 07:02:13
    +0100)
  * Upstream changes:     - v0.0.182     - storage*: Update
    origin_visit_update to make status parameter mandatory     - test:
    Adapt origin validation test according to latest model changes     -
    Respec discovery_date as a Python datetime instead of an ISO string.
    - origin_visit_add: Add missing db/cur argument to call to
    origin_get.

 -- Software Heritage autobuilder (on jenkins-debian1) <jenkins@jenkins-debian1.internal.softwareheritage.org>  Fri, 27 Mar 2020 06:13:17 +0000

swh-storage (0.0.181-1~swh1) unstable-swh; urgency=medium

  * New upstream release 0.0.181     - (tagged by Antoine R. Dumont
    (@ardumont) <antoine.romain.dumont@gmail.com> on 2020-03-25 09:50:49
    +0100)
  * Upstream changes:     - v0.0.181     - storage*: Hex encode content
    hashes in HashCollision exception     - Add format of discovery_date
    in the metadata specification.     - Store the value of
    token(partition_key) in skipped_content_by_* table, instead of three
    hashes.     - Store the value of token(partition_key) in
    content_by_* table, instead of three hashes.

 -- Software Heritage autobuilder (on jenkins-debian1) <jenkins@jenkins-debian1.internal.softwareheritage.org>  Wed, 25 Mar 2020 09:03:43 +0000

swh-storage (0.0.180-1~swh1) unstable-swh; urgency=medium

  * New upstream release 0.0.180     - (tagged by Nicolas Dandrimont
    <nicolas@dandrimont.eu> on 2020-03-18 18:24:41 +0100)
  * Upstream changes:     - Release swh.storage v0.0.180     - Stop
    counting origin additions multiple times in statsd

 -- Software Heritage autobuilder (on jenkins-debian1) <jenkins@jenkins-debian1.internal.softwareheritage.org>  Wed, 18 Mar 2020 17:45:36 +0000

swh-storage (0.0.179-1~swh1) unstable-swh; urgency=medium

  * New upstream release 0.0.179     - (tagged by Nicolas Dandrimont
    <nicolas@dandrimont.eu> on 2020-03-18 16:05:13 +0100)
  * Upstream changes:     - Release swh.storage v0.0.179.     - fix
    requirements-swh.txt to use proper version restriction     - reduce
    the transaction load for content writes and reads

 -- Software Heritage autobuilder (on jenkins-debian1) <jenkins@jenkins-debian1.internal.softwareheritage.org>  Wed, 18 Mar 2020 15:50:50 +0000

swh-storage (0.0.178-1~swh1) unstable-swh; urgency=medium

  * New upstream release 0.0.178     - (tagged by Antoine R. Dumont
    (@ardumont) <antoine.romain.dumont@gmail.com> on 2020-03-16 12:51:28
    +0100)
  * Upstream changes:     - v0.0.178     - origin_visit_add: Adapt
    endpoint signature to return OriginVisit     - origin_visit_upsert:
    Use OriginVisit object as input     - storage/writer: refactor
    JournalWriter.content_add to send model objects

 -- Software Heritage autobuilder (on jenkins-debian1) <jenkins@jenkins-debian1.internal.softwareheritage.org>  Mon, 16 Mar 2020 11:59:18 +0000

swh-storage (0.0.177-1~swh1) unstable-swh; urgency=medium

  * New upstream release 0.0.177     - (tagged by Antoine R. Dumont
    (@ardumont) <antoine.romain.dumont@gmail.com> on 2020-03-10 11:37:33
    +0100)
  * Upstream changes:     - v0.0.177     - storage: Identify and provide
    the collision hashes in exception     - Guarantee the order of
    results for revision_get and release_get     - tests: Improve test
    speed     - sql: do not attempt to create the plpgsql lang if
    already exists     - Update requirement on swh.core for RPCClient
    method overrides

 -- Software Heritage autobuilder (on jenkins-debian1) <jenkins@jenkins-debian1.internal.softwareheritage.org>  Tue, 10 Mar 2020 10:48:11 +0000

swh-storage (0.0.176-1~swh2) unstable-swh; urgency=medium

  * Update build dependencies

 -- Antoine R. Dumont (@ardumont) <ardumont@softwareheritage.org>  Mon, 02 Mar 2020 14:36:00 +0100

swh-storage (0.0.176-1~swh1) unstable-swh; urgency=medium

  * New upstream release 0.0.176     - (tagged by Valentin Lorentz
    <vlorentz@softwareheritage.org> on 2020-02-28 14:44:10 +0100)
  * Upstream changes:     - v0.0.176     - * Accept cassandra-driver >=
    3.22.     - * Make the RPC client and objstorage helper fetch
    Content.data from lazy     - contents.     - * Move ctime out of the
    validation proxy.

 -- Software Heritage autobuilder (on jenkins-debian1) <jenkins@jenkins-debian1.internal.softwareheritage.org>  Fri, 28 Feb 2020 15:21:27 +0000

swh-storage (0.0.175-1~swh1) unstable-swh; urgency=medium

  * New upstream release 0.0.175     - (tagged by Antoine Lambert
    <antoine.lambert@inria.fr> on 2020-02-20 13:51:40 +0100)
  * Upstream changes:     - version 0.0.175

 -- Software Heritage autobuilder (on jenkins-debian1) <jenkins@jenkins-debian1.internal.softwareheritage.org>  Thu, 20 Feb 2020 13:18:34 +0000

swh-storage (0.0.174-1~swh1) unstable-swh; urgency=medium

  * New upstream release 0.0.174     - (tagged by Valentin Lorentz
    <vlorentz@softwareheritage.org> on 2020-02-19 14:18:59 +0100)
  * Upstream changes:     - v0.0.174     - * Fix inconsistent behavior
    of skipped_content_missing across backends.     - * Fix
    FilteringProxy to not drop skipped-contents with a missing sha1_git.
    - * Make storage proxies use swh-model objects instead of dicts.
    - * Add support for (de)serializing swh-model in RPC calls.

 -- Software Heritage autobuilder (on jenkins-debian1) <jenkins@jenkins-debian1.internal.softwareheritage.org>  Wed, 19 Feb 2020 15:00:32 +0000

swh-storage (0.0.172-1~swh1) unstable-swh; urgency=medium

  * New upstream release 0.0.172     - (tagged by Valentin Lorentz
    <vlorentz@softwareheritage.org> on 2020-02-12 14:00:04 +0100)
  * Upstream changes:     - v0.0.172     - * Unify exception raised by
    invalid input to API endpoints.     - * Add a validation proxy for
    _add() methods. This proxy is *required*     - in front of all
    backends whose _add() methods may be called or they'll     - crash
    at runtime.     - * Fix RecursionError when storage proxies are
    deepcopied or unpickled.     - * storages: Refactor objstorage
    operations with a dedicated collaborator     - * storages: Refactor
    journal operations with a dedicated writer collab

 -- Software Heritage autobuilder (on jenkins-debian1) <jenkins@jenkins-debian1.internal.softwareheritage.org>  Wed, 12 Feb 2020 13:13:47 +0000

swh-storage (0.0.171-1~swh1) unstable-swh; urgency=medium

  * New upstream release 0.0.171     - (tagged by Valentin Lorentz
    <vlorentz@softwareheritage.org> on 2020-02-06 14:46:05 +0100)
  * Upstream changes:     - v0.0.171     - * Split 'content_add' method
    into 'content_add' and 'skipped_content_add'.     - * Increase
    Cassandra requests timeout to 1 second.

 -- Software Heritage autobuilder (on jenkins-debian1) <jenkins@jenkins-debian1.internal.softwareheritage.org>  Thu, 06 Feb 2020 14:07:37 +0000

swh-storage (0.0.170-1~swh3) unstable-swh; urgency=medium

  * Update build dependencies

 -- Antoine R. Dumont (@ardumont) <ardumont@softwareheritage.org>  Mon, 03 Feb 2020 17:30:38 +0100

swh-storage (0.0.170-1~swh2) unstable-swh; urgency=medium

  * Update build dependencies

 -- Antoine R. Dumont (@ardumont) <ardumont@softwareheritage.org>  Mon, 03 Feb 2020 16:00:39 +0100

swh-storage (0.0.170-1~swh1) unstable-swh; urgency=medium

  * New upstream release 0.0.170     - (tagged by Antoine R. Dumont
    (@ardumont) <antoine.romain.dumont@gmail.com> on 2020-02-03 14:11:53
    +0100)
  * Upstream changes:     - v0.0.170     - swh.storage.cassandra: Add
    Cassandra backend implementation

 -- Software Heritage autobuilder (on jenkins-debian1) <jenkins@jenkins-debian1.internal.softwareheritage.org>  Mon, 03 Feb 2020 13:23:48 +0000

swh-storage (0.0.169-1~swh1) unstable-swh; urgency=medium

  * New upstream release 0.0.169     - (tagged by Antoine R. Dumont
    (@ardumont) <antoine.romain.dumont@gmail.com> on 2020-01-30 13:40:00
    +0100)
  * Upstream changes:     - v0.0.169     - retry: Add retry behavior on
    pipeline storage with flushing failure

 -- Software Heritage autobuilder (on jenkins-debian1) <jenkins@jenkins-debian1.internal.softwareheritage.org>  Thu, 30 Jan 2020 13:26:23 +0000

swh-storage (0.0.168-1~swh1) unstable-swh; urgency=medium

  * New upstream release 0.0.168     - (tagged by Valentin Lorentz
    <vlorentz@softwareheritage.org> on 2020-01-30 11:19:31 +0100)
  * Upstream changes:     - v0.0.168     - * Implement content_update
    for the in-mem storage.     - * Remove cur/db arguments from the in-
    mem storage.     - * Move Storage documentation and endpoint paths
    to a new StorageInterface class     - * Rename in_memory.Storage to
    in_memory.InMemoryStorage.     - * CONTRIBUTORS: add Daniele
    Serafini

 -- Software Heritage autobuilder (on jenkins-debian1) <jenkins@jenkins-debian1.internal.softwareheritage.org>  Thu, 30 Jan 2020 10:25:30 +0000

swh-storage (0.0.167-1~swh1) unstable-swh; urgency=medium

  * New upstream release 0.0.167     - (tagged by Antoine R. Dumont
    (@ardumont) <antoine.romain.dumont@gmail.com> on 2020-01-24 14:55:57
    +0100)
  * Upstream changes:     - v0.0.167     - pgstorage: Empty temp tables
    instead of dropping them

 -- Software Heritage autobuilder (on jenkins-debian1) <jenkins@jenkins-debian1.internal.softwareheritage.org>  Fri, 24 Jan 2020 14:01:57 +0000

swh-storage (0.0.166-1~swh1) unstable-swh; urgency=medium

  * New upstream release 0.0.166     - (tagged by Antoine R. Dumont
    (@ardumont) <antoine.romain.dumont@gmail.com> on 2020-01-24 09:51:52
    +0100)
  * Upstream changes:     - v0.0.166     - storage: Add endpoint to get
    missing content (by sha1_git) and missing snapshot     - Remove
    redundant config checks in load_and_check_config     - Remove 'id'
    and 'object_id' from the output of object_find_by_sha1_git     -
    Make origin_visit_get_random return None instead of {} if there are
    no results     - docs: Fix sphinx warnings

 -- Software Heritage autobuilder (on jenkins-debian1) <jenkins@jenkins-debian1.internal.softwareheritage.org>  Fri, 24 Jan 2020 09:00:12 +0000

swh-storage (0.0.165-1~swh1) unstable-swh; urgency=medium

  * New upstream release 0.0.165     - (tagged by Antoine R. Dumont
    (@ardumont) <antoine.romain.dumont@gmail.com> on 2020-01-17 14:04:53
    +0100)
  * Upstream changes:     - v0.0.165     - storage.retry: Fix objects
    loading when using generator parameters

 -- Software Heritage autobuilder (on jenkins-debian1) <jenkins@jenkins-debian1.internal.softwareheritage.org>  Fri, 17 Jan 2020 13:09:39 +0000

swh-storage (0.0.164-1~swh1) unstable-swh; urgency=medium

  * New upstream release 0.0.164     - (tagged by Antoine Lambert
    <antoine.lambert@inria.fr> on 2020-01-16 17:54:40 +0100)
  * Upstream changes:     - version 0.0.164

 -- Software Heritage autobuilder (on jenkins-debian1) <jenkins@jenkins-debian1.internal.softwareheritage.org>  Thu, 16 Jan 2020 17:05:02 +0000

swh-storage (0.0.163-1~swh2) unstable-swh; urgency=medium

  * Fix test dependency

 -- Antoine R. Dumont (@ardumont) <antoine.romain.dumont@gmail.com>  Tue, 14 Jan 2020 17:26:08 +0100

swh-storage (0.0.163-1~swh1) unstable-swh; urgency=medium

  * New upstream release 0.0.163     - (tagged by Antoine R. Dumont
    (@ardumont) <antoine.romain.dumont@gmail.com> on 2020-01-14 17:12:03
    +0100)
  * Upstream changes:     - v0.0.163     - retry: Improve proxy storage
    for add endpoints     - in_memory: Make directory_get_random return
    None when storage empty     - storage: Change content_get_metadata
    api to return Dict[bytes, List[Dict]]     - storage: Add
    content_get_partition endpoint to replace content_get_range     -
    storage: Add endpoint origin_list to replace origin_get_range

 -- Software Heritage autobuilder (on jenkins-debian1) <jenkins@jenkins-debian1.internal.softwareheritage.org>  Tue, 14 Jan 2020 16:17:45 +0000

swh-storage (0.0.162-1~swh1) unstable-swh; urgency=medium

  * New upstream release 0.0.162     - (tagged by Valentin Lorentz
    <vlorentz@softwareheritage.org> on 2019-12-16 14:37:44 +0100)
  * Upstream changes:     - v0.0.162     - Add
    {content,directory,revision,release,snapshot}_get_random.

 -- Software Heritage autobuilder (on jenkins-debian1) <jenkins@jenkins-debian1.internal.softwareheritage.org>  Mon, 16 Dec 2019 13:41:39 +0000

swh-storage (0.0.161-1~swh1) unstable-swh; urgency=medium

  * New upstream release 0.0.161     - (tagged by Antoine R. Dumont
    (@ardumont) <antoine.romain.dumont@gmail.com> on 2019-12-10 15:03:28
    +0100)
  * Upstream changes:     - v0.0.161     - storage: Add endpoint to
    randomly pick an origin

 -- Software Heritage autobuilder (on jenkins-debian1) <jenkins@jenkins-debian1.internal.softwareheritage.org>  Tue, 10 Dec 2019 14:08:15 +0000

swh-storage (0.0.160-1~swh1) unstable-swh; urgency=medium

  * New upstream release 0.0.160     - (tagged by Antoine R. Dumont
    (@ardumont) <antoine.romain.dumont@gmail.com> on 2019-12-06 11:15:48
    +0100)
  * Upstream changes:     - v0.0.160     - storage.buffer: Buffer
    release objects as well     - storage.tests: Unify tests sample data
    - Implement origin lookup by sha1

 -- Software Heritage autobuilder (on jenkins-debian1) <jenkins@jenkins-debian1.internal.softwareheritage.org>  Fri, 06 Dec 2019 10:23:44 +0000

swh-storage (0.0.159-1~swh2) unstable-swh; urgency=medium

  * Force fast hypothesis profile when running tests

 -- Antoine R. Dumont (@ardumont) <antoine.romain.dumont@gmail.com>  Tue, 26 Nov 2019 17:08:16 +0100

swh-storage (0.0.159-1~swh1) unstable-swh; urgency=medium

  * New upstream release 0.0.159     - (tagged by Antoine R. Dumont
    (@ardumont) <antoine.romain.dumont@gmail.com> on 2019-11-22 11:05:41
    +0100)
  * Upstream changes:     - v0.0.159     - Add 'pipeline' storage
    "class" for more readable configurations.     - tests: Improve tests
    environments configuration     - Fix a few typos reported by
    codespell     - Add a pre-commit-hooks.yaml config file     - Remove
    utils/(dump|fix)_revisions scripts

 -- Software Heritage autobuilder (on jenkins-debian1) <jenkins@jenkins-debian1.internal.softwareheritage.org>  Fri, 22 Nov 2019 10:10:31 +0000

swh-storage (0.0.158-1~swh1) unstable-swh; urgency=medium

  * New upstream release 0.0.158     - (tagged by Antoine R. Dumont
    (@ardumont) <antoine.romain.dumont@gmail.com> on 2019-11-14 13:33:00
    +0100)
  * Upstream changes:     - v0.0.158     - Drop schemata module
    (migrated back to swh-lister)

 -- Software Heritage autobuilder (on jenkins-debian1) <jenkins@jenkins-debian1.internal.softwareheritage.org>  Thu, 14 Nov 2019 12:37:18 +0000

swh-storage (0.0.157-1~swh1) unstable-swh; urgency=medium

  * New upstream release 0.0.157     - (tagged by Nicolas Dandrimont
    <nicolas@dandrimont.eu> on 2019-11-13 13:22:39 +0100)
  * Upstream changes:     - Release swh.storage 0.0.157     -
    schemata.distribution: Fix bogus NotImplementedError on
    Area.index_uris

 -- Software Heritage autobuilder (on jenkins-debian1) <jenkins@jenkins-debian1.internal.softwareheritage.org>  Wed, 13 Nov 2019 12:27:07 +0000

swh-storage (0.0.156-1~swh2) unstable-swh; urgency=medium

  * Add version constraint on psycopg2

 -- Nicolas Dandrimont <olasd@debian.org>  Wed, 30 Oct 2019 18:21:34 +0100

swh-storage (0.0.156-1~swh1) unstable-swh; urgency=medium

  * New upstream release 0.0.156     - (tagged by Valentin Lorentz
    <vlorentz@softwareheritage.org> on 2019-10-30 15:12:10 +0100)
  * Upstream changes:     - v0.0.156     - * Stop supporting origin ids
    in API (except in origin_get_range).     - * Make visit['origin'] a
    string everywhere (instead of a dict).

 -- Software Heritage autobuilder (on jenkins-debian1) <jenkins@jenkins-debian1.internal.softwareheritage.org>  Wed, 30 Oct 2019 14:29:28 +0000

swh-storage (0.0.155-1~swh1) unstable-swh; urgency=medium

  * New upstream release 0.0.155     - (tagged by David Douard
    <david.douard@sdfa3.org> on 2019-10-30 12:14:14 +0100)
  * Upstream changes:     - v0.0.155

 -- Software Heritage autobuilder (on jenkins-debian1) <jenkins@jenkins-debian1.internal.softwareheritage.org>  Wed, 30 Oct 2019 11:18:37 +0000

swh-storage (0.0.154-1~swh1) unstable-swh; urgency=medium

  * New upstream release 0.0.154     - (tagged by Antoine R. Dumont
    (@ardumont) <antoine.romain.dumont@gmail.com> on 2019-10-17 13:47:57
    +0200)
  * Upstream changes:     - v0.0.154     - Fix tests in debian build

 -- Software Heritage autobuilder (on jenkins-debian1) <jenkins@jenkins-debian1.internal.softwareheritage.org>  Thu, 17 Oct 2019 11:52:46 +0000

swh-storage (0.0.153-1~swh1) unstable-swh; urgency=medium

  * New upstream release 0.0.153     - (tagged by Antoine R. Dumont
    (@ardumont) <antoine.romain.dumont@gmail.com> on 2019-10-17 13:21:00
    +0200)
  * Upstream changes:     - v0.0.153     - Deploy new test fixture

 -- Software Heritage autobuilder (on jenkins-debian1) <jenkins@jenkins-debian1.internal.softwareheritage.org>  Thu, 17 Oct 2019 11:26:12 +0000

swh-storage (0.0.152-1~swh1) unstable-swh; urgency=medium

  * New upstream release 0.0.152     - (tagged by Antoine R. Dumont
    (@ardumont) <antoine.romain.dumont@gmail.com> on 2019-10-08 16:55:43
    +0200)
  * Upstream changes:     - v0.0.152     - swh.storage.buffer: Add
    buffering proxy storage implementation     - swh.storage.filter: Add
    filtering storage implementation     - swh.storage.tests: Improve db
    transaction handling     - swh.storage.tests: Add more tests     -
    swh.storage.storage: introduce a db() context manager

 -- Software Heritage autobuilder (on jenkins-debian1) <jenkins@jenkins-debian1.internal.softwareheritage.org>  Tue, 08 Oct 2019 15:03:16 +0000

swh-storage (0.0.151-1~swh2) unstable-swh; urgency=medium

  * Add missing build-dependency on python3-swh.journal

 -- Nicolas Dandrimont <olasd@debian.org>  Tue, 01 Oct 2019 18:28:19 +0200

swh-storage (0.0.151-1~swh1) unstable-swh; urgency=medium

  * New upstream release 0.0.151     - (tagged by Stefano Zacchiroli
    <zack@upsilon.cc> on 2019-10-01 10:04:36 +0200)
  * Upstream changes:     - v0.0.151     - * tox: anticipate mypy run to
    just after flake8     - * mypy.ini: be less flaky w.r.t. the
    packages installed in tox     - * storage.py: ignore typing of
    optional get_journal_writer import     - * mypy: ignore swh.journal
    to work-around dependency loop     - * init.py: switch to documented
    way of extending path     - * typing: minimal changes to make a no-
    op mypy run pass     - * Write objects to the journal only if they
    don't exist yet.     - * Use origin URLs for
    skipped_content['origin'] instead of origin ids.     - * Properly
    mock get_journal_writer for the remote-pg-storage tests.     - *
    journal_writer: use journal writer from swh.journal     - * fix
    typos in docstrings and sample paths     - *
    storage.origin_visit_add: Remove deprecated 'ts' parameter     - *
    click "required" param wants bool, not int

 -- Software Heritage autobuilder (on jenkins-debian1) <jenkins@jenkins-debian1.internal.softwareheritage.org>  Tue, 01 Oct 2019 08:09:53 +0000

swh-storage (0.0.150-1~swh1) unstable-swh; urgency=medium

  * New upstream release 0.0.150     - (tagged by Antoine R. Dumont
    (@ardumont) <antoine.romain.dumont@gmail.com> on 2019-09-04 16:09:59
    +0200)
  * Upstream changes:     - v0.0.150     - tests/test_storage: Remove
    failing assertion after swh-model update     - tests/test_storage:
    Fix tests execution with psycopg2 < 2.8

 -- Software Heritage autobuilder (on jenkins-debian1) <jenkins@jenkins-debian1.internal.softwareheritage.org>  Wed, 04 Sep 2019 14:16:09 +0000

swh-storage (0.0.149-1~swh1) unstable-swh; urgency=medium

  * New upstream release 0.0.149     - (tagged by Antoine R. Dumont
    (@ardumont) <antoine.romain.dumont@gmail.com> on 2019-09-03 14:00:57
    +0200)
  * Upstream changes:     - v0.0.149     - Add support for origin_url in
    origin_metadata_*     - Make origin_add/origin_visit_update validate
    their input     - Make snapshot_add validate its input     - Make
    revision_add and release_add validate their input     - Make
    directory_add validate its input     - Make content_add validate its
    input using swh-model

 -- Software Heritage autobuilder (on jenkins-debian1) <jenkins@jenkins-debian1.internal.softwareheritage.org>  Tue, 03 Sep 2019 12:27:51 +0000

swh-storage (0.0.148-1~swh1) unstable-swh; urgency=medium

  * New upstream release 0.0.148     - (tagged by Valentin Lorentz
    <vlorentz@softwareheritage.org> on 2019-08-23 10:33:02 +0200)
  * Upstream changes:     - v0.0.148     - Tests improvements:     - *
    Remove 'next_branch' from test input data.     - * Fix off-by-one
    error when using origin_visit_upsert on with an unknown visit id.
    - * Use explicit arguments for origin_visit_add.     - * Remove
    test_content_missing__marked_missing, it makes no sense.     - Drop
    person ids:     - * Stop leaking person ids.     - * Remove
    person_get endpoint.     - Logging fixes:     - * Enforce log level
    for the werkzeug logger.     - * Eliminate warnings about %TYPE.
    - * api: use RPCServerApp and RPCClient instead of deprecated
    classes     - Other:     - * Add support for skipped content in in-
    memory storage

 -- Software Heritage autobuilder (on jenkins-debian1) <jenkins@jenkins-debian1.internal.softwareheritage.org>  Fri, 23 Aug 2019 08:48:21 +0000

swh-storage (0.0.147-1~swh1) unstable-swh; urgency=medium

  * New upstream release 0.0.147     - (tagged by Valentin Lorentz
    <vlorentz@softwareheritage.org> on 2019-07-18 12:11:37 +0200)
  * Upstream changes:     - Make origin_get ignore the `type` argument

 -- Software Heritage autobuilder (on jenkins-debian1) <jenkins@jenkins-debian1.internal.softwareheritage.org>  Thu, 18 Jul 2019 10:16:16 +0000

swh-storage (0.0.146-1~swh1) unstable-swh; urgency=medium

  * New upstream release 0.0.146     - (tagged by Valentin Lorentz
    <vlorentz@softwareheritage.org> on 2019-07-18 10:46:21 +0200)
  * Upstream changes:     - Progress toward getting rid of origin ids
    - * Less dependency on origin ids in the in-mem storage     - * add
    the SWH_STORAGE_IN_MEMORY_ENABLE_ORIGIN_IDS env var     - * Remove
    legacy behavior of snapshot_add

 -- Software Heritage autobuilder (on jenkins-debian1) <jenkins@jenkins-debian1.internal.softwareheritage.org>  Thu, 18 Jul 2019 08:52:09 +0000

swh-storage (0.0.145-1~swh3) unstable-swh; urgency=medium

  * Properly rebuild for unstable-swh

 -- Nicolas Dandrimont <olasd@debian.org>  Thu, 11 Jul 2019 14:03:30 +0200

swh-storage (0.0.145-1~swh2) buster-swh; urgency=medium

  * Remove useless swh.scheduler dependency

 -- Nicolas Dandrimont <olasd@debian.org>  Thu, 11 Jul 2019 13:53:45 +0200

swh-storage (0.0.145-1~swh1) unstable-swh; urgency=medium

  * New upstream release 0.0.145     - (tagged by Valentin Lorentz
    <vlorentz@softwareheritage.org> on 2019-07-02 12:00:53 +0200)
  * Upstream changes:     - v0.0.145     - Add an
    'origin_visit_find_by_date' endpoint.     - Add support for origin
    urls in all endpoints

 -- Software Heritage autobuilder (on jenkins-debian1) <jenkins@jenkins-debian1.internal.softwareheritage.org>  Tue, 02 Jul 2019 10:19:19 +0000

swh-storage (0.0.143-1~swh1) unstable-swh; urgency=medium

  * New upstream release 0.0.143     - (tagged by Valentin Lorentz
    <vlorentz@softwareheritage.org> on 2019-06-05 13:18:14 +0200)
  * Upstream changes:     - Add test for snapshot/release counters.

 -- Software Heritage autobuilder (on jenkins-debian1) <jenkins@jenkins-debian1.internal.softwareheritage.org>  Mon, 01 Jul 2019 12:38:40 +0000

swh-storage (0.0.142-1~swh1) unstable-swh; urgency=medium

  * New upstream release 0.0.142     - (tagged by Valentin Lorentz
    <vlorentz@softwareheritage.org> on 2019-06-11 15:24:49 +0200)
  * Upstream changes:     - Mark network tests, so they can be disabled.

 -- Software Heritage autobuilder (on jenkins-debian1) <jenkins@jenkins-debian1.internal.softwareheritage.org>  Tue, 11 Jun 2019 13:44:19 +0000

swh-storage (0.0.141-1~swh1) unstable-swh; urgency=medium

  * New upstream release 0.0.141     - (tagged by Valentin Lorentz
    <vlorentz@softwareheritage.org> on 2019-06-06 17:05:03 +0200)
  * Upstream changes:     - Add support for using URL instead of ID in
    snapshot_get_latest.

 -- Software Heritage autobuilder (on jenkins-debian1) <jenkins@jenkins-debian1.internal.softwareheritage.org>  Tue, 11 Jun 2019 10:36:32 +0000

swh-storage (0.0.140-1~swh1) unstable-swh; urgency=medium

  * New upstream release 0.0.140     - (tagged by mihir(faux__)
    <karbelkar.mihir@gmail.com> on 2019-03-24 21:47:31 +0530)
  * Upstream changes:     - Changes the output of content_find method to
    a list in case of hash collisions and makes the sql query on python
    side and added test duplicate input, colliding sha256 and colliding
    blake2s256

 -- Software Heritage autobuilder (on jenkins-debian1) <jenkins@jenkins-debian1.internal.softwareheritage.org>  Thu, 16 May 2019 12:09:04 +0000

swh-storage (0.0.139-1~swh1) unstable-swh; urgency=medium

  * New upstream release 0.0.139     - (tagged by Nicolas Dandrimont
    <nicolas@dandrimont.eu> on 2019-04-18 17:57:57 +0200)
  * Upstream changes:     - Release swh.storage v0.0.139     - Backwards-
    compatibility improvements for snapshot_add     - Better
    transactionality in revision_add/release_add     - Fix backwards
    metric names     - Handle shallow histories properly

 -- Software Heritage autobuilder (on jenkins-debian1) <jenkins@jenkins-debian1.internal.softwareheritage.org>  Thu, 18 Apr 2019 16:08:28 +0000

swh-storage (0.0.138-1~swh1) unstable-swh; urgency=medium

  * New upstream release 0.0.138     - (tagged by Valentin Lorentz
    <vlorentz@softwareheritage.org> on 2019-04-09 16:40:49 +0200)
  * Upstream changes:     - Use the db_transaction decorator on all
    _add() methods.     - So they gracefully release the connection on
    error instead     - of relying on reference-counting to call the
    Db's `__del__`     - (which does not happen in Hypothesis tests)
    because a ref     - to it is kept via the traceback object.

 -- Software Heritage autobuilder (on jenkins-debian1) <jenkins@jenkins-debian1.internal.softwareheritage.org>  Tue, 09 Apr 2019 16:50:48 +0000

swh-storage (0.0.137-1~swh1) unstable-swh; urgency=medium

  * New upstream release 0.0.137     - (tagged by Valentin Lorentz
    <vlorentz@softwareheritage.org> on 2019-04-08 15:40:24 +0200)
  * Upstream changes:     - Make test_origin_get_range run faster.

 -- Software Heritage autobuilder (on jenkins-debian1) <jenkins@jenkins-debian1.internal.softwareheritage.org>  Mon, 08 Apr 2019 13:56:16 +0000

swh-storage (0.0.135-1~swh1) unstable-swh; urgency=medium

  * New upstream release 0.0.135     - (tagged by Valentin Lorentz
    <vlorentz@softwareheritage.org> on 2019-04-04 20:42:32 +0200)
  * Upstream changes:     - Make content_add_metadata require a ctime
    argument.     - This makes Python set the ctime instead of pgsql.

 -- Software Heritage autobuilder (on jenkins-debian1) <jenkins@jenkins-debian1.internal.softwareheritage.org>  Fri, 05 Apr 2019 14:43:28 +0000

swh-storage (0.0.134-1~swh1) unstable-swh; urgency=medium

  * New upstream release 0.0.134     - (tagged by Valentin Lorentz
    <vlorentz@softwareheritage.org> on 2019-04-03 13:38:58 +0200)
  * Upstream changes:     - Don't leak origin ids to the journal.

 -- Software Heritage autobuilder (on jenkins-debian1) <jenkins@jenkins-debian1.internal.softwareheritage.org>  Thu, 04 Apr 2019 10:16:09 +0000

swh-storage (0.0.132-1~swh1) unstable-swh; urgency=medium

  * New upstream release 0.0.132     - (tagged by Valentin Lorentz
    <vlorentz@softwareheritage.org> on 2019-04-01 11:50:30 +0200)
  * Upstream changes:     - Use sha1 instead of bigint as FK from
    origin_visit to snapshot (part 1: add new column)

 -- Software Heritage autobuilder (on jenkins-debian1) <jenkins@jenkins-debian1.internal.softwareheritage.org>  Mon, 01 Apr 2019 13:30:48 +0000

swh-storage (0.0.131-1~swh1) unstable-swh; urgency=medium

  * New upstream release 0.0.131     - (tagged by Nicolas Dandrimont
    <nicolas@dandrimont.eu> on 2019-03-28 17:24:44 +0100)
  * Upstream changes:     - Release swh.storage v0.0.131     - Add
    statsd metrics to storage RPC backend     - Clean up
    snapshot_add/origin_visit_update     - Uniformize RPC backend to use
    POSTs everywhere

 -- Software Heritage autobuilder (on jenkins-debian1) <jenkins@jenkins-debian1.internal.softwareheritage.org>  Thu, 28 Mar 2019 16:34:07 +0000

swh-storage (0.0.130-1~swh1) unstable-swh; urgency=medium

  * New upstream release 0.0.130     - (tagged by Valentin Lorentz
    <vlorentz@softwareheritage.org> on 2019-02-26 10:50:44 +0100)
  * Upstream changes:     - Add an helper function to list all origins
    in the storage.

 -- Software Heritage autobuilder (on jenkins-debian1) <jenkins@jenkins-debian1.internal.softwareheritage.org>  Wed, 13 Mar 2019 14:01:04 +0000

swh-storage (0.0.129-1~swh1) unstable-swh; urgency=medium

  * New upstream release 0.0.129     - (tagged by Valentin Lorentz
    <vlorentz@softwareheritage.org> on 2019-02-27 10:42:29 +0100)
  * Upstream changes:     - Double the timeout of revision_get.     -
    Metadata indexers often hit the limit.

 -- Software Heritage autobuilder (on jenkins-debian1) <jenkins@jenkins-debian1.internal.softwareheritage.org>  Fri, 01 Mar 2019 10:11:28 +0000

swh-storage (0.0.128-1~swh1) unstable-swh; urgency=medium

  * New upstream release 0.0.128     - (tagged by Antoine R. Dumont
    (@ardumont) <antoine.romain.dumont@gmail.com> on 2019-02-21 14:59:22
    +0100)
  * Upstream changes:     - v0.0.128     - api.server: Fix wrong
    exception type     - storage.cli: Fix cli entry point name to the
    expected name (setup.py)

 -- Software Heritage autobuilder (on jenkins-debian1) <jenkins@jenkins-debian1.internal.softwareheritage.org>  Thu, 21 Feb 2019 14:07:23 +0000

swh-storage (0.0.127-1~swh1) unstable-swh; urgency=medium

  * New upstream release 0.0.127     - (tagged by Antoine R. Dumont
    (@ardumont) <antoine.romain.dumont@gmail.com> on 2019-02-21 13:34:19
    +0100)
  * Upstream changes:     - v0.0.127     - api.wsgi: Open wsgi
    entrypoint and check config at startup time     - api.server: Make
    the api server load and check its configuration     -
    swh.storage.cli: Migrate the api server startup in swh.storage.cli

 -- Software Heritage autobuilder (on jenkins-debian1) <jenkins@jenkins-debian1.internal.softwareheritage.org>  Thu, 21 Feb 2019 12:59:48 +0000

swh-storage (0.0.126-1~swh1) unstable-swh; urgency=medium

  * New upstream release 0.0.126     - (tagged by Valentin Lorentz
    <vlorentz@softwareheritage.org> on 2019-02-21 10:18:26 +0100)
  * Upstream changes:     - Double the timeout of snapshot_get_latest.
    - Metadata indexers often hit the limit.

 -- Software Heritage autobuilder (on jenkins-debian1) <jenkins@jenkins-debian1.internal.softwareheritage.org>  Thu, 21 Feb 2019 11:24:52 +0000

swh-storage (0.0.125-1~swh1) unstable-swh; urgency=medium

  * New upstream release 0.0.125     - (tagged by Antoine R. Dumont
    (@ardumont) <antoine.romain.dumont@gmail.com> on 2019-02-14 10:13:31
    +0100)
  * Upstream changes:     - v0.0.125     - api/server: Do not read
    configuration at each request

 -- Software Heritage autobuilder (on jenkins-debian1) <jenkins@jenkins-debian1.internal.softwareheritage.org>  Thu, 14 Feb 2019 16:57:01 +0000

swh-storage (0.0.124-1~swh3) unstable-swh; urgency=low

  * New upstream release, fixing the distribution this time

 -- Antoine R. Dumont (@ardumont) <antoine.romain.dumont@gmail.com>  Thu, 14 Feb 2019 17:51:29 +0100

swh-storage (0.0.124-1~swh2) unstable; urgency=medium

  * New upstream release for dependency fix reasons

 -- Antoine R. Dumont (@ardumont) <antoine.romain.dumont@gmail.com>  Thu, 14 Feb 2019 09:27:55 +0100

swh-storage (0.0.124-1~swh1) unstable-swh; urgency=medium

  * New upstream release 0.0.124     - (tagged by Antoine Lambert
    <antoine.lambert@inria.fr> on 2019-02-12 14:40:53 +0100)
  * Upstream changes:     - version 0.0.124

 -- Software Heritage autobuilder (on jenkins-debian1) <jenkins@jenkins-debian1.internal.softwareheritage.org>  Tue, 12 Feb 2019 13:46:08 +0000

swh-storage (0.0.123-1~swh1) unstable-swh; urgency=medium

  * New upstream release 0.0.123     - (tagged by Antoine R. Dumont
    (@ardumont) <antoine.romain.dumont@gmail.com> on 2019-02-08 15:06:49
    +0100)
  * Upstream changes:     - v0.0.123     - Make Storage.origin_get
    support a list of origins, like other     - Storage.*_get methods.
    - Stop using _to_bytes functions.     - Use the BaseDb (and friends)
    from swh-core

 -- Software Heritage autobuilder (on jenkins-debian1) <jenkins@jenkins-debian1.internal.softwareheritage.org>  Fri, 08 Feb 2019 14:14:18 +0000

swh-storage (0.0.122-1~swh1) unstable-swh; urgency=medium

  * New upstream release 0.0.122     - (tagged by Antoine Lambert
    <antoine.lambert@inria.fr> on 2019-01-28 11:57:27 +0100)
  * Upstream changes:     - version 0.0.122

 -- Software Heritage autobuilder (on jenkins-debian1) <jenkins@jenkins-debian1.internal.softwareheritage.org>  Mon, 28 Jan 2019 11:02:45 +0000

swh-storage (0.0.121-1~swh1) unstable-swh; urgency=medium

  * New upstream release 0.0.121     - (tagged by Antoine Lambert
    <antoine.lambert@inria.fr> on 2019-01-28 11:31:48 +0100)
  * Upstream changes:     - version 0.0.121

 -- Software Heritage autobuilder (on jenkins-debian1) <jenkins@jenkins-debian1.internal.softwareheritage.org>  Mon, 28 Jan 2019 10:36:40 +0000

swh-storage (0.0.120-1~swh1) unstable-swh; urgency=medium

  * New upstream release 0.0.120     - (tagged by Antoine Lambert
    <antoine.lambert@inria.fr> on 2019-01-17 12:04:27 +0100)
  * Upstream changes:     - version 0.0.120

 -- Software Heritage autobuilder (on jenkins-debian1) <jenkins@jenkins-debian1.internal.softwareheritage.org>  Thu, 17 Jan 2019 11:12:47 +0000

swh-storage (0.0.119-1~swh1) unstable-swh; urgency=medium

  * New upstream release 0.0.119     - (tagged by Antoine R. Dumont
    (@ardumont) <antoine.romain.dumont@gmail.com> on 2019-01-11 11:57:13
    +0100)
  * Upstream changes:     - v0.0.119     - listener: Notify Kafka when
    an origin visit is updated

 -- Software Heritage autobuilder (on jenkins-debian1) <jenkins@jenkins-debian1.internal.softwareheritage.org>  Fri, 11 Jan 2019 11:02:07 +0000

swh-storage (0.0.118-1~swh1) unstable-swh; urgency=medium

  * New upstream release 0.0.118     - (tagged by Antoine Lambert
    <antoine.lambert@inria.fr> on 2019-01-09 16:59:15 +0100)
  * Upstream changes:     - version 0.0.118

 -- Software Heritage autobuilder (on jenkins-debian1) <jenkins@jenkins-debian1.internal.softwareheritage.org>  Wed, 09 Jan 2019 18:51:34 +0000

swh-storage (0.0.117-1~swh1) unstable-swh; urgency=medium

  * v0.0.117
  * listener: Adapt decoding behavior depending on the object type

 -- Antoine R. Dumont (@ardumont) <antoine.romain.dumont@gmail.com>  Thu, 20 Dec 2018 14:48:44 +0100

swh-storage (0.0.116-1~swh1) unstable-swh; urgency=medium

  * v0.0.116
  * Update requirements to latest swh.core

 -- Antoine R. Dumont (@ardumont) <antoine.romain.dumont@gmail.com>  Fri, 14 Dec 2018 15:57:04 +0100

swh-storage (0.0.115-1~swh1) unstable-swh; urgency=medium

  * version 0.0.115

 -- Antoine Lambert <antoine.lambert@inria.fr>  Fri, 14 Dec 2018 15:47:52 +0100

swh-storage (0.0.114-1~swh1) unstable-swh; urgency=medium

  * version 0.0.114

 -- Antoine Lambert <antoine.lambert@inria.fr>  Wed, 05 Dec 2018 10:59:49 +0100

swh-storage (0.0.113-1~swh1) unstable-swh; urgency=medium

  * v0.0.113
  * in-memory storage: Add recursive argument to directory_ls endpoint

 -- Antoine R. Dumont (@ardumont) <antoine.romain.dumont@gmail.com>  Fri, 30 Nov 2018 11:56:44 +0100

swh-storage (0.0.112-1~swh1) unstable-swh; urgency=medium

  * v0.0.112
  * in-memory storage: Align with existing storage
  * docstring: Improvments and adapt according to api
  * doc: update index to match new swh-doc format
  * Increase test coverage for stat_counters + fix its bugs.

 -- Antoine R. Dumont (@ardumont) <antoine.romain.dumont@gmail.com>  Fri, 30 Nov 2018 10:28:02 +0100

swh-storage (0.0.111-1~swh1) unstable-swh; urgency=medium

  * v0.0.111
  * Move generative tests in their own module
  * Open in-memory storage implementation

 -- Antoine R. Dumont (@ardumont) <antoine.romain.dumont@gmail.com>  Wed, 21 Nov 2018 08:55:14 +0100

swh-storage (0.0.110-1~swh1) unstable-swh; urgency=medium

  * v0.0.110
  * storage: Open content_get_range endpoint
  * tests: Start using hypothesis for tests generation
  * Improvments: Remove SQLisms from the tests and API
  * docs: Document metadata providers

 -- Antoine R. Dumont (@ardumont) <antoine.romain.dumont@gmail.com>  Fri, 16 Nov 2018 11:53:14 +0100

swh-storage (0.0.109-1~swh1) unstable-swh; urgency=medium

  * version 0.0.109

 -- Antoine Lambert <antoine.lambert@inria.fr>  Mon, 12 Nov 2018 14:11:09 +0100

swh-storage (0.0.108-1~swh1) unstable-swh; urgency=medium

  * Release swh.storage v0.0.108
  * Add a function to get a full snapshot from the paginated view

 -- Nicolas Dandrimont <nicolas@dandrimont.eu>  Thu, 18 Oct 2018 18:32:10 +0200

swh-storage (0.0.107-1~swh1) unstable-swh; urgency=medium

  * Release swh.storage v0.0.107
  * Enable pagination of snapshot branches
  * Drop occurrence-related tables
  * Drop entity-related tables

 -- Nicolas Dandrimont <nicolas@dandrimont.eu>  Wed, 17 Oct 2018 15:06:07 +0200

swh-storage (0.0.106-1~swh1) unstable-swh; urgency=medium

  * Release swh.storage v0.0.106
  * Fix origin_visit_get_latest_snapshot logic
  * Improve directory iterator
  * Drop backwards compatibility between snapshots and occurrences
  * Drop the occurrence table

 -- Nicolas Dandrimont <nicolas@dandrimont.eu>  Mon, 08 Oct 2018 17:03:54 +0200

swh-storage (0.0.105-1~swh1) unstable-swh; urgency=medium

  * v0.0.105
  * Increase directory_ls endpoint to 20 seconds
  * Add snapshot to the stats endpoint
  * Improve documentation

 -- Antoine R. Dumont (@ardumont) <antoine.romain.dumont@gmail.com>  Mon, 10 Sep 2018 11:36:27 +0200

swh-storage (0.0.104-1~swh1) unstable-swh; urgency=medium

  * version 0.0.104

 -- Antoine Lambert <antoine.lambert@inria.fr>  Wed, 29 Aug 2018 15:55:37 +0200

swh-storage (0.0.103-1~swh1) unstable-swh; urgency=medium

  * v0.0.103
  * swh.storage.storage: origin_add returns updated list of dict with id

 -- Antoine R. Dumont (@ardumont) <antoine.romain.dumont@gmail.com>  Mon, 30 Jul 2018 11:47:53 +0200

swh-storage (0.0.102-1~swh1) unstable-swh; urgency=medium

  * Release swh-storage v0.0.102
  * Stop using temporary tables for read-only queries
  * Add timeouts for some read-only queries

 -- Nicolas Dandrimont <nicolas@dandrimont.eu>  Tue, 05 Jun 2018 14:06:54 +0200

swh-storage (0.0.101-1~swh1) unstable-swh; urgency=medium

  * v0.0.101
  * swh.storage.api.client: Permit to specify the query timeout option

 -- Antoine R. Dumont (@ardumont) <antoine.romain.dumont@gmail.com>  Thu, 24 May 2018 12:13:51 +0200

swh-storage (0.0.100-1~swh1) unstable-swh; urgency=medium

  * Release swh.storage v0.0.100
  * remote api: only instantiate storage once per import
  * add thread-awareness to the storage implementation
  * properly cleanup after tests
  * parallelize objstorage and storage additions

 -- Nicolas Dandrimont <nicolas@dandrimont.eu>  Sat, 12 May 2018 18:12:40 +0200

swh-storage (0.0.99-1~swh1) unstable-swh; urgency=medium

  * v0.0.99
  * storage: Add methods to compute directories/revisions diff
  * Add a new table for "bucketed" object counts
  * doc: update table clusters in SQL diagram
  * swh.storage.content_missing: Improve docstring

 -- Antoine R. Dumont (@ardumont) <antoine.romain.dumont@gmail.com>  Tue, 20 Feb 2018 13:32:25 +0100

swh-storage (0.0.98-1~swh1) unstable-swh; urgency=medium

  * Release swh.storage v0.0.98
  * Switch backwards compatibility for snapshots off

 -- Nicolas Dandrimont <nicolas@dandrimont.eu>  Tue, 06 Feb 2018 15:27:15 +0100

swh-storage (0.0.97-1~swh1) unstable-swh; urgency=medium

  * Release swh.storage v0.0.97
  * refactor database initialization
  * use a separate thread instead of a temporary file for COPY
    operations
  * add more snapshot-related endpoints

 -- Nicolas Dandrimont <nicolas@dandrimont.eu>  Tue, 06 Feb 2018 14:07:07 +0100

swh-storage (0.0.96-1~swh1) unstable-swh; urgency=medium

  * Release swh.storage v0.0.96
  * Add snapshot models
  * Add support for hg revision type

 -- Nicolas Dandrimont <nicolas@dandrimont.eu>  Tue, 19 Dec 2017 16:25:57 +0100

swh-storage (0.0.95-1~swh1) unstable-swh; urgency=medium

  * v0.0.95
  * swh.storage: Rename indexer_configuration to tool
  * swh.storage: Migrate indexer model to its own model

 -- Antoine R. Dumont (@ardumont) <antoine.romain.dumont@gmail.com>  Thu, 07 Dec 2017 09:56:31 +0100

swh-storage (0.0.94-1~swh1) unstable-swh; urgency=medium

  * v0.0.94
  * Open searching origins methods to storage

 -- Antoine R. Dumont (@ardumont) <antoine.romain.dumont@gmail.com>  Tue, 05 Dec 2017 12:32:57 +0100

swh-storage (0.0.93-1~swh1) unstable-swh; urgency=medium

  * v0.0.93
  * swh.storage: Open indexer_configuration_add endpoint
  * swh-data: Update content mimetype indexer configuration
  * origin_visit_get: make order repeatable
  * db: Make unique indices actually unique and vice versa
  * Add origin_metadata endpoints (add, get, etc...)
  * cleanup: Remove unused content provenance cache tables

 -- Antoine R. Dumont (@ardumont) <antoine.romain.dumont@gmail.com>  Fri, 24 Nov 2017 11:14:11 +0100

swh-storage (0.0.92-1~swh1) unstable-swh; urgency=medium

  * Release swh.storage v0.0.92
  * make swh.storage.schemata work on SQLAlchemy 1.0

 -- Nicolas Dandrimont <nicolas@dandrimont.eu>  Thu, 12 Oct 2017 19:51:24 +0200

swh-storage (0.0.91-1~swh1) unstable-swh; urgency=medium

  * Release swh.storage version 0.0.91
  * Update packaging runes

 -- Nicolas Dandrimont <nicolas@dandrimont.eu>  Thu, 12 Oct 2017 18:41:46 +0200

swh-storage (0.0.90-1~swh1) unstable-swh; urgency=medium

  * Release swh.storage v0.0.90
  * Remove leaky dependency on python3-kafka

 -- Nicolas Dandrimont <nicolas@dandrimont.eu>  Wed, 11 Oct 2017 18:53:22 +0200

swh-storage (0.0.89-1~swh1) unstable-swh; urgency=medium

  * Release swh.storage v0.0.89
  * Add new package for ancillary schemata
  * Add new metadata-related entry points
  * Update for new swh.model

 -- Nicolas Dandrimont <nicolas@dandrimont.eu>  Wed, 11 Oct 2017 17:39:29 +0200

swh-storage (0.0.88-1~swh1) unstable-swh; urgency=medium

  * Release swh.storage v0.0.88
  * Move the archiver to its own module
  * Prepare building for stretch

 -- Nicolas Dandrimont <nicolas@dandrimont.eu>  Fri, 30 Jun 2017 14:52:12 +0200

swh-storage (0.0.87-1~swh1) unstable-swh; urgency=medium

  * Release swh.storage v0.0.87
  * update tasks to new swh.scheduler api

 -- Nicolas Dandrimont <nicolas@dandrimont.eu>  Mon, 12 Jun 2017 17:54:11 +0200

swh-storage (0.0.86-1~swh1) unstable-swh; urgency=medium

  * Release swh.storage v0.0.86
  * archiver updates

 -- Nicolas Dandrimont <nicolas@dandrimont.eu>  Tue, 06 Jun 2017 18:43:43 +0200

swh-storage (0.0.85-1~swh1) unstable-swh; urgency=medium

  * v0.0.85
  * Improve license endpoint's unknown license policy

 -- Antoine R. Dumont (@ardumont) <antoine.romain.dumont@gmail.com>  Tue, 06 Jun 2017 17:55:40 +0200

swh-storage (0.0.84-1~swh1) unstable-swh; urgency=medium

  * v0.0.84
  * Update indexer endpoints to use indexer configuration id
  * Add indexer configuration endpoint

 -- Antoine R. Dumont (@ardumont) <antoine.romain.dumont@gmail.com>  Fri, 02 Jun 2017 16:16:47 +0200

swh-storage (0.0.83-1~swh1) unstable-swh; urgency=medium

  * v0.0.83
  * Add blake2s256 new hash computation on content

 -- Antoine R. Dumont (@ardumont) <antoine.romain.dumont@gmail.com>  Fri, 31 Mar 2017 12:27:09 +0200

swh-storage (0.0.82-1~swh1) unstable-swh; urgency=medium

  * v0.0.82
  * swh.storage.listener: Subscribe to new origin notifications
  * sql/swh-func: improve equality check on the three columns for
    swh_content_missing
  * swh.storage: add length to directory listing primitives
  * refactoring: Migrate from swh.core.hashutil to swh.model.hashutil
  * swh.storage.archiver.updater: Create a content updater journal
    client
  * vault: add a git fast-import cooker
  * vault: generic cache to allow multiple cooker types and formats

 -- Antoine R. Dumont (@ardumont) <antoine.romain.dumont@gmail.com>  Tue, 21 Mar 2017 14:50:16 +0100

swh-storage (0.0.81-1~swh1) unstable-swh; urgency=medium

  * Release swh.storage v0.0.81
  * archiver improvements for mass injection in azure

 -- Nicolas Dandrimont <nicolas@dandrimont.eu>  Thu, 09 Mar 2017 11:15:28 +0100

swh-storage (0.0.80-1~swh1) unstable-swh; urgency=medium

  * Release swh.storage v0.0.80
  * archiver improvements related to the mass injection of contents in
    azure
  * updates to the vault cooker

 -- Nicolas Dandrimont <nicolas@dandrimont.eu>  Tue, 07 Mar 2017 15:12:35 +0100

swh-storage (0.0.79-1~swh1) unstable-swh; urgency=medium

  * Release swh.storage v0.0.79
  * archiver: keep counts of objects in each archive
  * converters: normalize timestamps using swh.model

 -- Nicolas Dandrimont <nicolas@dandrimont.eu>  Tue, 14 Feb 2017 19:37:36 +0100

swh-storage (0.0.78-1~swh1) unstable-swh; urgency=medium

  * v0.0.78
  * Refactoring some common code into swh.core + adaptation api calls in
  * swh.objstorage and swh.storage (storage and vault)

 -- Antoine R. Dumont (@ardumont) <antoine.romain.dumont@gmail.com>  Thu, 26 Jan 2017 15:08:03 +0100

swh-storage (0.0.77-1~swh1) unstable-swh; urgency=medium

  * v0.0.77
  * Paginate results for origin_visits endpoint

 -- Antoine R. Dumont (@ardumont) <antoine.romain.dumont@gmail.com>  Thu, 19 Jan 2017 14:41:49 +0100

swh-storage (0.0.76-1~swh1) unstable-swh; urgency=medium

  * v0.0.76
  * Unify storage and objstorage configuration and instantiation
    functions

 -- Antoine R. Dumont (@ardumont) <antoine.romain.dumont@gmail.com>  Thu, 15 Dec 2016 18:25:58 +0100

swh-storage (0.0.75-1~swh1) unstable-swh; urgency=medium

  * v0.0.75
  * Add information on indexer tools (T610)

 -- Antoine R. Dumont (@ardumont) <antoine.romain.dumont@gmail.com>  Fri, 02 Dec 2016 18:21:36 +0100

swh-storage (0.0.74-1~swh1) unstable-swh; urgency=medium

  * v0.0.74
  * Use strict equality for content ctags' symbols search

 -- Antoine R. Dumont (@ardumont) <antoine.romain.dumont@gmail.com>  Tue, 29 Nov 2016 17:25:29 +0100

swh-storage (0.0.73-1~swh1) unstable-swh; urgency=medium

  * v0.0.73
  * Improve ctags search query for edge cases

 -- Antoine R. Dumont (@ardumont) <antoine.romain.dumont@gmail.com>  Mon, 28 Nov 2016 16:34:55 +0100

swh-storage (0.0.72-1~swh1) unstable-swh; urgency=medium

  * v0.0.72
  * Permit pagination on content_ctags_search api endpoint

 -- Antoine R. Dumont (@ardumont) <antoine.romain.dumont@gmail.com>  Thu, 24 Nov 2016 14:19:29 +0100

swh-storage (0.0.71-1~swh1) unstable-swh; urgency=medium

  * v0.0.71
  * Open full-text search endpoint on ctags

 -- Antoine R. Dumont (@ardumont) <antoine.romain.dumont@gmail.com>  Wed, 23 Nov 2016 17:33:51 +0100

swh-storage (0.0.70-1~swh1) unstable-swh; urgency=medium

  * v0.0.70
  * Add new license endpoints (add/get)
  * Update ctags endpoints to align update conflict policy

 -- Antoine R. Dumont (@ardumont) <antoine.romain.dumont@gmail.com>  Thu, 10 Nov 2016 17:27:49 +0100

swh-storage (0.0.69-1~swh1) unstable-swh; urgency=medium

  * v0.0.69
  * storage: Open ctags entry points (missing, add, get)
  * storage: allow adding several origins at once

 -- Antoine R. Dumont (@ardumont) <antoine.romain.dumont@gmail.com>  Thu, 20 Oct 2016 16:07:07 +0200

swh-storage (0.0.68-1~swh1) unstable-swh; urgency=medium

  * v0.0.68
  * indexer: Open mimetype/language get endpoints
  * indexer: Add the mimetype/language add function with conflict_update
    flag
  * archiver: Extend worker-to-backend to transmit messages to another
  * queue (once done)

 -- Antoine R. Dumont (@ardumont) <antoine.romain.dumont@gmail.com>  Thu, 13 Oct 2016 15:30:21 +0200

swh-storage (0.0.67-1~swh1) unstable-swh; urgency=medium

  * v0.0.67
  * Fix provenance storage init function

 -- Antoine R. Dumont (@ardumont) <antoine.romain.dumont@gmail.com>  Wed, 12 Oct 2016 02:24:12 +0200

swh-storage (0.0.66-1~swh1) unstable-swh; urgency=medium

  * v0.0.66
  * Improve provenance configuration format

 -- Antoine R. Dumont (@ardumont) <antoine.romain.dumont@gmail.com>  Wed, 12 Oct 2016 01:39:26 +0200

swh-storage (0.0.65-1~swh1) unstable-swh; urgency=medium

  * v0.0.65
  * Open api entry points for swh.indexer about content mimetype and
  * language
  * Update schema graph to latest version

 -- Antoine R. Dumont (@ardumont) <antoine.romain.dumont@gmail.com>  Sat, 08 Oct 2016 10:00:30 +0200

swh-storage (0.0.64-1~swh1) unstable-swh; urgency=medium

  * v0.0.64
  * Fix: Missing incremented version 5 for archiver.dbversion
  * Retrieve information on a content cached
  * sql/swh-func: content cache populates lines in deterministic order

 -- Antoine R. Dumont (@ardumont) <antoine.romain.dumont@gmail.com>  Thu, 29 Sep 2016 21:50:59 +0200

swh-storage (0.0.63-1~swh1) unstable-swh; urgency=medium

  * v0.0.63
  * Make the 'worker to backend' destination agnostic (message
    parameter)
  * Improve 'unknown sha1' policy (archiver db can lag behind swh db)
  * Improve 'force copy' policy

 -- Antoine R. Dumont (@ardumont) <antoine.romain.dumont@gmail.com>  Fri, 23 Sep 2016 12:29:50 +0200

swh-storage (0.0.62-1~swh1) unstable-swh; urgency=medium

  * Release swh.storage v0.0.62
  * Updates to the provenance cache to reduce churn on the main tables

 -- Nicolas Dandrimont <nicolas@dandrimont.eu>  Thu, 22 Sep 2016 18:54:52 +0200

swh-storage (0.0.61-1~swh1) unstable-swh; urgency=medium

  * v0.0.61
  * Handle copies of unregistered sha1 in archiver db
  * Fix copy to only the targeted destination
  * Update to latest python3-swh.core dependency

 -- Antoine R. Dumont (@ardumont) <antoine.romain.dumont@gmail.com>  Thu, 22 Sep 2016 13:44:05 +0200

swh-storage (0.0.60-1~swh1) unstable-swh; urgency=medium

  * v0.0.60
  * Update archiver dependencies

 -- Antoine R. Dumont (@ardumont) <antoine.romain.dumont@gmail.com>  Tue, 20 Sep 2016 16:46:48 +0200

swh-storage (0.0.59-1~swh1) unstable-swh; urgency=medium

  * v0.0.59
  * Unify configuration property between director/worker
  * Deal with potential missing contents in the archiver db
  * Improve get_contents_error implementation
  * Remove dead code in swh.storage.db about archiver

 -- Antoine R. Dumont (@ardumont) <antoine.romain.dumont@gmail.com>  Sat, 17 Sep 2016 12:50:14 +0200

swh-storage (0.0.58-1~swh1) unstable-swh; urgency=medium

  * v0.0.58
  * ArchiverDirectorToBackend reads sha1 from stdin and sends chunks of
    sha1
  * for archival.

 -- Antoine R. Dumont (@ardumont) <antoine.romain.dumont@gmail.com>  Fri, 16 Sep 2016 22:17:14 +0200

swh-storage (0.0.57-1~swh1) unstable-swh; urgency=medium

  * v0.0.57
  * Update swh.storage.archiver

 -- Antoine R. Dumont (@ardumont) <antoine.romain.dumont@gmail.com>  Thu, 15 Sep 2016 16:30:11 +0200

swh-storage (0.0.56-1~swh1) unstable-swh; urgency=medium

  * v0.0.56
  * Vault: Add vault implementation (directory cooker & cache
  * implementation + its api)
  * Archiver: Add another archiver implementation (direct to backend)

 -- Antoine R. Dumont (@ardumont) <antoine.romain.dumont@gmail.com>  Thu, 15 Sep 2016 10:56:35 +0200

swh-storage (0.0.55-1~swh1) unstable-swh; urgency=medium

  * v0.0.55
  * Fix origin_visit endpoint

 -- Antoine R. Dumont (@ardumont) <antoine.romain.dumont@gmail.com>  Thu, 08 Sep 2016 15:21:28 +0200

swh-storage (0.0.54-1~swh1) unstable-swh; urgency=medium

  * v0.0.54
  * Open origin_visit_get_by entry point

 -- Antoine R. Dumont (@ardumont) <antoine.romain.dumont@gmail.com>  Mon, 05 Sep 2016 12:36:34 +0200

swh-storage (0.0.53-1~swh1) unstable-swh; urgency=medium

  * v0.0.53
  * Add cache about content provenance
  * debian: fix python3-swh.storage.archiver runtime dependency
  * debian: create new package python3-swh.storage.provenance

 -- Antoine R. Dumont (@ardumont) <antoine.romain.dumont@gmail.com>  Fri, 02 Sep 2016 11:14:09 +0200

swh-storage (0.0.52-1~swh1) unstable-swh; urgency=medium

  * v0.0.52
  * Package python3-swh.storage.archiver

 -- Antoine R. Dumont (@ardumont) <antoine.romain.dumont@gmail.com>  Thu, 25 Aug 2016 14:55:23 +0200

swh-storage (0.0.51-1~swh1) unstable-swh; urgency=medium

  * Release swh.storage v0.0.51
  * Add new metadata column to origin_visit
  * Update swh-add-directory script for updated API

 -- Nicolas Dandrimont <nicolas@dandrimont.eu>  Wed, 24 Aug 2016 14:36:03 +0200

swh-storage (0.0.50-1~swh1) unstable-swh; urgency=medium

  * v0.0.50
  * Add a function to pull (only) metadata for a list of contents
  * Update occurrence_add api entry point to properly deal with
    origin_visit
  * Add origin_visit api entry points to create/update origin_visit

 -- Antoine R. Dumont (@ardumont) <antoine.romain.dumont@gmail.com>  Tue, 23 Aug 2016 16:29:26 +0200

swh-storage (0.0.49-1~swh1) unstable-swh; urgency=medium

  * Release swh.storage v0.0.49
  * Proper dependency on python3-kafka

 -- Nicolas Dandrimont <nicolas@dandrimont.eu>  Fri, 19 Aug 2016 13:45:52 +0200

swh-storage (0.0.48-1~swh1) unstable-swh; urgency=medium

  * Release swh.storage v0.0.48
  * Updates to the archiver
  * Notification support for new object creations

 -- Nicolas Dandrimont <nicolas@dandrimont.eu>  Fri, 19 Aug 2016 12:13:50 +0200

swh-storage (0.0.47-1~swh1) unstable-swh; urgency=medium

  * Release swh.storage v0.0.47
  * Update storage archiver to new schemaless schema

 -- Nicolas Dandrimont <nicolas@dandrimont.eu>  Fri, 22 Jul 2016 16:59:19 +0200

swh-storage (0.0.46-1~swh1) unstable-swh; urgency=medium

  * v0.0.46
  * Update archiver bootstrap

 -- Antoine R. Dumont (@ardumont) <antoine.romain.dumont@gmail.com>  Wed, 20 Jul 2016 19:04:42 +0200

swh-storage (0.0.45-1~swh1) unstable-swh; urgency=medium

  * v0.0.45
  * Separate swh.storage.archiver's db from swh.storage.storage

 -- Antoine R. Dumont (@ardumont) <antoine.romain.dumont@gmail.com>  Tue, 19 Jul 2016 15:05:36 +0200

swh-storage (0.0.44-1~swh1) unstable-swh; urgency=medium

  * v0.0.44
  * Open listing visits per origin api

 -- Quentin Campos <qcampos@etud.u-pem.fr>  Fri, 08 Jul 2016 11:27:10 +0200

swh-storage (0.0.43-1~swh1) unstable-swh; urgency=medium

  * v0.0.43
  * Extract objstorage to its own package swh.objstorage

 -- Quentin Campos <qcampos@etud.u-pem.fr>  Mon, 27 Jun 2016 14:57:12 +0200

swh-storage (0.0.42-1~swh1) unstable-swh; urgency=medium

  * Add an object storage multiplexer to allow transition between
    multiple versions of objet storages.

 -- Quentin Campos <qcampos@etud.u-pem.fr>  Tue, 21 Jun 2016 15:03:52 +0200

swh-storage (0.0.41-1~swh1) unstable-swh; urgency=medium

  * Refactoring of the object storage in order to allow multiple
    versions of it, as well as a multiplexer for version transition.

 -- Quentin Campos <qcampos@etud.u-pem.fr>  Thu, 16 Jun 2016 15:54:16 +0200

swh-storage (0.0.40-1~swh1) unstable-swh; urgency=medium

  * Release swh.storage v0.0.40:
  * Refactor objstorage to allow for different implementations
  * Updates to the checker functionality
  * Bump swh.core dependency to v0.0.20

 -- Nicolas Dandrimont <nicolas@dandrimont.eu>  Tue, 14 Jun 2016 17:25:42 +0200

swh-storage (0.0.39-1~swh1) unstable-swh; urgency=medium

  * v0.0.39
  * Add run_from_webserver function for objstorage api server
  * Add unique identifier message on default api server route endpoints

 -- Antoine R. Dumont (@ardumont) <antoine.romain.dumont@gmail.com>  Fri, 20 May 2016 15:27:34 +0200

swh-storage (0.0.38-1~swh1) unstable-swh; urgency=medium

  * v0.0.38
  * Add an http api for object storage
  * Implement an archiver to perform backup copies

 -- Quentin Campos <qcampos@etud.u-pem.fr>  Fri, 20 May 2016 14:40:14 +0200

swh-storage (0.0.37-1~swh1) unstable-swh; urgency=medium

  * Release swh.storage v0.0.37
  * Add fullname to person table
  * Add svn as a revision type

 -- Nicolas Dandrimont <nicolas@dandrimont.eu>  Fri, 08 Apr 2016 16:44:24 +0200

swh-storage (0.0.36-1~swh1) unstable-swh; urgency=medium

  * Release swh.storage v0.0.36
  * Add json-schema documentation for the jsonb fields
  * Overhaul entity handling

 -- Nicolas Dandrimont <nicolas@dandrimont.eu>  Wed, 16 Mar 2016 17:27:17 +0100

swh-storage (0.0.35-1~swh1) unstable-swh; urgency=medium

  * Release swh-storage v0.0.35
  * Factor in temporary tables with only an id (db v059)
  * Allow generic object search by sha1_git (db v060)

 -- Nicolas Dandrimont <nicolas@dandrimont.eu>  Thu, 25 Feb 2016 16:21:01 +0100

swh-storage (0.0.34-1~swh1) unstable-swh; urgency=medium

  * Release swh.storage version 0.0.34
  * occurrence improvements
  * commit metadata improvements

 -- Nicolas Dandrimont <nicolas@dandrimont.eu>  Fri, 19 Feb 2016 18:20:07 +0100

swh-storage (0.0.33-1~swh1) unstable-swh; urgency=medium

  * Bump swh.storage to version 0.0.33

 -- Nicolas Dandrimont <nicolas@dandrimont.eu>  Fri, 05 Feb 2016 11:17:00 +0100

swh-storage (0.0.32-1~swh1) unstable-swh; urgency=medium

  * v0.0.32
  * Let the person's id flow
  * sql/upgrades/051: 050->051 schema change
  * sql/upgrades/050: 049->050 schema change - Clean up obsolete
    functions
  * sql/upgrades/049: Final take for 048->049 schema change.
  * sql: Use a new schema for occurrences

 -- Antoine R. Dumont (@ardumont) <antoine.romain.dumont@gmail.com>  Fri, 29 Jan 2016 17:44:27 +0100

swh-storage (0.0.31-1~swh1) unstable-swh; urgency=medium

  * v0.0.31
  * Deal with occurrence_history.branch, occurrence.branch, release.name
    as bytes

 -- Antoine R. Dumont (@ardumont) <antoine.romain.dumont@gmail.com>  Wed, 27 Jan 2016 15:45:53 +0100

swh-storage (0.0.30-1~swh1) unstable-swh; urgency=medium

  * Prepare swh.storage v0.0.30 release
  * type-agnostic occurrences and revisions

 -- Nicolas Dandrimont <nicolas@dandrimont.eu>  Tue, 26 Jan 2016 07:36:43 +0100

swh-storage (0.0.29-1~swh1) unstable-swh; urgency=medium

  * v0.0.29
  * New:
  * Upgrade sql schema to 041→043
  * Deal with communication downtime between clients and storage
  * Open occurrence_get(origin_id) to retrieve latest occurrences per
    origin
  * Open release_get_by to retrieve a release by origin
  * Open directory_get to retrieve information on directory by id
  * Open entity_get to retrieve information on entity + hierarchy from
    its uuid
  * Open directory_get that retrieve information on directory per id
  * Update:
  * directory_get/directory_ls: Rename to directory_ls
  * revision_log: update to retrieve logs from multiple root revisions
  * revision_get_by: branch name filtering is now optional

 -- Antoine R. Dumont (@ardumont) <antoine.romain.dumont@gmail.com>  Wed, 20 Jan 2016 16:15:50 +0100

swh-storage (0.0.28-1~swh1) unstable-swh; urgency=medium

  * v0.0.28
  * Open entity_get api

 -- Antoine R. Dumont (@ardumont) <antoine.romain.dumont@gmail.com>  Fri, 15 Jan 2016 16:37:27 +0100

swh-storage (0.0.27-1~swh1) unstable-swh; urgency=medium

  * v0.0.27
  * Open directory_entry_get_by_path api
  * Improve get_revision_by api performance
  * sql/swh-schema: add index on origin(type, url) --> improve origin
    lookup api
  * Bump to 039 db version

 -- Antoine R. Dumont (@ardumont) <antoine.romain.dumont@gmail.com>  Fri, 15 Jan 2016 12:42:47 +0100

swh-storage (0.0.26-1~swh1) unstable-swh; urgency=medium

  * v0.0.26
  * Open revision_get_by to retrieve a revision by occurrence criterion
    filtering
  * sql/upgrades/036: add 035→036 upgrade script

 -- Antoine R. Dumont (@ardumont) <antoine.romain.dumont@gmail.com>  Wed, 13 Jan 2016 12:46:44 +0100

swh-storage (0.0.25-1~swh1) unstable-swh; urgency=medium

  * v0.0.25
  * Limit results in swh_revision_list*
  * Create the package to align the current db production version on
    https://archive.softwareheritage.org/

 -- Antoine R. Dumont (@ardumont) <antoine.romain.dumont@gmail.com>  Fri, 08 Jan 2016 11:33:08 +0100

swh-storage (0.0.24-1~swh1) unstable-swh; urgency=medium

  * Prepare swh.storage release v0.0.24
  * Add a limit argument to revision_log

 -- Nicolas Dandrimont <nicolas@dandrimont.eu>  Wed, 06 Jan 2016 15:12:53 +0100

swh-storage (0.0.23-1~swh1) unstable-swh; urgency=medium

  * v0.0.23
  * Protect against overflow, wrapped in ValueError for client
  * Fix relative path import for remote storage.
  * api to retrieve revision_log is now 'parents' aware

 -- Antoine R. Dumont (@ardumont) <antoine.romain.dumont@gmail.com>  Wed, 06 Jan 2016 11:30:58 +0100

swh-storage (0.0.22-1~swh1) unstable-swh; urgency=medium

  * Release v0.0.22
  * Fix relative import for remote storage

 -- Nicolas Dandrimont <nicolas@dandrimont.eu>  Wed, 16 Dec 2015 16:04:48 +0100

swh-storage (0.0.21-1~swh1) unstable-swh; urgency=medium

  * Prepare release v0.0.21
  * Protect the storage api client from overflows
  * Add a get_storage function mapping to local or remote storage

 -- Nicolas Dandrimont <nicolas@dandrimont.eu>  Wed, 16 Dec 2015 13:34:46 +0100

swh-storage (0.0.20-1~swh1) unstable-swh; urgency=medium

  * v0.0.20
  * allow numeric timestamps with offset
  * Open revision_log api
  * start migration to swh.model

 -- Antoine R. Dumont (@ardumont) <antoine.romain.dumont@gmail.com>  Mon, 07 Dec 2015 15:20:36 +0100

swh-storage (0.0.19-1~swh1) unstable-swh; urgency=medium

  * v0.0.19
  * Improve directory listing with content data
  * Open person_get
  * Open release_get data reading
  * Improve origin_get api
  * Effort to unify api output on dict (for read)
  * Migrate backend to 032

 -- Antoine R. Dumont (@ardumont) <antoine.romain.dumont@gmail.com>  Fri, 27 Nov 2015 13:33:34 +0100

swh-storage (0.0.18-1~swh1) unstable-swh; urgency=medium

  * v0.0.18
  * Improve origin_get to permit retrieval per id
  * Update directory_get implementation (add join from
  * directory_entry_file to content)
  * Open release_get : [sha1] -> [Release]

 -- Antoine R. Dumont (@ardumont) <antoine.romain.dumont@gmail.com>  Thu, 19 Nov 2015 11:18:35 +0100

swh-storage (0.0.17-1~swh1) unstable-swh; urgency=medium

  * Prepare deployment of swh.storage v0.0.17
  * Add some entity related entry points

 -- Nicolas Dandrimont <nicolas@dandrimont.eu>  Tue, 03 Nov 2015 16:40:59 +0100

swh-storage (0.0.16-1~swh1) unstable-swh; urgency=medium

  * v0.0.16
  * Add metadata column in revision (db version 29)
  * cache http connection for remote storage client

 -- Antoine R. Dumont (@ardumont) <antoine.romain.dumont@gmail.com>  Thu, 29 Oct 2015 10:29:00 +0100

swh-storage (0.0.15-1~swh1) unstable-swh; urgency=medium

  * Prepare deployment of swh.storage v0.0.15
  * Allow population of fetch_history
  * Update organizations / projects as entities
  * Use schema v028 for directory addition

 -- Nicolas Dandrimont <nicolas@dandrimont.eu>  Tue, 27 Oct 2015 11:43:39 +0100

swh-storage (0.0.14-1~swh1) unstable-swh; urgency=medium

  * Prepare swh.storage v0.0.14 deployment

 -- Nicolas Dandrimont <nicolas@dandrimont.eu>  Fri, 16 Oct 2015 15:34:08 +0200

swh-storage (0.0.13-1~swh1) unstable-swh; urgency=medium

  * Prepare deploying swh.storage v0.0.13

 -- Nicolas Dandrimont <nicolas@dandrimont.eu>  Fri, 16 Oct 2015 14:51:44 +0200

swh-storage (0.0.12-1~swh1) unstable-swh; urgency=medium

  * Prepare deploying swh.storage v0.0.12

 -- Nicolas Dandrimont <nicolas@dandrimont.eu>  Tue, 13 Oct 2015 12:39:18 +0200

swh-storage (0.0.11-1~swh1) unstable-swh; urgency=medium

  * Preparing deployment of swh.storage v0.0.11

 -- Nicolas Dandrimont <nicolas@dandrimont.eu>  Fri, 09 Oct 2015 17:44:51 +0200

swh-storage (0.0.10-1~swh1) unstable-swh; urgency=medium

  * Prepare deployment of swh.storage v0.0.10

 -- Nicolas Dandrimont <nicolas@dandrimont.eu>  Tue, 06 Oct 2015 17:37:00 +0200

swh-storage (0.0.9-1~swh1) unstable-swh; urgency=medium

  * Prepare deployment of swh.storage v0.0.9

 -- Nicolas Dandrimont <nicolas@dandrimont.eu>  Thu, 01 Oct 2015 19:03:00 +0200

swh-storage (0.0.8-1~swh1) unstable-swh; urgency=medium

  * Prepare deployment of swh.storage v0.0.8

 -- Nicolas Dandrimont <nicolas@dandrimont.eu>  Thu, 01 Oct 2015 11:32:46 +0200

swh-storage (0.0.7-1~swh1) unstable-swh; urgency=medium

  * Prepare deployment of swh.storage v0.0.7

 -- Nicolas Dandrimont <nicolas@dandrimont.eu>  Tue, 29 Sep 2015 16:52:54 +0200

swh-storage (0.0.6-1~swh1) unstable-swh; urgency=medium

  * Prepare deployment of swh.storage v0.0.6

 -- Nicolas Dandrimont <nicolas@dandrimont.eu>  Tue, 29 Sep 2015 16:43:24 +0200

swh-storage (0.0.5-1~swh1) unstable-swh; urgency=medium

  * Prepare deploying swh.storage v0.0.5

 -- Nicolas Dandrimont <nicolas@dandrimont.eu>  Tue, 29 Sep 2015 16:27:00 +0200

swh-storage (0.0.1-1~swh1) unstable-swh; urgency=medium

  * Initial release
  * swh.storage.api: Properly escape arbitrary byte sequences in
    arguments

 -- Nicolas Dandrimont <nicolas@dandrimont.eu>  Tue, 22 Sep 2015 17:02:34 +0200<|MERGE_RESOLUTION|>--- conflicted
+++ resolved
@@ -1,10 +1,3 @@
-<<<<<<< HEAD
-swh-storage (0.10.1-1~swh2~bpo10+1) buster-swh; urgency=medium
-
-  * Rebuild for buster-swh
-
- -- Software Heritage autobuilder (on jenkins-debian1) <jenkins@jenkins-debian1.internal.softwareheritage.org>  Wed, 08 Jul 2020 13:06:52 +0000
-=======
 swh-storage (0.10.2-1~swh2) unstable-swh; urgency=medium
 
   * Fix debian rules to avoid double pytest-plugin loading clash
@@ -22,7 +15,6 @@
     pipeline for inkscape 1.0
 
  -- Software Heritage autobuilder (on jenkins-debian1) <jenkins@jenkins-debian1.internal.softwareheritage.org>  Fri, 10 Jul 2020 06:52:42 +0000
->>>>>>> be19086f
 
 swh-storage (0.10.1-1~swh2) unstable-swh; urgency=medium
 
