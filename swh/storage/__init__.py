--- conflicted
+++ resolved
@@ -11,28 +11,6 @@
     from .interface import StorageInterface
 
 
-<<<<<<< HEAD
-STORAGE_IMPLEMENTATIONS = {
-    "remote": ".api.client.RemoteStorage",
-    "memory": ".in_memory.InMemoryStorage",
-    "cassandra": ".cassandra.CassandraStorage",
-    "postgresql": ".postgresql.storage.Storage",
-    # deprecated
-    "local": ".postgresql.storage.Storage",
-    # proxy storages
-    "buffer": ".proxies.buffer.BufferingProxyStorage",
-    "counter": ".proxies.counter.CountingProxyStorage",
-    "filter": ".proxies.filter.FilteringProxyStorage",
-    "overlay": ".proxies.overlay.OverlayProxyStorage",
-    "retry": ".proxies.retry.RetryingProxyStorage",
-    "tenacious": ".proxies.tenacious.TenaciousProxyStorage",
-    "validate": ".proxies.validate.ValidatingProxyStorage",
-    "record_references": ".proxies.record_references.RecordReferencesProxyStorage",
-}
-
-
-=======
->>>>>>> 8a1b4346
 def get_storage(cls: str, **kwargs) -> "StorageInterface":
     """Get a storage object of class ``cls`` with arguments ``**kwargs``.
     ``cls`` must be one of the ``swh.storage.classes`` `entry-points
