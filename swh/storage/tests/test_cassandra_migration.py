# Copyright (C) 2021  The Software Heritage developers
# See the AUTHORS file at the top-level directory of this distribution
# License: GNU General Public License version 3, or any later version
# See top-level LICENSE file for more information

"""This module tests the migration capabilities of the Cassandra backend,
by sending CQL commands (eg. 'ALTER TABLE'), and
by monkey-patching large parts of the implementations to simulate code updates,."""

import dataclasses
import functools
import operator
from typing import Dict, Iterable, Optional

import attr
import pytest

from swh.model.model import Content
from swh.storage import get_storage
import swh.storage.cassandra.converters as converters
from swh.storage.cassandra.cql import (
    CqlRunner,
    _prepared_insert_statement,
    _prepared_select_statement,
)
from swh.storage.cassandra.migrations import (
    MIGRATIONS,
    Migration,
    MigrationStatus,
    apply_migrations,
    list_migrations,
)
from swh.storage.cassandra.model import ContentRow
from swh.storage.cassandra.schema import CONTENT_INDEX_TEMPLATE, HASH_ALGORITHMS
from swh.storage.cassandra.storage import CassandraStorage
from swh.storage.exc import StorageArgumentException

from .storage_data import StorageData


@pytest.fixture
def swh_storage_backend_config(swh_storage_cassandra_backend_config):
    return swh_storage_cassandra_backend_config


##############################
# Common structures


def byte_xor_hash(data):
    # Behold, a one-line hash function:
    return bytes([functools.reduce(operator.xor, data)])


@attr.s
class ContentWithXor(Content):
    """An hypothetical upgrade of Content with an extra "hash"."""

    byte_xor = attr.ib(type=bytes, default=None)

    def to_dict(self):
        return {**super().to_dict(), "byte_xor": self.byte_xor}


##############################
# Test simple migrations


@dataclasses.dataclass
class ContentRowWithXor(ContentRow):
    """An hypothetical upgrade of ContentRow with an extra "hash",
    but not in the primary key."""

    byte_xor: bytes


class CqlRunnerWithXor(CqlRunner):
    """An hypothetical upgrade of ContentRow with an extra "hash",
    but not in the primary key."""

    @_prepared_select_statement(
        ContentRowWithXor,
        f"WHERE {' AND '.join(map('%s = ?'.__mod__, HASH_ALGORITHMS))}",
    )
    def content_get_from_pk(
        self, content_hashes: Dict[str, bytes], *, statement
    ) -> Optional[ContentRow]:
        rows = list(
            self.execute_with_retries(
                statement, [content_hashes[algo] for algo in HASH_ALGORITHMS]
            )
        )
        assert len(rows) <= 1
        if rows:
            return ContentRowWithXor(**rows[0])
        else:
            return None

    @_prepared_select_statement(
        ContentRowWithXor,
        f"WHERE token({', '.join(ContentRowWithXor.PARTITION_KEY)}) = ?",
    )
    def content_get_from_tokens(
        self, tokens, *, statement
    ) -> Iterable[ContentRowWithXor]:
        return map(
            ContentRowWithXor.from_dict,
            self.execute_many_with_retries(statement, [(token,) for token in tokens]),
        )

    # Redecorate content_add_prepare with the new ContentRow class
    content_add_prepare = _prepared_insert_statement(ContentRowWithXor)(  # type: ignore
        CqlRunner.content_add_prepare.__wrapped__  # type: ignore
    )


@pytest.mark.cassandra
def test_add_content_column(
    swh_storage: CassandraStorage, swh_storage_backend_config, mocker  # noqa
) -> None:
    """Adds a column to the 'content' table and a new matching index.
    This is a simple migration, as it does not require an update to the primary key.
    """
    cql_runner = swh_storage._cql_runner

    content_xor_hash = byte_xor_hash(StorageData.content.data)

    # First insert some existing data
    swh_storage.content_add([StorageData.content, StorageData.content2])

    # declare the migration
    def byte_xor_migration_script(cql_runner):
        cql_runner.execute_with_retries(f"USE {cql_runner.keyspace}", [])
        cql_runner.execute_with_retries("ALTER TABLE content ADD byte_xor blob", [])
        for statement in CONTENT_INDEX_TEMPLATE.split("\n\n"):
            cql_runner.execute_with_retries(
                statement.format(main_algo="byte_xor").format(table_options=""), []
            )

    BYTE_XOR_ADD_COLUMN_MIGRATION = "2024-12-18_byte_xor_add_column"
    BYTE_XOR_FILL_COLUMN_MIGRATION = "2024-12-18_byte_xor_fill_column"
    mocker.patch(
        "swh.storage.cassandra.migrations.MIGRATIONS",
        [
            *MIGRATIONS,
            Migration(
                id=BYTE_XOR_ADD_COLUMN_MIGRATION,
                help="Adds a byte_xor column as a hash",
                script=byte_xor_migration_script,
                dependencies={"2024-12-12_init"},
                required=True,
                min_read_version="2.9.0",
            ),
            Migration(
                id=BYTE_XOR_FILL_COLUMN_MIGRATION,
                help="Applied when the byte_xor column has no null values anymore",
                script=None,
                dependencies={BYTE_XOR_ADD_COLUMN_MIGRATION},
                required=False,
                min_read_version="2.9.0",
            ),
        ],
    )
    for migration, status in list_migrations(cql_runner):
        if migration.id == BYTE_XOR_ADD_COLUMN_MIGRATION:
            assert status == MigrationStatus.PENDING
            break
    else:
        assert False, f"{BYTE_XOR_ADD_COLUMN_MIGRATION} missing from revision list"
    assert not swh_storage.check_config(
        check_write=False
    ), "CassandraStorage does not detect it is missing a migration"

    # Then update the schema
    apply_migrations(cql_runner, [BYTE_XOR_ADD_COLUMN_MIGRATION])

    # Check migration is marked as applied
    for migration, status in list_migrations(cql_runner):
        if migration.id == BYTE_XOR_ADD_COLUMN_MIGRATION:
            assert status == MigrationStatus.COMPLETED
            break
    else:
        assert False, f"{BYTE_XOR_ADD_COLUMN_MIGRATION} missing from revision list"
    assert swh_storage.check_config(
        check_write=False
    ), "CassandraStorage does not detect the missing migration was applied"

    # Should not affect the running code at all:
    assert swh_storage.content_get([StorageData.content.sha1]) == [
        attr.evolve(StorageData.content, data=None)
    ]
    with pytest.raises(StorageArgumentException):
        swh_storage.content_find({"byte_xor": content_xor_hash})  # type: ignore

    # Then update the running code:
    new_hash_algos = HASH_ALGORITHMS + ["byte_xor"]
    mocker.patch("swh.storage.cassandra.storage.HASH_ALGORITHMS", new_hash_algos)
    mocker.patch("swh.storage.cassandra.cql.HASH_ALGORITHMS", new_hash_algos)
    mocker.patch("swh.model.model.DEFAULT_ALGORITHMS", new_hash_algos)
    mocker.patch("swh.storage.cassandra.storage.Content", ContentWithXor)
    mocker.patch("swh.storage.cassandra.storage.ContentRow", ContentRowWithXor)
    mocker.patch("swh.storage.cassandra.model.ContentRow", ContentRowWithXor)
    mocker.patch("swh.storage.cassandra.storage.CqlRunner", CqlRunnerWithXor)

    # Forge new objects with this extra hash:
    new_content = ContentWithXor.from_dict(
        {
            "byte_xor": byte_xor_hash(StorageData.content.data),
            **StorageData.content.to_dict(),
        }
    )
    new_content2 = ContentWithXor.from_dict(
        {
            "byte_xor": byte_xor_hash(StorageData.content2.data),
            **StorageData.content2.to_dict(),
        }
    )

    # Simulates a restart:
    swh_storage._set_cql_runner()

    # Old algos still works, and return the new object type:
    assert swh_storage.content_get([StorageData.content.sha1]) == [
        attr.evolve(new_content, data=None, byte_xor=None)
    ]

    # The new algo does not work, we did not backfill it yet:
    assert swh_storage.content_find({"byte_xor": content_xor_hash}) == []  # type: ignore

    # A normal storage would not overwrite, because the object already exists,
    # as it is not aware it is missing a field:
    swh_storage.content_add([new_content, new_content2])
    assert swh_storage.content_find({"byte_xor": content_xor_hash}) == []  # type: ignore

    # Backfill (in production this would be done with a replayer reading from
    # the journal):
    overwriting_swh_storage = get_storage(
        allow_overwrite=True, **swh_storage_backend_config
    )
    overwriting_swh_storage.content_add([new_content, new_content2])

    # Now, the object can be found:
    assert swh_storage.content_find({"byte_xor": content_xor_hash}) == [  # type: ignore
        attr.evolve(new_content, data=None)
    ]


##############################
# Test complex  migrations


@dataclasses.dataclass
class ContentRowWithXorPK(ContentRow):
    """An hypothetical upgrade of ContentRow with an extra "hash",
    in the primary key."""

    TABLE = "content_v2"
    PARTITION_KEY = ("sha1", "sha1_git", "sha256", "blake2s256", "byte_xor")

    byte_xor: bytes


class CqlRunnerWithXorPK(CqlRunner):
    """An hypothetical upgrade of ContentRow with an extra "hash",
    but not in the primary key."""

    @_prepared_select_statement(
        ContentRowWithXorPK,
        f"WHERE {' AND '.join(map('%s = ?'.__mod__, HASH_ALGORITHMS))} AND byte_xor=?",
    )
    def content_get_from_pk(
        self, content_hashes: Dict[str, bytes], *, statement
    ) -> Optional[ContentRow]:
        rows = list(
            self.execute_with_retries(
                statement,
                [content_hashes[algo] for algo in HASH_ALGORITHMS + ["byte_xor"]],
            )
        )
        assert len(rows) <= 1
        if rows:
            return ContentRowWithXorPK(**rows[0])
        else:
            return None

    @_prepared_select_statement(
        ContentRowWithXorPK,
        f"WHERE token({', '.join(ContentRowWithXorPK.PARTITION_KEY)}) = ?",
    )
    def content_get_from_tokens(
        self, tokens, *, statement
    ) -> Iterable[ContentRowWithXorPK]:
        return map(
            ContentRowWithXorPK.from_dict,
            self.execute_many_with_retries(statement, [(token,) for token in tokens]),
        )

    # Redecorate content_add_prepare with the new ContentRow class
    content_add_prepare = _prepared_insert_statement(ContentRowWithXorPK)(  # type: ignore  # noqa
        CqlRunner.content_add_prepare.__wrapped__  # type: ignore
    )


@pytest.mark.cassandra
def test_change_content_pk(
    swh_storage: CassandraStorage, swh_storage_backend_config, mocker  # noqa
) -> None:
    """Adds a column to the 'content' table and a new matching index;
    and make this new column part of the primary key
    This is a complex migration, as it requires copying the whole table
    """
    cql_runner = swh_storage._cql_runner
    content_xor_hash = byte_xor_hash(StorageData.content.data)

    # First insert some existing data
    swh_storage.content_add([StorageData.content, StorageData.content2])

    # declare the migration, which adds a table and a new index
    def byte_xor_add_table_migration_script(cql_runner):
        cql_runner.execute_with_retries(f"USE {cql_runner.keyspace}", [])
        cql_runner.execute_with_retries(
            """
            CREATE TABLE IF NOT EXISTS content_v2 (
                sha1          blob,
                sha1_git      blob,
                sha256        blob,
                blake2s256    blob,
                byte_xor      blob,
                length        bigint,
                ctime         timestamp,
                    -- creation time, i.e. time of (first) injection into the storage
                status        ascii,
                PRIMARY KEY ((sha1, sha1_git, sha256, blake2s256, byte_xor))
            );""",
            [],
        )
        for statement in CONTENT_INDEX_TEMPLATE.split("\n\n"):
            cql_runner.execute_with_retries(
                statement.format(main_algo="byte_xor").format(table_options=""), []
            )

    def byte_xor_remove_table_migration_script(cql_runner):
        cql_runner.execute_with_retries(f"USE {cql_runner.keyspace}", [])
        cql_runner.execute_with_retries("DROP TABLE content", [])

    BYTE_XOR_ADD_TABLE_MIGRATION = "2024-12-18_byte_xor_add_table"
    BYTE_XOR_REMOVE_TABLE_MIGRATION = "2024-12-18_byte_xor_remove_column"
    mocker.patch(
        "swh.storage.cassandra.migrations.MIGRATIONS",
        [
            *MIGRATIONS,
            Migration(
                id=BYTE_XOR_ADD_TABLE_MIGRATION,
                help="Adds a byte_xor column as a hash",
                script=byte_xor_add_table_migration_script,
                dependencies={"2024-12-12_init"},
                required=True,
                min_read_version="2.9.0",
            ),
            Migration(
                id=BYTE_XOR_REMOVE_TABLE_MIGRATION,
                help="Applied when the byte_xor column has no null values anymore",
                script=byte_xor_remove_table_migration_script,
                dependencies={BYTE_XOR_ADD_TABLE_MIGRATION},
                required=False,
                min_read_version="999!1.0.0",  # incompatible with current version
            ),
        ],
    )
    for migration, status in list_migrations(cql_runner):
        if migration.id == BYTE_XOR_ADD_TABLE_MIGRATION:
            assert status == MigrationStatus.PENDING
            break
    else:
        assert False, f"{BYTE_XOR_ADD_TABLE_MIGRATION} missing from revision list"
    assert not swh_storage.check_config(
        check_write=False
    ), "CassandraStorage does not detect it is missing a migration"

    # Add the a new table and a new index
    apply_migrations(cql_runner, [BYTE_XOR_ADD_TABLE_MIGRATION])

    # Check migration is marked as applied
    for migration, status in list_migrations(cql_runner):
        if migration.id == BYTE_XOR_ADD_TABLE_MIGRATION:
            assert status == MigrationStatus.COMPLETED
            break
    else:
        assert False, f"{BYTE_XOR_ADD_TABLE_MIGRATION} missing from migration list"
    assert swh_storage.check_config(
        check_write=False
    ), "CassandraStorage does not detect the missing migration was applied"

    # Should not affect the running code at all:
    assert swh_storage.content_get([StorageData.content.sha1]) == [
        attr.evolve(StorageData.content, data=None)
    ]
    with pytest.raises(StorageArgumentException):
        swh_storage.content_find({"byte_xor": content_xor_hash})  # type: ignore

    # Then update the running code:
    new_hash_algos = HASH_ALGORITHMS + ["byte_xor"]
    mocker.patch("swh.storage.cassandra.storage.HASH_ALGORITHMS", new_hash_algos)
    mocker.patch("swh.storage.cassandra.cql.HASH_ALGORITHMS", new_hash_algos)
    mocker.patch("swh.model.model.DEFAULT_ALGORITHMS", new_hash_algos)
    mocker.patch("swh.storage.cassandra.storage.Content", ContentWithXor)
    mocker.patch("swh.storage.cassandra.storage.ContentRow", ContentRowWithXorPK)
    mocker.patch("swh.storage.cassandra.model.ContentRow", ContentRowWithXorPK)
    mocker.patch("swh.storage.cassandra.storage.CqlRunner", CqlRunnerWithXorPK)

    # Forge new objects with this extra hash:
    new_content = ContentWithXor.from_dict(
        {
            "byte_xor": byte_xor_hash(StorageData.content.data),
            **StorageData.content.to_dict(),
        }
    )
    new_content2 = ContentWithXor.from_dict(
        {
            "byte_xor": byte_xor_hash(StorageData.content2.data),
            **StorageData.content2.to_dict(),
        }
    )

    # Replay to the new table.
    # In production this would be done with a replayer reading from the journal,
    # while loaders would still write to the DB.
    overwriting_swh_storage = get_storage(
        allow_overwrite=True, **swh_storage_backend_config
    )
    overwriting_swh_storage.content_add([new_content, new_content2])

    # Old algos still works, and return the new object type;
    # but the byte_xor value is None because it is only available in the new
    # table, which this storage is not yet configured to use
    assert swh_storage.content_get([StorageData.content.sha1]) == [
        attr.evolve(new_content, data=None, byte_xor=None)
    ]

    # When the replayer gets close to the end of the logs, loaders are stopped
    # to allow the replayer to catch up with the end of the log.
    # When it does, we can switch over to the new swh-storage's code.

    # Simulates a restart:
    swh_storage._set_cql_runner()

    # Now, the object can be found with the new hash:
    assert swh_storage.content_find({"byte_xor": content_xor_hash}) == [  # type: ignore
        attr.evolve(new_content, data=None)
    ]

    # Remove the old table:
    apply_migrations(cql_runner, [BYTE_XOR_REMOVE_TABLE_MIGRATION])

    # check CassandraStorage rejects the migration, because it is declared as needing
    # a newer swh-storage version
    assert not swh_storage.check_config(check_write=False), (
        f"CassandraStorage does not detect it is too old to support "
        f"{BYTE_XOR_REMOVE_TABLE_MIGRATION}"
    )

    # pretend we upgraded the Python code
    mocker.patch("swh.storage.__version__", "999!1.0.0")

    assert not swh_storage.check_config(
        check_write=False
    ), f"CassandraStorage believes it is too old to support {BYTE_XOR_REMOVE_TABLE_MIGRATION}"

    # Object is still available, because we don't use it anymore
    assert swh_storage.content_find({"byte_xor": content_xor_hash}) == [  # type: ignore
        attr.evolve(new_content, data=None)
    ]

    # THE END.

    keyspace = swh_storage._cql_runner.keyspace
    # Test teardown expects a table with this name to exist:
    swh_storage._cql_runner.execute_with_retries(
        f"CREATE TABLE {keyspace}.content (foo blob PRIMARY KEY);",
        args=[],
    )

    # Clean up this table, test teardown does not know about it:
<<<<<<< HEAD
    session.execute("DROP TABLE content_v2;")


def test_read_legacy_revision_rows(swh_storage, swh_storage_backend, sample_data):
    """Checks that reading rows with null values for author_fullname/author_email/author_name
    falls back to the legacy 'author' column; ditto for committer"""
    for rev in [sample_data.revision, sample_data.minimal_revision]:
        d = dataclasses.asdict(converters.revision_to_db(rev))

        # Remove fields that old storage versions did not write
        for k in (
            "author_fullname",
            "author_name",
            "author_email",
            "committer_fullname",
            "committer_name",
            "committer_email",
            "date_seconds",
            "date_microseconds",
            "date_offset_bytes",
            "committer_date_seconds",
            "committer_date_microseconds",
            "committer_date_offset_bytes",
        ):
            del d[k]

        # Write like an old storage version
        keyspace = swh_storage_backend._cql_runner.keyspace
        swh_storage_backend._cql_runner.execute_with_retries(
            f"""
            INSERT INTO {keyspace}.revision ({', '.join(d)})
            VALUES({', '.join('%s' for _ in d)})
            """,
            list(d.values()),
        )

    assert list(
        sorted(
            swh_storage.revision_get(
                [sample_data.revision.id, sample_data.minimal_revision.id]
            ),
            key=lambda r: r.id,
        )
    ) == [sample_data.revision, sample_data.minimal_revision]


def test_write_new_revision_cols(swh_storage, swh_storage_backend, sample_data):
    """Checks that reading rows with null values for author_fullname/author_email/author_name
    falls back to the legacy 'author' column; ditto for committer"""

    swh_storage.revision_add([sample_data.revision, sample_data.minimal_revision])

    keyspace = swh_storage_backend._cql_runner.keyspace
    res = swh_storage_backend._cql_runner.execute_with_retries(
        f"""
        SELECT
            id,
            author_fullname, author_email, author_name,
            committer_fullname, committer_email, committer_name,
            date_seconds, date_microseconds, date_offset_bytes,
            committer_date_seconds, committer_date_microseconds, committer_date_offset_bytes
        FROM {keyspace}.revision
        """,
        [],
    )

    expected = [
        {
            "id": sample_data.revision.id,
            "author_fullname": sample_data.revision.author.fullname,
            "author_email": sample_data.revision.author.email,
            "author_name": sample_data.revision.author.name,
            "date_seconds": sample_data.revision.date.timestamp.seconds,
            "date_microseconds": sample_data.revision.date.timestamp.microseconds,
            "date_offset_bytes": sample_data.revision.date.offset_bytes,
            "committer_fullname": sample_data.revision.committer.fullname,
            "committer_email": sample_data.revision.committer.email,
            "committer_name": sample_data.revision.committer.name,
            "committer_date_seconds": sample_data.revision.committer_date.timestamp.seconds,
            "committer_date_microseconds": sample_data.revision.committer_date.timestamp.microseconds,  # noqa: B950
            "committer_date_offset_bytes": sample_data.revision.committer_date.offset_bytes,
        },
        {
            "id": sample_data.minimal_revision.id,
            "author_fullname": None,
            "author_email": None,
            "author_name": None,
            "date_seconds": None,
            "date_microseconds": None,
            "date_offset_bytes": None,
            "committer_fullname": None,
            "committer_email": None,
            "committer_name": None,
            "committer_date_seconds": None,
            "committer_date_microseconds": None,
            "committer_date_offset_bytes": None,
        },
    ]

    assert list(sorted(res, key=lambda r: r["id"])) == expected


def test_read_legacy_release_rows(swh_storage, swh_storage_backend, sample_data):
    """Checks that reading rows with null values for author_fullname/author_email/author_name
    falls back to the legacy 'author' column; ditto for committer"""

    d = dataclasses.asdict(converters.release_to_db(sample_data.release))

    # Remove fields that old storage versions did not write
    for k in (
        "author_fullname",
        "author_name",
        "author_email",
        "date_seconds",
        "date_microseconds",
        "date_offset_bytes",
    ):
        del d[k]

    # Write like an old storage version
    keyspace = swh_storage_backend._cql_runner.keyspace
    swh_storage_backend._cql_runner.execute_with_retries(
        f"INSERT INTO {keyspace}.release ({', '.join(d)}) VALUES({', '.join('%s' for _ in d)})",
        list(d.values()),
    )

    assert swh_storage.release_get([sample_data.release.id]) == [sample_data.release]


def test_write_new_release_cols(swh_storage, swh_storage_backend, sample_data):
    """Checks that reading rows with null values for author_fullname/author_email/author_name
    falls back to the legacy 'author' column; ditto for committer"""

    rel = sample_data.release
    swh_storage.release_add([rel])

    keyspace = swh_storage_backend._cql_runner.keyspace
    res = swh_storage_backend._cql_runner.execute_with_retries(
        f"""
        SELECT
            author_fullname, author_email, author_name,
            date_seconds, date_microseconds, date_offset_bytes
        FROM {keyspace}.release
        """,
        [],
    )

    assert list(res) == [
        {
            "author_fullname": rel.author.fullname,
            "author_email": rel.author.email,
            "author_name": rel.author.name,
            "date_seconds": rel.date.timestamp.seconds,
            "date_microseconds": rel.date.timestamp.microseconds,
            "date_offset_bytes": rel.date.offset_bytes,
        }
    ]
=======
    swh_storage._cql_runner.execute_with_retries(
        f"DROP TABLE {keyspace}.content_v2;", args=[]
    )
>>>>>>> 657b3a6d
<|MERGE_RESOLUTION|>--- conflicted
+++ resolved
@@ -481,8 +481,9 @@
     )
 
     # Clean up this table, test teardown does not know about it:
-<<<<<<< HEAD
-    session.execute("DROP TABLE content_v2;")
+    swh_storage._cql_runner.execute_with_retries(
+        f"DROP TABLE {keyspace}.content_v2;", args=[]
+    )
 
 
 def test_read_legacy_revision_rows(swh_storage, swh_storage_backend, sample_data):
@@ -638,9 +639,4 @@
             "date_microseconds": rel.date.timestamp.microseconds,
             "date_offset_bytes": rel.date.offset_bytes,
         }
-    ]
-=======
-    swh_storage._cql_runner.execute_with_retries(
-        f"DROP TABLE {keyspace}.content_v2;", args=[]
-    )
->>>>>>> 657b3a6d
+    ]