# Copyright (C) 2020-2025  The Software Heritage developers
# See the AUTHORS file at the top-level directory of this distribution
# License: GNU General Public License version 3, or any later version
# See top-level LICENSE file for more information

import functools
import logging
import os

from cassandra import InvalidRequest
import pytest

from swh.model.model import Origin
from swh.storage import get_storage
import swh.storage.cassandra.migrations
from swh.storage.cassandra.migrations import MIGRATIONS, Migration

logger = logging.getLogger(__name__)


@pytest.fixture
def swh_storage_backend_config(swh_storage_cassandra_backend_config):
    return swh_storage_cassandra_backend_config


@pytest.fixture
def invoke(swh_storage_cassandra_backend_config):
    from .test_cli import invoke

    @functools.wraps(invoke)
    def newf(*args, **kwargs):
        assert "local_config" not in kwargs
        return invoke(
            *args,
            local_config={"storage": swh_storage_cassandra_backend_config},
            **kwargs,
        )

    return newf


@pytest.mark.cassandra
class TestCassandraCli:
    def test_init(
        self,
        swh_storage_cassandra_cluster,
        cassandra_auth_provider_config,
    ):
        # not using the the invoke fixture because it uses the keyspace that is already
        # initialized, which would make this test pointless
        from .test_cli import invoke

        (hosts, port) = swh_storage_cassandra_cluster
        keyspace = "test" + os.urandom(10).hex()

        storage_config = dict(
            cls="cassandra",
            hosts=hosts,
            port=port,
            keyspace=keyspace,
            journal_writer={"cls": "memory"},
            objstorage={"cls": "memory"},
            auth_provider=cassandra_auth_provider_config,
        )

        result = invoke("cassandra", "init", local_config={"storage": storage_config})
        assert result.exit_code == 0, result.output
        assert result.output == "Done.\n"

        # Check we can write and read to it
        storage = get_storage(**storage_config)
        origin = Origin(url="http://example.org")
        storage.origin_add([origin])
        assert storage.origin_get([origin.url]) == [origin]

    def test_list_migrations(self, swh_storage, invoke, mocker):
        # keep only the first migration
        mocker.patch("swh.storage.cassandra.migrations.MIGRATIONS", MIGRATIONS[0:1])

        result = invoke("cassandra", "list-migrations")
        assert result.exit_code == 0, result.output
        assert result.output == (
            "2024-12-12_init (required): completed\n"
            "    Dummy migration that represents the database schema as of v2.9.0\n"
            "\n"
        )

    def test_list_migrations_pending(self, swh_storage, invoke, mocker):
        new_migration = Migration(
            id="2024-12-19_test_migration",
            dependencies=set(),
            min_read_version="2.9.0",
            script=None,
            help="Test migration",
            required=False,
        )
        mocker.patch(
            "swh.storage.cassandra.migrations.MIGRATIONS",
            [MIGRATIONS[0], new_migration],
        )

        result = invoke("cassandra", "list-migrations")
        assert result.exit_code == 0, result.output
        assert result.output == (
            "2024-12-12_init (required): completed\n"
            "    Dummy migration that represents the database schema as of v2.9.0\n"
            "\n"
            "2024-12-19_test_migration: pending\n"
            "    Test migration\n"
            "\n"
        )

    def test_upgrade_all(self, swh_storage, invoke, mocker):
        def migration_script(cql_runner):
            cql_runner.execute_with_retries(f"USE {cql_runner.keyspace}", [])
            cql_runner.execute_with_retries(
                "CREATE TABLE IF NOT EXISTS test_table (abc blob PRIMARY KEY);", []
            )

        new_migration = Migration(
            id="2024-12-19_test_migration",
            dependencies=set(),
            min_read_version="2.9.0",
            script=migration_script,
            help="Test migration",
            required=False,
        )
        mocker.patch(
            "swh.storage.cassandra.migrations.MIGRATIONS", [*MIGRATIONS, new_migration]
        )

        try:
            # create the table
            result = invoke("cassandra", "upgrade")
            assert result.exit_code == 0, result.output
            assert result.output == "Done.\n"

            # check the table exists
            swh_storage._cql_runner.execute_with_retries(
                f"SELECT * FROM {swh_storage.keyspace}.test_table", []
            )
        finally:
            swh_storage._cql_runner.execute_with_retries(
                f"DROP TABLE {swh_storage.keyspace}.test_table", []
            )

    def test_upgrade_all_from_v2_9(self, swh_storage, invoke, mocker):
        """Tests upgrading from v2.9.x, which did not have a 'migrations' table."""
        # drops this migration so the test still works for now
        assert len(swh.storage.cassandra.migrations.MIGRATIONS) == 3, (
            "This test won't work correctly after we make more changes to the schema, "
            "as it relies on the schema being v2.9's plus only the migrations table."
        )
        cql_runner = swh_storage._cql_runner

        # 2025-03-17_flatten_person_udt_replay: nothing to undo

        # Undo 2025-03-17_flatten_person_udt_add_columns
        cql_runner.execute_with_retries(
            f"""
            ALTER TABLE {cql_runner.keyspace}.revision
            DROP (
                author_fullname,
                author_name,
                author_email,
                committer_fullname,
                committer_name,
                committer_email,
                date_seconds,
                date_microseconds,
                date_offset_bytes,
                committer_date_seconds,
                committer_date_microseconds,
                committer_date_offset_bytes
            );
            """,
            [],
        )
        cql_runner.execute_with_retries(
            f"""
            ALTER TABLE {cql_runner.keyspace}.release
            DROP (
                author_fullname,
                author_name,
                author_email,
                date_seconds,
                date_microseconds,
                date_offset_bytes
            );
            """,
            [],
        )

        # Undo 2024-12-12_init
        cql_runner.execute_with_retries(
            f"DROP TABLE {cql_runner.keyspace}.migration", []
        )

        def migration_script(cql_runner):
            cql_runner.execute_with_retries(f"USE {cql_runner.keyspace}", [])
            cql_runner.execute_with_retries(
                "CREATE TABLE IF NOT EXISTS test_table (abc blob PRIMARY KEY);", []
            )

        new_migration = Migration(
            id="2024-12-19_test_migration",
            dependencies=set(),
            min_read_version="2.9.0",
            script=migration_script,
            help="Test migration",
            required=False,
        )
        mocker.patch(
            "swh.storage.cassandra.migrations.MIGRATIONS", [*MIGRATIONS, new_migration]
        )

        try:
            # create the table
            result = invoke("cassandra", "upgrade")
            assert result.exit_code == 4, result.output
            assert (
                result.output
                == "Some migrations need to be manually applied: 2025-03-17_flatten_person_udt_replay\n"
            )

            # check the table exists
            swh_storage._cql_runner.execute_with_retries(
                f"SELECT * FROM {swh_storage.keyspace}.test_table", []
            )
        finally:
            swh_storage._cql_runner.execute_with_retries(
                f"DROP TABLE {swh_storage.keyspace}.test_table", []
            )

    def test_upgrade_crashing(self, swh_storage, invoke, mocker):
        class TestException(Exception):
            pass

        def migration_script(cql_runner):
            raise TestException("Oh no, a crash!")

        new_migration = Migration(
            id="2024-12-19_test_migration",
            dependencies=set(),
            min_read_version="2.9.0",
            script=migration_script,
            help="Test migration",
            required=False,
        )
        mocker.patch(
            "swh.storage.cassandra.migrations.MIGRATIONS",
            [MIGRATIONS[0], new_migration],
        )

        # run the buggy migration
        result = invoke("cassandra", "upgrade")
        assert result.exit_code == 1, result.output
        assert result.output == ""  # raised an exception, traceback on stderr

        result = invoke("cassandra", "list-migrations")
        assert result.exit_code == 0, result.output
        assert result.output == (
            "2024-12-12_init (required): completed\n"
            "    Dummy migration that represents the database schema as of v2.9.0\n"
            "\n"
            "2024-12-19_test_migration: running\n"
            "    Test migration\n"
            "\n"
        )

    def test_upgrade_partial(self, swh_storage, invoke, mocker):
        def create_test_table_script(cql_runner):
            cql_runner.execute_with_retries(f"USE {cql_runner.keyspace}", [])
            cql_runner.execute_with_retries(
                "CREATE TABLE IF NOT EXISTS test_table (abc blob PRIMARY KEY);", []
            )

        def drop_test_table_script(cql_runner):
            cql_runner.execute_with_retries(f"USE {cql_runner.keyspace}", [])
            cql_runner.execute_with_retries("DROP TABLE test_table;", [])

        new_migration1 = Migration(
            id="2024-12-19_create_test_table",
            dependencies=set(),
            min_read_version="2.9.0",
            script=create_test_table_script,
            help="Test migration",
            required=False,
        )
        new_migration2 = Migration(
            id="2024-12-19_drop_test_table",
            dependencies={"2024-12-19_create_test_table"},
            min_read_version="2.9.0",
            script=drop_test_table_script,
            help="Test migration",
            required=False,
        )
        mocker.patch(
            "swh.storage.cassandra.migrations.MIGRATIONS",
            [*MIGRATIONS, new_migration1, new_migration2],
        )

        # create the table
        result = invoke(
            "cassandra", "upgrade", "--migration", "2024-12-19_create_test_table"
        )
        assert result.exit_code == 0, result.output
        assert result.output == "Done.\n"

        # check the table exists
        swh_storage._cql_runner.execute_with_retries(
            f"SELECT * FROM {swh_storage.keyspace}.test_table", []
        )

        # drop the table
        result = invoke(
            "cassandra", "upgrade", "--migration", "2024-12-19_drop_test_table"
        )
        assert result.exit_code == 0, result.output
        assert result.output == "Done.\n"

        # check the table does not exist anymore
        with pytest.raises(InvalidRequest):
            swh_storage._cql_runner.execute_with_retries(
                f"SELECT * FROM {swh_storage.keyspace}.test_table", []
            )

    @pytest.mark.parametrize("required", [True, False])
    def test_upgrade_manual(self, swh_storage, invoke, mocker, required):
        """Tries to apply a migration that cannot run automatically"""
        new_migration1 = Migration(
            id="2025-03-18_manual1",
            dependencies=set(),
            min_read_version="2.9.0",
            script=None,
            help="Test migration",
            required=False,
        )
        new_migration2 = Migration(
            id="2025-03-18_manual2",
            dependencies=set(),
            min_read_version="2.9.0",
            script=None,
            help="Test migration",
            required=required,
        )
        mocker.patch(
            "swh.storage.cassandra.migrations.MIGRATIONS",
            [*MIGRATIONS, new_migration1, new_migration2],
        )

        # run migration before its dependency
        result = invoke(
            "cassandra",
            "upgrade",
            "--migration",
            "2025-03-18_manual1",
            "--migration",
            "2025-03-18_manual2",
        )
        if required:
            assert result.exit_code == 4, result.output
            assert result.output == (
                "Some migrations need to be manually applied: "
                "2025-03-18_manual1, 2025-03-18_manual2\n"
                "Including these required migrations: "
                "2025-03-18_manual2\n"
            )
        else:
            assert result.exit_code == 5, result.output
            assert result.output == (
                "Some migrations need to be manually applied: "
                "2025-03-18_manual1, 2025-03-18_manual2\n"
            )

        # check the migration was not marked as applied
        result = invoke("cassandra", "list-migrations")
        assert result.exit_code == 0, result.output
        assert result.output == (
            "2024-12-12_init (required): completed\n"
            "    Dummy migration that represents the database schema as of v2.9.0\n"
            "\n"
            "2025-03-18_manual1: running\n"
            "    Test migration\n"
            "\n"
            f"2025-03-18_manual2{' (required)' if required else ''}: running\n"
            "    Test migration\n"
            "\n"
        )

        # check the tables still do not exist
        with pytest.raises(InvalidRequest):
            swh_storage._cql_runner.execute_with_retries(
                f"SELECT * FROM {swh_storage.keyspace}.test_table1", []
            )
        with pytest.raises(InvalidRequest):
            swh_storage._cql_runner.execute_with_retries(
                f"SELECT * FROM {swh_storage.keyspace}.test_table2", []
            )

    @pytest.mark.parametrize(
        "migration1_manual,migration2_required",
        [
            pytest.param(True, True, id="migration1=manual,migration2=required"),
            pytest.param(True, False, id="migration1=manual,migration2=optional"),
            pytest.param(False, True, id="migration1=scripted,migration2=required"),
            pytest.param(False, False, id="migration1=scripted,migration2=optional"),
        ],
    )
    def test_upgrade_disordered(
        self,
        swh_storage,
        invoke,
        mocker,
        migration1_manual,
        migration2_required,
    ):
        """Tries to apply a migration before its dependency"""

        def create_test_table1_script(cql_runner):
            cql_runner.execute_with_retries(f"USE {cql_runner.keyspace}", [])
            cql_runner.execute_with_retries(
                "CREATE TABLE IF NOT EXISTS test_table1 (abc blob PRIMARY KEY);", []
            )

        def create_test_table2_script(cql_runner):
            cql_runner.execute_with_retries(f"USE {cql_runner.keyspace}", [])
            cql_runner.execute_with_retries(
                "CREATE TABLE IF NOT EXISTS test_table1 (abc blob PRIMARY KEY);", []
            )

        new_migration1 = Migration(
            id="2024-12-19_create_test_table1",
            dependencies=set(),
            min_read_version="2.9.0",
            script=None if migration1_manual else create_test_table1_script,
            help="Test migration",
            required=False,
        )
        new_migration2 = Migration(
            id="2024-12-19_create_test_table2",
            dependencies={"2024-12-19_create_test_table1"},
            min_read_version="2.9.0",
            script=create_test_table2_script,
            help="Test migration",
            required=migration2_required,
        )
        mocker.patch(
            "swh.storage.cassandra.migrations.MIGRATIONS",
            [*MIGRATIONS, new_migration1, new_migration2],
        )

        # run migration before its dependency
        result = invoke(
            "cassandra", "upgrade", "--migration", "2024-12-19_create_test_table2"
        )
        if migration2_required:
            assert result.exit_code == 6, result.output
            assert result.output == (
                "Some migrations could not be applied because a dependency is missing: "
                "2024-12-19_create_test_table2\n"
                "Including these required migrations: "
                "2024-12-19_create_test_table2\n"
            )
        else:
            assert result.exit_code == 7, result.output
            assert result.output == (
                "Some migrations could not be applied because a dependency is missing: "
                "2024-12-19_create_test_table2\n"
            )

        # check the migration was not marked as applied
        result = invoke("cassandra", "list-migrations")
        assert result.exit_code == 0, result.output
        assert result.output == (
            "2024-12-12_init (required): completed\n"
            "    Dummy migration that represents the database schema as of v2.9.0\n"
            "\n"
            "2024-12-19_create_test_table1: pending\n"
            "    Test migration\n"
            "\n"
<<<<<<< HEAD
            "2025-03-17_flatten_person_udt_add_columns: completed\n"
            "    Creates *_fullname, *_name, and *_email columns for author and committer\n"
            "    columns of revision and release tables.\n"
            "\n"
            "2024-12-19_create_test_table2: pending\n"
=======
            "2024-12-19_create_test_table2"
            f"{' (required)' if migration2_required else ''}: pending\n"
>>>>>>> 657b3a6d
            "    Test migration\n"
            "\n"
            "2025-03-17_flatten_person_udt_replay: completed\n"
            "    Marks that the revision and release tables were fully replayed after\n"
            "    2025-03-17_flatten_person_udt_add_columns was applied, and Python code was updated.\n"
            "\n"
        )

        # check the tables still do not exist
        with pytest.raises(InvalidRequest):
            swh_storage._cql_runner.execute_with_retries(
                f"SELECT * FROM {swh_storage.keyspace}.test_table1", []
            )
        with pytest.raises(InvalidRequest):
            swh_storage._cql_runner.execute_with_retries(
                f"SELECT * FROM {swh_storage.keyspace}.test_table2", []
            )

    def test_mark_upgraded(self, swh_storage, invoke, mocker):
        def create_test_table1_script(cql_runner):
            cql_runner.execute_with_retries(f"USE {cql_runner.keyspace}", [])
            cql_runner.execute_with_retries(
                "CREATE TABLE IF NOT EXISTS test_table1 (abc blob PRIMARY KEY);", []
            )

        def create_test_table2_script(cql_runner):
            cql_runner.execute_with_retries(f"USE {cql_runner.keyspace}", [])
            cql_runner.execute_with_retries(
                "CREATE TABLE IF NOT EXISTS test_table2 (abc blob PRIMARY KEY);", []
            )

        new_migration1 = Migration(
            id="2024-12-19_create_test_table1",
            dependencies=set(),
            min_read_version="2.9.0",
            script=create_test_table1_script,
            help="Test migration",
            required=False,
        )
        new_migration2 = Migration(
            id="2024-12-19_create_test_table2",
            dependencies={"2024-12-19_create_test_table1"},
            min_read_version="2.9.0",
            script=create_test_table2_script,
            help="Test migration",
            required=False,
        )
        mocker.patch(
            "swh.storage.cassandra.migrations.MIGRATIONS",
            [*MIGRATIONS, new_migration1, new_migration2],
        )
        # Pretend the first migration was applied
        result = invoke(
            "cassandra", "mark-upgraded", "--migration", "2024-12-19_create_test_table1"
        )
        assert result.exit_code == 0, result.output
        assert (
            result.output
            == "Migrations 2024-12-19_create_test_table1 marked as complete.\n"
        )

        # run dependent migration
        try:
            result = invoke(
                "cassandra", "upgrade", "--migration", "2024-12-19_create_test_table2"
            )
            assert result.exit_code == 0, result.output
            assert result.output == "Done.\n"

            # check the first table still does not exist
            with pytest.raises(InvalidRequest):
                swh_storage._cql_runner.execute_with_retries(
                    f"SELECT * FROM {swh_storage.keyspace}.test_table1", []
                )

            # check the second table now exists
            swh_storage._cql_runner.execute_with_retries(
                f"SELECT * FROM {swh_storage.keyspace}.test_table2", []
            )
        finally:
            try:
                swh_storage._cql_runner.execute_with_retries(
                    f"DROP TABLE {swh_storage.keyspace}.test_table2", []
                )
            except BaseException:
                pass<|MERGE_RESOLUTION|>--- conflicted
+++ resolved
@@ -217,7 +217,7 @@
         try:
             # create the table
             result = invoke("cassandra", "upgrade")
-            assert result.exit_code == 4, result.output
+            assert result.exit_code == 5, result.output
             assert (
                 result.output
                 == "Some migrations need to be manually applied: 2025-03-17_flatten_person_udt_replay\n"
@@ -385,6 +385,15 @@
             "\n"
             f"2025-03-18_manual2{' (required)' if required else ''}: running\n"
             "    Test migration\n"
+            "\n"
+            "2025-03-17_flatten_person_udt_add_columns: completed\n"
+            "    Creates *_fullname, *_name, and *_email columns for author and committer\n"
+            "    columns of revision and release tables.\n"
+            "\n"
+            "2025-03-17_flatten_person_udt_replay: completed\n"
+            "    Marks that the revision and release tables were fully replayed after\n"
+            "    2025-03-17_flatten_person_udt_add_columns was applied, and Python code "
+            "was updated.\n"
             "\n"
         )
 
@@ -479,16 +488,12 @@
             "2024-12-19_create_test_table1: pending\n"
             "    Test migration\n"
             "\n"
-<<<<<<< HEAD
             "2025-03-17_flatten_person_udt_add_columns: completed\n"
             "    Creates *_fullname, *_name, and *_email columns for author and committer\n"
             "    columns of revision and release tables.\n"
             "\n"
-            "2024-12-19_create_test_table2: pending\n"
-=======
             "2024-12-19_create_test_table2"
             f"{' (required)' if migration2_required else ''}: pending\n"
->>>>>>> 657b3a6d
             "    Test migration\n"
             "\n"
             "2025-03-17_flatten_person_udt_replay: completed\n"
